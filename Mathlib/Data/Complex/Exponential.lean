--- conflicted
+++ resolved
@@ -1287,14 +1287,10 @@
   eq_sub_iff_add_eq.2 <| sin_sq_add_cos_sq _
 #align real.sin_sq Real.sin_sq
 
-<<<<<<< HEAD
-theorem abs_sin_eq_sqrt_one_sub_cos_sq (x : ℝ) : |sin x| = √(1 - cos x ^ 2) := by
-=======
 lemma sin_sq_eq_half_sub : sin x ^ 2 = 1 / 2 - cos (2 * x) / 2 := by
   rw [sin_sq, cos_sq, ← sub_sub, sub_half]
 
-theorem abs_sin_eq_sqrt_one_sub_cos_sq (x : ℝ) : |sin x| = sqrt (1 - cos x ^ 2) := by
->>>>>>> a6a17daf
+theorem abs_sin_eq_sqrt_one_sub_cos_sq (x : ℝ) : |sin x| = √(1 - cos x ^ 2) := by
   rw [← sin_sq, sqrt_sq_eq_abs]
 #align real.abs_sin_eq_sqrt_one_sub_cos_sq Real.abs_sin_eq_sqrt_one_sub_cos_sq
 
