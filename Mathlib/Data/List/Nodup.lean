/-
Copyright (c) 2018 Mario Carneiro. All rights reserved.
Released under Apache 2.0 license as described in the file LICENSE.
Authors: Mario Carneiro, Kenny Lau
-/
import Mathlib.Data.List.Forall2
import Mathlib.Data.Set.Pairwise.Basic
import Mathlib.Init.Data.Fin.Basic

#align_import data.list.nodup from "leanprover-community/mathlib"@"c227d107bbada5d0d9d20287e3282c0a7f1651a0"

/-!
# Lists with no duplicates

`List.Nodup` is defined in `Data/List/Basic`. In this file we prove various properties of this
predicate.
-/


universe u v

open Nat Function

variable {α : Type u} {β : Type v} {l l₁ l₂ : List α} {r : α → α → Prop} {a b : α}

namespace List

@[simp]
theorem forall_mem_ne {a : α} {l : List α} : (∀ a' : α, a' ∈ l → ¬a = a') ↔ a ∉ l :=
  ⟨fun h m => h _ m rfl, fun h _ m e => h (e.symm ▸ m)⟩
#align list.forall_mem_ne List.forall_mem_ne

@[simp]
theorem nodup_nil : @Nodup α [] :=
  Pairwise.nil
#align list.nodup_nil List.nodup_nil

@[simp]
theorem nodup_cons {a : α} {l : List α} : Nodup (a :: l) ↔ a ∉ l ∧ Nodup l := by
  simp only [Nodup, pairwise_cons, forall_mem_ne]
#align list.nodup_cons List.nodup_cons

protected theorem Pairwise.nodup {l : List α} {r : α → α → Prop} [IsIrrefl α r] (h : Pairwise r l) :
    Nodup l :=
  h.imp ne_of_irrefl
#align list.pairwise.nodup List.Pairwise.nodup

theorem rel_nodup {r : α → β → Prop} (hr : Relator.BiUnique r) : (Forall₂ r ⇒ (· ↔ ·)) Nodup Nodup
  | _, _, Forall₂.nil => by simp only [nodup_nil]
  | _, _, Forall₂.cons hab h => by
    simpa only [nodup_cons] using
      Relator.rel_and (Relator.rel_not (rel_mem hr hab h)) (rel_nodup hr h)
#align list.rel_nodup List.rel_nodup

protected theorem Nodup.cons (ha : a ∉ l) (hl : Nodup l) : Nodup (a :: l) :=
  nodup_cons.2 ⟨ha, hl⟩
#align list.nodup.cons List.Nodup.cons

theorem nodup_singleton (a : α) : Nodup [a] :=
  pairwise_singleton _ _
#align list.nodup_singleton List.nodup_singleton

theorem Nodup.of_cons (h : Nodup (a :: l)) : Nodup l :=
  (nodup_cons.1 h).2
#align list.nodup.of_cons List.Nodup.of_cons

theorem Nodup.not_mem (h : (a :: l).Nodup) : a ∉ l :=
  (nodup_cons.1 h).1
#align list.nodup.not_mem List.Nodup.not_mem

theorem not_nodup_cons_of_mem : a ∈ l → ¬Nodup (a :: l) :=
  imp_not_comm.1 Nodup.not_mem
#align list.not_nodup_cons_of_mem List.not_nodup_cons_of_mem

protected theorem Nodup.sublist : l₁ <+ l₂ → Nodup l₂ → Nodup l₁ :=
  Pairwise.sublist
#align list.nodup.sublist List.Nodup.sublist

theorem not_nodup_pair (a : α) : ¬Nodup [a, a] :=
  not_nodup_cons_of_mem <| mem_singleton_self _
#align list.not_nodup_pair List.not_nodup_pair

theorem nodup_iff_sublist {l : List α} : Nodup l ↔ ∀ a, ¬[a, a] <+ l :=
  ⟨fun d a h => not_nodup_pair a (d.sublist h),
    by
      induction' l with a l IH <;> intro h; · exact nodup_nil
      exact (IH fun a s => h a <| sublist_cons_of_sublist _ s).cons fun al =>
        h a <| (singleton_sublist.2 al).cons_cons _⟩
#align list.nodup_iff_sublist List.nodup_iff_sublist

-- Porting note (#10756): new theorem
theorem nodup_iff_injective_get {l : List α} :
    Nodup l ↔ Function.Injective l.get :=
  pairwise_iff_get.trans
    ⟨fun h i j hg => by
      cases' i with i hi; cases' j with j hj
      rcases lt_trichotomy i j with (hij | rfl | hji)
      · exact (h ⟨i, hi⟩ ⟨j, hj⟩ hij hg).elim
      · rfl
      · exact (h ⟨j, hj⟩ ⟨i, hi⟩ hji hg.symm).elim,
      fun hinj i j hij h => Nat.ne_of_lt hij (Fin.val_eq_of_eq (hinj h))⟩

set_option linter.deprecated false in
@[deprecated nodup_iff_injective_get] -- 2023-01-10
theorem nodup_iff_nthLe_inj {l : List α} :
    Nodup l ↔ ∀ i j h₁ h₂, nthLe l i h₁ = nthLe l j h₂ → i = j :=
  nodup_iff_injective_get.trans
    ⟨fun hinj _ _ _ _ h => congr_arg Fin.val (hinj h),
     fun hinj i j h => Fin.eq_of_veq (hinj i j i.2 j.2 h)⟩
#align list.nodup_iff_nth_le_inj List.nodup_iff_nthLe_inj

theorem Nodup.get_inj_iff {l : List α} (h : Nodup l) {i j : Fin l.length} :
    l.get i = l.get j ↔ i = j :=
  (nodup_iff_injective_get.1 h).eq_iff

#align list.nodup.nth_le_inj_iff List.Nodup.get_inj_iff

theorem nodup_iff_get?_ne_get? {l : List α} :
    l.Nodup ↔ ∀ i j : ℕ, i < j → j < l.length → l.get? i ≠ l.get? j := by
  rw [Nodup, pairwise_iff_get]
  constructor
  · intro h i j hij hj
    rw [get?_eq_get (lt_trans hij hj), get?_eq_get hj, Ne, Option.some_inj]
    exact h _ _ hij
  · intro h i j hij
    rw [Ne, ← Option.some_inj, ← get?_eq_get, ← get?_eq_get]
    exact h i j hij j.2
#align list.nodup_iff_nth_ne_nth List.nodup_iff_get?_ne_get?

theorem Nodup.ne_singleton_iff {l : List α} (h : Nodup l) (x : α) :
    l ≠ [x] ↔ l = [] ∨ ∃ y ∈ l, y ≠ x := by
  induction' l with hd tl hl
  · simp
  · specialize hl h.of_cons
    by_cases hx : tl = [x]
    · simpa [hx, and_comm, and_or_left] using h
    · rw [← Ne, hl] at hx
      rcases hx with (rfl | ⟨y, hy, hx⟩)
      · simp
      · suffices ∃ y ∈ hd :: tl, y ≠ x by simpa [ne_nil_of_mem hy]
        exact ⟨y, mem_cons_of_mem _ hy, hx⟩
#align list.nodup.ne_singleton_iff List.Nodup.ne_singleton_iff

theorem not_nodup_of_get_eq_of_ne (xs : List α) (n m : Fin xs.length)
    (h : xs.get n = xs.get m) (hne : n ≠ m) : ¬Nodup xs := by
  rw [nodup_iff_injective_get]
  exact fun hinj => hne (hinj h)
<<<<<<< HEAD

=======
>>>>>>> b6cdb4d4
#align list.nth_le_eq_of_ne_imp_not_nodup List.not_nodup_of_get_eq_of_ne

-- Porting note (#10756): new theorem
theorem get_indexOf [DecidableEq α] {l : List α} (H : Nodup l) (i : Fin l.length) :
    indexOf (get l i) l = i :=
  suffices (⟨indexOf (get l i) l, indexOf_lt_length.2 (get_mem _ _ _)⟩ : Fin l.length) = i
    from Fin.val_eq_of_eq this
  nodup_iff_injective_get.1 H (by simp)

#align list.nth_le_index_of List.get_indexOf

theorem nodup_iff_count_le_one [DecidableEq α] {l : List α} : Nodup l ↔ ∀ a, count a l ≤ 1 :=
  nodup_iff_sublist.trans <|
    forall_congr' fun a =>
      have : replicate 2 a <+ l ↔ 1 < count a l := (le_count_iff_replicate_sublist ..).symm
      (not_congr this).trans not_lt
#align list.nodup_iff_count_le_one List.nodup_iff_count_le_one

theorem nodup_iff_count_eq_one [DecidableEq α] : Nodup l ↔ ∀ a ∈ l, count a l = 1 :=
  nodup_iff_count_le_one.trans <| forall_congr' fun _ =>
    ⟨fun H h => H.antisymm (count_pos_iff_mem.mpr h),
     fun H => if h : _ then (H h).le else (count_eq_zero.mpr h).trans_le (Nat.zero_le 1)⟩

theorem nodup_replicate (a : α) : ∀ {n : ℕ}, Nodup (replicate n a) ↔ n ≤ 1
  | 0 => by simp [Nat.zero_le]
  | 1 => by simp
  | n + 2 =>
    iff_of_false
      (fun H => nodup_iff_sublist.1 H a ((replicate_sublist_replicate _).2 (Nat.le_add_left 2 n)))
      (not_le_of_lt <| Nat.le_add_left 2 n)
#align list.nodup_replicate List.nodup_replicate

@[simp]
theorem count_eq_one_of_mem [DecidableEq α] {a : α} {l : List α} (d : Nodup l) (h : a ∈ l) :
    count a l = 1 :=
  _root_.le_antisymm (nodup_iff_count_le_one.1 d a) (Nat.succ_le_of_lt (count_pos_iff_mem.2 h))
#align list.count_eq_one_of_mem List.count_eq_one_of_mem

theorem count_eq_of_nodup [DecidableEq α] {a : α} {l : List α} (d : Nodup l) :
    count a l = if a ∈ l then 1 else 0 := by
  split_ifs with h
  · exact count_eq_one_of_mem d h
  · exact count_eq_zero_of_not_mem h
#align list.count_eq_of_nodup List.count_eq_of_nodup

theorem Nodup.of_append_left : Nodup (l₁ ++ l₂) → Nodup l₁ :=
  Nodup.sublist (sublist_append_left l₁ l₂)
#align list.nodup.of_append_left List.Nodup.of_append_left

theorem Nodup.of_append_right : Nodup (l₁ ++ l₂) → Nodup l₂ :=
  Nodup.sublist (sublist_append_right l₁ l₂)
#align list.nodup.of_append_right List.Nodup.of_append_right

theorem nodup_append {l₁ l₂ : List α} : Nodup (l₁ ++ l₂) ↔ Nodup l₁ ∧ Nodup l₂ ∧ Disjoint l₁ l₂ :=
  by simp only [Nodup, pairwise_append, disjoint_iff_ne]
#align list.nodup_append List.nodup_append

theorem disjoint_of_nodup_append {l₁ l₂ : List α} (d : Nodup (l₁ ++ l₂)) : Disjoint l₁ l₂ :=
  (nodup_append.1 d).2.2
#align list.disjoint_of_nodup_append List.disjoint_of_nodup_append

theorem Nodup.append (d₁ : Nodup l₁) (d₂ : Nodup l₂) (dj : Disjoint l₁ l₂) : Nodup (l₁ ++ l₂) :=
  nodup_append.2 ⟨d₁, d₂, dj⟩
#align list.nodup.append List.Nodup.append

theorem nodup_append_comm {l₁ l₂ : List α} : Nodup (l₁ ++ l₂) ↔ Nodup (l₂ ++ l₁) := by
  simp only [nodup_append, and_left_comm, disjoint_comm]
#align list.nodup_append_comm List.nodup_append_comm

theorem nodup_middle {a : α} {l₁ l₂ : List α} :
    Nodup (l₁ ++ a :: l₂) ↔ Nodup (a :: (l₁ ++ l₂)) := by
  simp only [nodup_append, not_or, and_left_comm, and_assoc, nodup_cons, mem_append,
    disjoint_cons_right]
#align list.nodup_middle List.nodup_middle

theorem Nodup.of_map (f : α → β) {l : List α} : Nodup (map f l) → Nodup l :=
  (Pairwise.of_map f) fun _ _ => mt <| congr_arg f
#align list.nodup.of_map List.Nodup.of_mapₓ -- Porting note: different universe order

theorem Nodup.map_on {f : α → β} (H : ∀ x ∈ l, ∀ y ∈ l, f x = f y → x = y) (d : Nodup l) :
    (map f l).Nodup :=
  Pairwise.map _ (fun a b ⟨ma, mb, n⟩ e => n (H a ma b mb e)) (Pairwise.and_mem.1 d)
#align list.nodup.map_on List.Nodup.map_onₓ -- Porting note: different universe order

theorem inj_on_of_nodup_map {f : α → β} {l : List α} (d : Nodup (map f l)) :
    ∀ ⦃x⦄, x ∈ l → ∀ ⦃y⦄, y ∈ l → f x = f y → x = y := by
  induction' l with hd tl ih
  · simp
  · simp only [map, nodup_cons, mem_map, not_exists, not_and, ← Ne.def] at d
    simp only [mem_cons]
    rintro _ (rfl | h₁) _ (rfl | h₂) h₃
    · rfl
    · apply (d.1 _ h₂ h₃.symm).elim
    · apply (d.1 _ h₁ h₃).elim
    · apply ih d.2 h₁ h₂ h₃
#align list.inj_on_of_nodup_map List.inj_on_of_nodup_map

theorem nodup_map_iff_inj_on {f : α → β} {l : List α} (d : Nodup l) :
    Nodup (map f l) ↔ ∀ x ∈ l, ∀ y ∈ l, f x = f y → x = y :=
  ⟨inj_on_of_nodup_map, fun h => d.map_on h⟩
#align list.nodup_map_iff_inj_on List.nodup_map_iff_inj_on

protected theorem Nodup.map {f : α → β} (hf : Injective f) : Nodup l → Nodup (map f l) :=
  Nodup.map_on fun _ _ _ _ h => hf h
#align list.nodup.map List.Nodup.map -- Porting note: different universe order

theorem nodup_map_iff {f : α → β} {l : List α} (hf : Injective f) : Nodup (map f l) ↔ Nodup l :=
  ⟨Nodup.of_map _, Nodup.map hf⟩
#align list.nodup_map_iff List.nodup_map_iff

@[simp]
theorem nodup_attach {l : List α} : Nodup (attach l) ↔ Nodup l :=
  ⟨fun h => attach_map_val l ▸ h.map fun _ _ => Subtype.eq, fun h =>
    Nodup.of_map Subtype.val ((attach_map_val l).symm ▸ h)⟩
#align list.nodup_attach List.nodup_attach

alias ⟨Nodup.of_attach, Nodup.attach⟩ := nodup_attach
#align list.nodup.attach List.Nodup.attach
#align list.nodup.of_attach List.Nodup.of_attach

-- Porting note: commented out
--attribute [protected] nodup.attach

theorem Nodup.pmap {p : α → Prop} {f : ∀ a, p a → β} {l : List α} {H}
    (hf : ∀ a ha b hb, f a ha = f b hb → a = b) (h : Nodup l) : Nodup (pmap f l H) := by
  rw [pmap_eq_map_attach]
  exact h.attach.map fun ⟨a, ha⟩ ⟨b, hb⟩ h => by congr; exact hf a (H _ ha) b (H _ hb) h
#align list.nodup.pmap List.Nodup.pmap

theorem Nodup.filter (p : α → Bool) {l} : Nodup l → Nodup (filter p l) := by
  simpa using Pairwise.filter (fun a ↦ p a)
#align list.nodup.filter List.Nodup.filter

@[simp]
theorem nodup_reverse {l : List α} : Nodup (reverse l) ↔ Nodup l :=
  pairwise_reverse.trans <| by simp only [Nodup, Ne, eq_comm]
#align list.nodup_reverse List.nodup_reverse

theorem Nodup.erase_eq_filter [DecidableEq α] {l} (d : Nodup l) (a : α) :
    l.erase a = l.filter (· ≠ a) := by
  induction' d with b l m _ IH; · rfl
  by_cases h : b = a
  · subst h
    rw [erase_cons_head, filter_cons_of_neg _ (by simp)]
    symm
    rw [filter_eq_self]
    simpa [@eq_comm α] using m
  · rw [erase_cons_tail _ (not_beq_of_ne h), filter_cons_of_pos, IH]
    simp [h]
#align list.nodup.erase_eq_filter List.Nodup.erase_eq_filter

theorem Nodup.erase [DecidableEq α] (a : α) : Nodup l → Nodup (l.erase a) :=
  Nodup.sublist <| erase_sublist _ _
#align list.nodup.erase List.Nodup.erase

theorem Nodup.erase_get [DecidableEq α] {l : List α} (hl : l.Nodup) :
    ∀ i : Fin l.length, l.erase (l.get i) = l.eraseIdx ↑i := by
  induction l with
  | nil => simp
  | cons a l IH =>
    intro i
    cases i using Fin.cases with
    | zero => simp
    | succ i =>
      rw [nodup_cons] at hl
      rw [erase_cons_tail]
      · simp [IH hl.2]
      · rw [beq_iff_eq, get_cons_succ']
        exact mt (· ▸ l.get_mem i i.isLt) hl.1

theorem Nodup.diff [DecidableEq α] : l₁.Nodup → (l₁.diff l₂).Nodup :=
  Nodup.sublist <| diff_sublist _ _
#align list.nodup.diff List.Nodup.diff

theorem Nodup.mem_erase_iff [DecidableEq α] (d : Nodup l) : a ∈ l.erase b ↔ a ≠ b ∧ a ∈ l := by
  rw [d.erase_eq_filter, mem_filter, and_comm, decide_eq_true_iff]
#align list.nodup.mem_erase_iff List.Nodup.mem_erase_iff

theorem Nodup.not_mem_erase [DecidableEq α] (h : Nodup l) : a ∉ l.erase a := fun H =>
  (h.mem_erase_iff.1 H).1 rfl
#align list.nodup.not_mem_erase List.Nodup.not_mem_erase

theorem nodup_join {L : List (List α)} :
    Nodup (join L) ↔ (∀ l ∈ L, Nodup l) ∧ Pairwise Disjoint L := by
  simp only [Nodup, pairwise_join, disjoint_left.symm, forall_mem_ne]
#align list.nodup_join List.nodup_join

theorem nodup_bind {l₁ : List α} {f : α → List β} :
    Nodup (l₁.bind f) ↔
      (∀ x ∈ l₁, Nodup (f x)) ∧ Pairwise (fun a b : α => Disjoint (f a) (f b)) l₁ := by
  simp only [List.bind, nodup_join, pairwise_map, and_comm, and_left_comm, mem_map, exists_imp,
      and_imp]
  rw [show (∀ (l : List β) (x : α), f x = l → x ∈ l₁ → Nodup l) ↔ ∀ x : α, x ∈ l₁ → Nodup (f x)
      from forall_swap.trans <| forall_congr' fun _ => forall_eq']
#align list.nodup_bind List.nodup_bind

protected theorem Nodup.product {l₂ : List β} (d₁ : l₁.Nodup) (d₂ : l₂.Nodup) :
    (l₁ ×ˢ l₂).Nodup :=
  nodup_bind.2
    ⟨fun a _ => d₂.map <| LeftInverse.injective fun b => (rfl : (a, b).2 = b),
      d₁.imp fun {a₁ a₂} n x h₁ h₂ => by
        rcases mem_map.1 h₁ with ⟨b₁, _, rfl⟩
        rcases mem_map.1 h₂ with ⟨b₂, mb₂, ⟨⟩⟩
        exact n rfl⟩
#align list.nodup.product List.Nodup.product

theorem Nodup.sigma {σ : α → Type*} {l₂ : ∀ a , List (σ a)} (d₁ : Nodup l₁)
    (d₂ : ∀ a , Nodup (l₂ a)) : (l₁.sigma l₂).Nodup :=
  nodup_bind.2
    ⟨fun a _ => (d₂ a).map fun b b' h => by injection h with _ h,
      d₁.imp fun {a₁ a₂} n x h₁ h₂ => by
        rcases mem_map.1 h₁ with ⟨b₁, _, rfl⟩
        rcases mem_map.1 h₂ with ⟨b₂, mb₂, ⟨⟩⟩
        exact n rfl⟩
#align list.nodup.sigma List.Nodup.sigma

protected theorem Nodup.filterMap {f : α → Option β} (h : ∀ a a' b, b ∈ f a → b ∈ f a' → a = a') :
    Nodup l → Nodup (filterMap f l) :=
  (Pairwise.filter_map f) @fun a a' n b bm b' bm' e => n <| h a a' b' (by rw [← e]; exact bm) bm'
#align list.nodup.filter_map List.Nodup.filterMap

protected theorem Nodup.concat (h : a ∉ l) (h' : l.Nodup) : (l.concat a).Nodup := by
  rw [concat_eq_append]; exact h'.append (nodup_singleton _) (disjoint_singleton.2 h)
#align list.nodup.concat List.Nodup.concat

protected theorem Nodup.insert [DecidableEq α] (h : l.Nodup) : (l.insert a).Nodup :=
  if h' : a ∈ l then by rw [insert_of_mem h']; exact h
  else by rw [insert_of_not_mem h', nodup_cons]; constructor <;> assumption
#align list.nodup.insert List.Nodup.insert

theorem Nodup.union [DecidableEq α] (l₁ : List α) (h : Nodup l₂) : (l₁ ∪ l₂).Nodup := by
  induction' l₁ with a l₁ ih generalizing l₂
  · exact h
  · exact (ih h).insert
#align list.nodup.union List.Nodup.union

theorem Nodup.inter [DecidableEq α] (l₂ : List α) : Nodup l₁ → Nodup (l₁ ∩ l₂) :=
  Nodup.filter _
#align list.nodup.inter List.Nodup.inter

theorem Nodup.diff_eq_filter [DecidableEq α] :
    ∀ {l₁ l₂ : List α} (_ : l₁.Nodup), l₁.diff l₂ = l₁.filter (· ∉ l₂)
  | l₁, [], _ => by simp
  | l₁, a :: l₂, hl₁ => by
    rw [diff_cons, (hl₁.erase _).diff_eq_filter, hl₁.erase_eq_filter, filter_filter]
    simp only [decide_not, Bool.not_eq_true', decide_eq_false_iff_not, ne_eq, and_comm,
      Bool.decide_and, find?, mem_cons, not_or]
#align list.nodup.diff_eq_filter List.Nodup.diff_eq_filter

theorem Nodup.mem_diff_iff [DecidableEq α] (hl₁ : l₁.Nodup) : a ∈ l₁.diff l₂ ↔ a ∈ l₁ ∧ a ∉ l₂ := by
  rw [hl₁.diff_eq_filter, mem_filter, decide_eq_true_iff]
#align list.nodup.mem_diff_iff List.Nodup.mem_diff_iff

protected theorem Nodup.set :
    ∀ {l : List α} {n : ℕ} {a : α} (_ : l.Nodup) (_ : a ∉ l), (l.set n a).Nodup
  | [], _, _, _, _ => nodup_nil
  | _ :: _, 0, _, hl, ha => nodup_cons.2 ⟨mt (mem_cons_of_mem _) ha, (nodup_cons.1 hl).2⟩
  | _ :: _, _ + 1, _, hl, ha =>
    nodup_cons.2
      ⟨fun h =>
        (mem_or_eq_of_mem_set h).elim (nodup_cons.1 hl).1 fun hba => ha (hba ▸ mem_cons_self _ _),
        hl.of_cons.set (mt (mem_cons_of_mem _) ha)⟩
#align list.nodup.update_nth List.Nodup.set

theorem Nodup.map_update [DecidableEq α] {l : List α} (hl : l.Nodup) (f : α → β) (x : α) (y : β) :
    l.map (Function.update f x y) =
      if x ∈ l then (l.map f).set (l.indexOf x) y else l.map f := by
  induction' l with hd tl ihl; · simp
  rw [nodup_cons] at hl
  simp only [mem_cons, map, ihl hl.2]
  by_cases H : hd = x
  · subst hd
    simp [set, hl.1]
  · simp [Ne.symm H, H, set, ← apply_ite (cons (f hd))]
#align list.nodup.map_update List.Nodup.map_update

theorem Nodup.pairwise_of_forall_ne {l : List α} {r : α → α → Prop} (hl : l.Nodup)
    (h : ∀ a ∈ l, ∀ b ∈ l, a ≠ b → r a b) : l.Pairwise r := by
  rw [pairwise_iff_forall_sublist]
  intro a b hab
  if heq : a = b then
    cases heq; have := nodup_iff_sublist.mp hl _ hab; contradiction
  else
    apply h <;> try (apply hab.subset; simp)
    exact heq
#align list.nodup.pairwise_of_forall_ne List.Nodup.pairwise_of_forall_ne

theorem Nodup.pairwise_of_set_pairwise {l : List α} {r : α → α → Prop} (hl : l.Nodup)
    (h : { x | x ∈ l }.Pairwise r) : l.Pairwise r :=
  hl.pairwise_of_forall_ne h
#align list.nodup.pairwise_of_set_pairwise List.Nodup.pairwise_of_set_pairwise

@[simp]
theorem Nodup.pairwise_coe [IsSymm α r] (hl : l.Nodup) :
    { a | a ∈ l }.Pairwise r ↔ l.Pairwise r := by
  induction' l with a l ih
  · simp
  rw [List.nodup_cons] at hl
  have : ∀ b ∈ l, ¬a = b → r a b ↔ r a b := fun b hb =>
    imp_iff_right (ne_of_mem_of_not_mem hb hl.1).symm
  simp [Set.setOf_or, Set.pairwise_insert_of_symmetric (@symm_of _ r _), ih hl.2, and_comm,
    forall₂_congr this]
#align list.nodup.pairwise_coe List.Nodup.pairwise_coe

-- Porting note (#10756): new theorem
theorem Nodup.take_eq_filter_mem [DecidableEq α] :
    ∀ {l : List α} {n : ℕ} (_ : l.Nodup), l.take n = l.filter (l.take n).elem
  | [], n, _ => by simp
  | b::l, 0, _ => by simp
  | b::l, n+1, hl => by
    rw [take_cons, Nodup.take_eq_filter_mem (Nodup.of_cons hl), List.filter_cons_of_pos _ (by simp)]
    congr 1
    refine' List.filter_congr' _
    intro x hx
    have : x ≠ b := fun h => (nodup_cons.1 hl).1 (h ▸ hx)
    simp (config := {contextual := true}) [List.mem_filter, this, hx]
end List

theorem Option.toList_nodup {α} : ∀ o : Option α, o.toList.Nodup
  | none => List.nodup_nil
  | some x => List.nodup_singleton x
#align option.to_list_nodup Option.toList_nodup<|MERGE_RESOLUTION|>--- conflicted
+++ resolved
@@ -145,10 +145,6 @@
     (h : xs.get n = xs.get m) (hne : n ≠ m) : ¬Nodup xs := by
   rw [nodup_iff_injective_get]
   exact fun hinj => hne (hinj h)
-<<<<<<< HEAD
-
-=======
->>>>>>> b6cdb4d4
 #align list.nth_le_eq_of_ne_imp_not_nodup List.not_nodup_of_get_eq_of_ne
 
 -- Porting note (#10756): new theorem
