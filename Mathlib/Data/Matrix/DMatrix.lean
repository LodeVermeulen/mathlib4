--- conflicted
+++ resolved
@@ -24,10 +24,6 @@
 #align dmatrix DMatrix
 
 variable {l m n o : Type*}
-<<<<<<< HEAD
-
-=======
->>>>>>> a4ab9f46
 variable {α : m → n → Type v}
 
 namespace DMatrix
