/-
Copyright (c) 2020 Jalex Stark. All rights reserved.
Released under Apache 2.0 license as described in the file LICENSE.
Authors: Jalex Stark, Scott Morrison, Eric Wieser, Oliver Nash, Wen Yang
-/
import Mathlib.Data.Matrix.Basic
import Mathlib.LinearAlgebra.Matrix.Trace

#align_import data.matrix.basis from "leanprover-community/mathlib"@"320df450e9abeb5fc6417971e75acb6ae8bc3794"

/-!
# Matrices with a single non-zero element.

This file provides `Matrix.stdBasisMatrix`. The matrix `Matrix.stdBasisMatrix i j c` has `c`
at position `(i, j)`, and zeroes elsewhere.
-/


variable {l m n : Type*}

variable {R α : Type*}

namespace Matrix

open Matrix

open BigOperators

variable [DecidableEq l] [DecidableEq m] [DecidableEq n]

variable [Semiring α]

/-- `stdBasisMatrix i j a` is the matrix with `a` in the `i`-th row, `j`-th column,
and zeroes elsewhere.
-/
def stdBasisMatrix (i : m) (j : n) (a : α) : Matrix m n α := fun i' j' =>
  if i = i' ∧ j = j' then a else 0
#align matrix.std_basis_matrix Matrix.stdBasisMatrix

@[simp]
theorem smul_stdBasisMatrix [SMulZeroClass R α] (r : R) (i : m) (j : n) (a : α) :
    r • stdBasisMatrix i j a = stdBasisMatrix i j (r • a) := by
  unfold stdBasisMatrix
  ext
  simp [smul_ite]
#align matrix.smul_std_basis_matrix Matrix.smul_stdBasisMatrix

@[simp]
theorem stdBasisMatrix_zero (i : m) (j : n) : stdBasisMatrix i j (0 : α) = 0 := by
  unfold stdBasisMatrix
  ext
  simp
#align matrix.std_basis_matrix_zero Matrix.stdBasisMatrix_zero

theorem stdBasisMatrix_add (i : m) (j : n) (a b : α) :
    stdBasisMatrix i j (a + b) = stdBasisMatrix i j a + stdBasisMatrix i j b := by
  unfold stdBasisMatrix; ext
  split_ifs with h <;> simp [h]
#align matrix.std_basis_matrix_add Matrix.stdBasisMatrix_add

theorem matrix_eq_sum_std_basis [Fintype m] [Fintype n] (x : Matrix m n α) :
    x = ∑ i : m, ∑ j : n, stdBasisMatrix i j (x i j) := by
  ext i j; symm
  iterate 2 rw [Finset.sum_apply]
  -- Porting note: was `convert`
  refine (Fintype.sum_eq_single i ?_).trans ?_; swap
  · -- Porting note: `simp` seems unwilling to apply `Fintype.sum_apply`
    simp (config := { unfoldPartialApp := true }) only [stdBasisMatrix]
    rw [Fintype.sum_apply, Fintype.sum_apply]
    simp
  · intro j' hj'
    -- Porting note: `simp` seems unwilling to apply `Fintype.sum_apply`
    simp (config := { unfoldPartialApp := true }) only [stdBasisMatrix]
    rw [Fintype.sum_apply, Fintype.sum_apply]
    simp [hj']
#align matrix.matrix_eq_sum_std_basis Matrix.matrix_eq_sum_std_basis

-- TODO: tie this up with the `Basis` machinery of linear algebra
-- this is not completely trivial because we are indexing by two types, instead of one
-- TODO: add `std_basis_vec`
theorem std_basis_eq_basis_mul_basis (i : m) (j : n) :
    stdBasisMatrix i j 1 = vecMulVec (fun i' => ite (i = i') 1 0) fun j' => ite (j = j') 1 0 := by
  ext i' j'
  -- Porting note: was `norm_num [std_basis_matrix, vec_mul_vec]` though there are no numerals
  -- involved.
  simp only [stdBasisMatrix, vecMulVec, mul_ite, mul_one, mul_zero, of_apply]
  -- Porting note: added next line
  simp_rw [@and_comm (i = i')]
  exact ite_and _ _ _ _
#align matrix.std_basis_eq_basis_mul_basis Matrix.std_basis_eq_basis_mul_basis

-- todo: the old proof used fintypes, I don't know `Finsupp` but this feels generalizable
@[elab_as_elim]
protected theorem induction_on' [Fintype m] [Fintype n] {P : Matrix m n α → Prop} (M : Matrix m n α)
    (h_zero : P 0) (h_add : ∀ p q, P p → P q → P (p + q))
    (h_std_basis : ∀ (i : m) (j : n) (x : α), P (stdBasisMatrix i j x)) : P M := by
  rw [matrix_eq_sum_std_basis M, ← Finset.sum_product']
  apply Finset.sum_induction _ _ h_add h_zero
  · intros
    apply h_std_basis
#align matrix.induction_on' Matrix.induction_on'

@[elab_as_elim]
protected theorem induction_on [Fintype m] [Fintype n] [Nonempty m] [Nonempty n]
    {P : Matrix m n α → Prop} (M : Matrix m n α) (h_add : ∀ p q, P p → P q → P (p + q))
    (h_std_basis : ∀ i j x, P (stdBasisMatrix i j x)) : P M :=
  Matrix.induction_on' M
    (by
      inhabit m
      inhabit n
      simpa using h_std_basis default default 0)
    h_add h_std_basis
#align matrix.induction_on Matrix.induction_on

namespace StdBasisMatrix

section

variable (i : m) (j : n) (c : α) (i' : m) (j' : n)

@[simp]
theorem apply_same : stdBasisMatrix i j c i j = c :=
  if_pos (And.intro rfl rfl)
#align matrix.std_basis_matrix.apply_same Matrix.StdBasisMatrix.apply_same

@[simp]
theorem apply_of_ne (h : ¬(i = i' ∧ j = j')) : stdBasisMatrix i j c i' j' = 0 := by
  simp only [stdBasisMatrix, and_imp, ite_eq_right_iff]
  tauto
#align matrix.std_basis_matrix.apply_of_ne Matrix.StdBasisMatrix.apply_of_ne

@[simp]
theorem apply_of_row_ne {i i' : m} (hi : i ≠ i') (j j' : n) (a : α) :
    stdBasisMatrix i j a i' j' = 0 := by simp [hi]
#align matrix.std_basis_matrix.apply_of_row_ne Matrix.StdBasisMatrix.apply_of_row_ne

@[simp]
theorem apply_of_col_ne (i i' : m) {j j' : n} (hj : j ≠ j') (a : α) :
    stdBasisMatrix i j a i' j' = 0 := by simp [hj]
#align matrix.std_basis_matrix.apply_of_col_ne Matrix.StdBasisMatrix.apply_of_col_ne

end

section

variable (i j : n) (c : α) (i' j' : n)

@[simp]
theorem diag_zero (h : j ≠ i) : diag (stdBasisMatrix i j c) = 0 :=
  funext fun _ => if_neg fun ⟨e₁, e₂⟩ => h (e₂.trans e₁.symm)
#align matrix.std_basis_matrix.diag_zero Matrix.StdBasisMatrix.diag_zero

@[simp]
theorem diag_same : diag (stdBasisMatrix i i c) = Pi.single i c := by
  ext j
  by_cases hij : i = j <;> (try rw [hij]) <;> simp [hij]
#align matrix.std_basis_matrix.diag_same Matrix.StdBasisMatrix.diag_same

variable [Fintype n]

@[simp]
theorem trace_zero (h : j ≠ i) : trace (stdBasisMatrix i j c) = 0 := by
  -- Porting note: added `-diag_apply`
  simp [trace, -diag_apply, h]
#align matrix.std_basis_matrix.trace_zero Matrix.StdBasisMatrix.trace_zero

@[simp]
theorem trace_eq : trace (stdBasisMatrix i i c) = c := by
  -- Porting note: added `-diag_apply`
  simp [trace, -diag_apply]
#align matrix.std_basis_matrix.trace_eq Matrix.StdBasisMatrix.trace_eq

@[simp]
theorem mul_left_apply_same (b : n) (M : Matrix n n α) :
    (stdBasisMatrix i j c * M) i b = c * M j b := by simp [mul_apply, stdBasisMatrix]
#align matrix.std_basis_matrix.mul_left_apply_same Matrix.StdBasisMatrix.mul_left_apply_same

@[simp]
theorem mul_right_apply_same (a : n) (M : Matrix n n α) :
    (M * stdBasisMatrix i j c) a j = M a i * c := by simp [mul_apply, stdBasisMatrix, mul_comm]
#align matrix.std_basis_matrix.mul_right_apply_same Matrix.StdBasisMatrix.mul_right_apply_same

@[simp]
theorem mul_left_apply_of_ne (a b : n) (h : a ≠ i) (M : Matrix n n α) :
    (stdBasisMatrix i j c * M) a b = 0 := by simp [mul_apply, h.symm]
#align matrix.std_basis_matrix.mul_left_apply_of_ne Matrix.StdBasisMatrix.mul_left_apply_of_ne

@[simp]
theorem mul_right_apply_of_ne (a b : n) (hbj : b ≠ j) (M : Matrix n n α) :
    (M * stdBasisMatrix i j c) a b = 0 := by simp [mul_apply, hbj.symm]
#align matrix.std_basis_matrix.mul_right_apply_of_ne Matrix.StdBasisMatrix.mul_right_apply_of_ne

@[simp]
theorem mul_same (k : n) (d : α) :
    stdBasisMatrix i j c * stdBasisMatrix j k d = stdBasisMatrix i k (c * d) := by
  ext a b
  simp only [mul_apply, stdBasisMatrix, boole_mul]
  by_cases h₁ : i = a <;> by_cases h₂ : k = b <;> simp [h₁, h₂]
#align matrix.std_basis_matrix.mul_same Matrix.StdBasisMatrix.mul_same

@[simp]
theorem mul_of_ne {k l : n} (h : j ≠ k) (d : α) :
    stdBasisMatrix i j c * stdBasisMatrix k l d = 0 := by
  ext a b
  simp only [mul_apply, boole_mul, stdBasisMatrix]
  by_cases h₁ : i = a
  -- Porting note: was `simp [h₁, h, h.symm]`
  · simp only [h₁, true_and, mul_ite, ite_mul, zero_mul, mul_zero, ← ite_and, zero_apply]
    refine Finset.sum_eq_zero (fun x _ => ?_)
    apply if_neg
    rintro ⟨⟨rfl, rfl⟩, h⟩
    contradiction
  · simp only [h₁, false_and, ite_false, mul_ite, zero_mul, mul_zero, ite_self,
      Finset.sum_const_zero, zero_apply]
#align matrix.std_basis_matrix.mul_of_ne Matrix.StdBasisMatrix.mul_of_ne

end

end StdBasisMatrix

section Commute

variable [Fintype n]

theorem row_eq_zero_of_commute_stdBasisMatrix {i j k : n} {M : Matrix n n α}
    (hM : Commute (stdBasisMatrix i j 1) M) (hkj : k ≠ j) : M j k = 0 := by
  have := ext_iff.mpr hM i k
  aesop

theorem col_eq_zero_of_commute_stdBasisMatrix {i j k : n} {M : Matrix n n α}
    (hM : Commute (stdBasisMatrix i j 1) M) (hki : k ≠ i) : M k i = 0 := by
  have := ext_iff.mpr hM k j
  aesop

theorem diag_eq_of_commute_stdBasisMatrix {i j : n} {M : Matrix n n α}
    (hM : Commute (stdBasisMatrix i j 1) M) : M i i = M j j := by
  have := ext_iff.mpr hM i j
  aesop

/-- `M` is a scalar matrix if it commutes with every non-diagonal `stdBasisMatrix`. ​-/
theorem mem_range_scalar_of_commute_stdBasisMatrix {M : Matrix n n α}
    (hM : Pairwise fun i j => Commute (stdBasisMatrix i j 1) M) :
    M ∈ Set.range (Matrix.scalar n) := by
  cases isEmpty_or_nonempty n
  · exact ⟨0, Subsingleton.elim _ _⟩
  obtain ⟨i⟩ := ‹Nonempty n›
  refine ⟨M i i, Matrix.ext fun j k => ?_⟩
  simp only [scalar_apply]
  obtain rfl | hkl := Decidable.eq_or_ne j k
  · rw [diagonal_apply_eq]
    obtain rfl | hij := Decidable.eq_or_ne i j
    · rfl
    · exact diag_eq_of_commute_stdBasisMatrix (hM hij)
  · push_neg at hkl
    rw [diagonal_apply_ne _ hkl]
    obtain rfl | hij := Decidable.eq_or_ne i j
    · rw [col_eq_zero_of_commute_stdBasisMatrix (hM hkl.symm) hkl]
    · rw [row_eq_zero_of_commute_stdBasisMatrix (hM hij) hkl.symm]

theorem mem_range_scalar_iff_commute_stdBasisMatrix {M : Matrix n n α} :
    M ∈ Set.range (Matrix.scalar n) ↔ ∀ (i j : n), i ≠ j → Commute (stdBasisMatrix i j 1) M := by
  refine ⟨fun ⟨r, hr⟩ i j _ => hr ▸ Commute.symm ?_, mem_range_scalar_of_commute_stdBasisMatrix⟩
<<<<<<< HEAD
  rw [scalar_commute_iff, smul_stdBasisMatrix, smul_stdBasisMatrix, smul_eq_mul, op_smul_eq_mul,
    mul_one, one_mul]

/-- `M` is a scalar matrix if and only if it commutes with every `stdBasisMatrix`.​ -/
theorem mem_range_scalar_iff_commute_stdBasisMatrix' {M : Matrix n n α} :
    M ∈ Set.range (Matrix.scalar n) ↔ ∀ (i j : n), Commute (stdBasisMatrix i j 1) M := by
  refine ⟨fun ⟨r, hr⟩ i j => hr ▸ Commute.symm ?_,
    fun hM => mem_range_scalar_iff_commute_stdBasisMatrix.mpr <| fun i j _ ↦ hM i j⟩
  rewrite [scalar_commute_iff]
  simp

=======
  rw [scalar_commute_iff]
  simp

/-- `M` is a scalar matrix if and only if it commutes with every `stdBasisMatrix`.​ -/
theorem mem_range_scalar_iff_commute_stdBasisMatrix' {M : Matrix n n α} :
    M ∈ Set.range (Matrix.scalar n) ↔ ∀ (i j : n), Commute (stdBasisMatrix i j 1) M := by
  refine ⟨fun ⟨r, hr⟩ i j => hr ▸ Commute.symm ?_,
    fun hM => mem_range_scalar_iff_commute_stdBasisMatrix.mpr <| fun i j _ => hM i j⟩
  rw [scalar_commute_iff]
  simp

>>>>>>> c390cdc7
end Commute

end Matrix<|MERGE_RESOLUTION|>--- conflicted
+++ resolved
@@ -260,19 +260,6 @@
 theorem mem_range_scalar_iff_commute_stdBasisMatrix {M : Matrix n n α} :
     M ∈ Set.range (Matrix.scalar n) ↔ ∀ (i j : n), i ≠ j → Commute (stdBasisMatrix i j 1) M := by
   refine ⟨fun ⟨r, hr⟩ i j _ => hr ▸ Commute.symm ?_, mem_range_scalar_of_commute_stdBasisMatrix⟩
-<<<<<<< HEAD
-  rw [scalar_commute_iff, smul_stdBasisMatrix, smul_stdBasisMatrix, smul_eq_mul, op_smul_eq_mul,
-    mul_one, one_mul]
-
-/-- `M` is a scalar matrix if and only if it commutes with every `stdBasisMatrix`.​ -/
-theorem mem_range_scalar_iff_commute_stdBasisMatrix' {M : Matrix n n α} :
-    M ∈ Set.range (Matrix.scalar n) ↔ ∀ (i j : n), Commute (stdBasisMatrix i j 1) M := by
-  refine ⟨fun ⟨r, hr⟩ i j => hr ▸ Commute.symm ?_,
-    fun hM => mem_range_scalar_iff_commute_stdBasisMatrix.mpr <| fun i j _ ↦ hM i j⟩
-  rewrite [scalar_commute_iff]
-  simp
-
-=======
   rw [scalar_commute_iff]
   simp
 
@@ -284,7 +271,6 @@
   rw [scalar_commute_iff]
   simp
 
->>>>>>> c390cdc7
 end Commute
 
 end Matrix