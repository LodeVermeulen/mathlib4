--- conflicted
+++ resolved
@@ -1,4 +1,4 @@
-/-
+n/-
 Copyright (c) 2015 Microsoft Corporation. All rights reserved.
 Released under Apache 2.0 license as described in the file LICENSE.
 Authors: Leonardo de Moura, Jeremy Avigad, Minchao Wu, Mario Carneiro
@@ -1590,34 +1590,7 @@
   exact union_of singletons (symm hi)
 #align finset.induction_on_union Finset.induction_on_union
 
-<<<<<<< HEAD
-theorem _root_.Directed.exists_mem_subset_of_finset_subset_biUnion {α ι : Type*} [hn : Nonempty ι]
-    {f : ι → Set α} (h : Directed (· ⊆ ·) f) {s : Finset α} (hs : (s : Set α) ⊆ ⋃ i, f i) :
-    ∃ i, (s : Set α) ⊆ f i := by
-  induction s using Finset.cons_induction_on with
-  | h₁ => exact ⟨hn.some, by simp only [coe_empty, Set.empty_subset]⟩
-  | h₂ hbt iht =>
-    simp only [coe_cons, Set.insert_subset_iff, Set.mem_iUnion] at hs ⊢
-    rcases hs.imp_right iht with ⟨⟨i, hi⟩, j, hj⟩
-    rcases h i j with ⟨k, hik, hjk⟩
-    exact ⟨k, hik hi, hj.trans hjk⟩
-#align directed.exists_mem_subset_of_finset_subset_bUnion Directed.exists_mem_subset_of_finset_subset_biUnion
-
-theorem _root_.DirectedOn.exists_mem_subset_of_finset_subset_biUnion {α ι : Type*} {f : ι → Set α}
-    {c : Set ι} (hn : c.Nonempty) (hc : DirectedOn (fun i j => f i ⊆ f j) c) {s : Finset α}
-    (hs : (s : Set α) ⊆ ⋃ i ∈ c, f i) : ∃ i ∈ c, (s : Set α) ⊆ f i := by
-  rw [Set.biUnion_eq_iUnion] at hs
-  haveI := hn.coe_sort
-  obtain ⟨⟨i, hic⟩, hi⟩ :=
-    (directed_comp.2 hc.directed_val).exists_mem_subset_of_finset_subset_biUnion hs
-  exact ⟨i, hic, hi⟩
-#align directed_on.exists_mem_subset_of_finset_subset_bUnion DirectedOn.exists_mem_subset_of_finset_subset_biUnion
-
-
-=======
->>>>>>> 7a71e528
 /-! #### inter -/
-
 
 theorem inter_val_nd (s₁ s₂ : Finset α) : (s₁ ∩ s₂).1 = ndinter s₁.1 s₂.1 :=
   rfl
@@ -2546,177 +2519,6 @@
   simp [eq_empty_iff_forall_not_mem]
 #align finset.attach_eq_empty_iff Finset.attach_eq_empty_iff
 
-<<<<<<< HEAD
-/-! ### piecewise -/
-
-
-section Piecewise
-
-/-- `s.piecewise f g` is the function equal to `f` on the finset `s`, and to `g` on its
-complement. -/
-def piecewise {α : Type*} {δ : α → Sort*} (s : Finset α) (f g : ∀ i, δ i)
-    [∀ j, Decidable (j ∈ s)] : ∀ i, δ i := fun i => if i ∈ s then f i else g i
-#align finset.piecewise Finset.piecewise
-
-variable {δ : α → Sort*} (s : Finset α) (f g : ∀ i, δ i)
-
--- Porting note: @[simp] can prove this
-theorem piecewise_insert_self [DecidableEq α] {j : α} [∀ i, Decidable (i ∈ insert j s)] :
-    (insert j s).piecewise f g j = f j := by simp [piecewise]
-#align finset.piecewise_insert_self Finset.piecewise_insert_self
-
-@[simp]
-theorem piecewise_empty [∀ i : α, Decidable (i ∈ (∅ : Finset α))] : piecewise ∅ f g = g := by
-  ext i
-  simp [piecewise]
-#align finset.piecewise_empty Finset.piecewise_empty
-
-variable [∀ j, Decidable (j ∈ s)]
-
--- TODO: fix this in norm_cast
-@[norm_cast move]
-theorem piecewise_coe [∀ j, Decidable (j ∈ (s : Set α))] :
-    (s : Set α).piecewise f g = s.piecewise f g := by
-  simp only [piecewise, Set.piecewise, mem_coe]
-#align finset.piecewise_coe Finset.piecewise_coe
-
-@[simp]
-theorem piecewise_eq_of_mem {i : α} (hi : i ∈ s) : s.piecewise f g i = f i := by
-  simp [piecewise, hi]
-#align finset.piecewise_eq_of_mem Finset.piecewise_eq_of_mem
-
-@[simp]
-theorem piecewise_eq_of_not_mem {i : α} (hi : i ∉ s) : s.piecewise f g i = g i := by
-  simp [piecewise, hi]
-#align finset.piecewise_eq_of_not_mem Finset.piecewise_eq_of_not_mem
-
-theorem piecewise_congr {f f' g g' : ∀ i, δ i} (hf : ∀ i ∈ s, f i = f' i)
-    (hg : ∀ i ∉ s, g i = g' i) : s.piecewise f g = s.piecewise f' g' :=
-  funext fun i => if_ctx_congr Iff.rfl (hf i) (hg i)
-#align finset.piecewise_congr Finset.piecewise_congr
-
-@[simp]
-theorem piecewise_insert_of_ne [DecidableEq α] {i j : α} [∀ i, Decidable (i ∈ insert j s)]
-    (h : i ≠ j) : (insert j s).piecewise f g i = s.piecewise f g i := by simp [piecewise, h]
-#align finset.piecewise_insert_of_ne Finset.piecewise_insert_of_ne
-
-theorem piecewise_insert [DecidableEq α] (j : α) [∀ i, Decidable (i ∈ insert j s)] :
-    (insert j s).piecewise f g = update (s.piecewise f g) j (f j) := by
-  classical simp only [← piecewise_coe, coe_insert, ← Set.piecewise_insert]
-  ext
-  congr
-  simp
-#align finset.piecewise_insert Finset.piecewise_insert
-
-theorem piecewise_cases {i} (p : δ i → Prop) (hf : p (f i)) (hg : p (g i)) :
-    p (s.piecewise f g i) := by
-  by_cases hi : i ∈ s <;> simpa [hi]
-#align finset.piecewise_cases Finset.piecewise_cases
-
-theorem piecewise_mem_set_pi {δ : α → Type*} {t : Set α} {t' : ∀ i, Set (δ i)} {f g}
-    (hf : f ∈ Set.pi t t') (hg : g ∈ Set.pi t t') : s.piecewise f g ∈ Set.pi t t' := by
-  classical
-    rw [← piecewise_coe]
-    exact Set.piecewise_mem_pi (↑s) hf hg
-#align finset.piecewise_mem_set_pi Finset.piecewise_mem_set_pi
-
-theorem piecewise_singleton [DecidableEq α] (i : α) : piecewise {i} f g = update g i (f i) := by
-  rw [← insert_emptyc_eq, piecewise_insert, piecewise_empty]
-#align finset.piecewise_singleton Finset.piecewise_singleton
-
-theorem piecewise_piecewise_of_subset_left {s t : Finset α} [∀ i, Decidable (i ∈ s)]
-    [∀ i, Decidable (i ∈ t)] (h : s ⊆ t) (f₁ f₂ g : ∀ a, δ a) :
-    s.piecewise (t.piecewise f₁ f₂) g = s.piecewise f₁ g :=
-  s.piecewise_congr (fun _i hi => piecewise_eq_of_mem _ _ _ (h hi)) fun _ _ => rfl
-#align finset.piecewise_piecewise_of_subset_left Finset.piecewise_piecewise_of_subset_left
-
-@[simp]
-theorem piecewise_idem_left (f₁ f₂ g : ∀ a, δ a) :
-    s.piecewise (s.piecewise f₁ f₂) g = s.piecewise f₁ g :=
-  piecewise_piecewise_of_subset_left (Subset.refl _) _ _ _
-#align finset.piecewise_idem_left Finset.piecewise_idem_left
-
-theorem piecewise_piecewise_of_subset_right {s t : Finset α} [∀ i, Decidable (i ∈ s)]
-    [∀ i, Decidable (i ∈ t)] (h : t ⊆ s) (f g₁ g₂ : ∀ a, δ a) :
-    s.piecewise f (t.piecewise g₁ g₂) = s.piecewise f g₂ :=
-  s.piecewise_congr (fun _ _ => rfl) fun _i hi => t.piecewise_eq_of_not_mem _ _ (mt (@h _) hi)
-#align finset.piecewise_piecewise_of_subset_right Finset.piecewise_piecewise_of_subset_right
-
-@[simp]
-theorem piecewise_idem_right (f g₁ g₂ : ∀ a, δ a) :
-    s.piecewise f (s.piecewise g₁ g₂) = s.piecewise f g₂ :=
-  piecewise_piecewise_of_subset_right (Subset.refl _) f g₁ g₂
-#align finset.piecewise_idem_right Finset.piecewise_idem_right
-
-theorem update_eq_piecewise {β : Type*} [DecidableEq α] (f : α → β) (i : α) (v : β) :
-    update f i v = piecewise (singleton i) (fun _ => v) f :=
-  (piecewise_singleton (fun _ => v) _ _).symm
-#align finset.update_eq_piecewise Finset.update_eq_piecewise
-
-theorem update_piecewise [DecidableEq α] (i : α) (v : δ i) :
-    update (s.piecewise f g) i v = s.piecewise (update f i v) (update g i v) := by
-  ext j
-  rcases em (j = i) with (rfl | hj) <;> by_cases hs : j ∈ s <;> simp [*]
-#align finset.update_piecewise Finset.update_piecewise
-
-theorem update_piecewise_of_mem [DecidableEq α] {i : α} (hi : i ∈ s) (v : δ i) :
-    update (s.piecewise f g) i v = s.piecewise (update f i v) g := by
-  rw [update_piecewise]
-  refine' s.piecewise_congr (fun _ _ => rfl) fun j hj => update_noteq _ _ _
-  exact fun h => hj (h.symm ▸ hi)
-#align finset.update_piecewise_of_mem Finset.update_piecewise_of_mem
-
-theorem update_piecewise_of_not_mem [DecidableEq α] {i : α} (hi : i ∉ s) (v : δ i) :
-    update (s.piecewise f g) i v = s.piecewise f (update g i v) := by
-  rw [update_piecewise]
-  refine' s.piecewise_congr (fun j hj => update_noteq _ _ _) fun _ _ => rfl
-  exact fun h => hi (h ▸ hj)
-#align finset.update_piecewise_of_not_mem Finset.update_piecewise_of_not_mem
-
-theorem piecewise_le_of_le_of_le {δ : α → Type*} [∀ i, Preorder (δ i)] {f g h : ∀ i, δ i}
-    (Hf : f ≤ h) (Hg : g ≤ h) : s.piecewise f g ≤ h := fun x =>
-  piecewise_cases s f g (· ≤ h x) (Hf x) (Hg x)
-#align finset.piecewise_le_of_le_of_le Finset.piecewise_le_of_le_of_le
-
-theorem le_piecewise_of_le_of_le {δ : α → Type*} [∀ i, Preorder (δ i)] {f g h : ∀ i, δ i}
-    (Hf : h ≤ f) (Hg : h ≤ g) : h ≤ s.piecewise f g := fun x =>
-  piecewise_cases s f g (fun y => h x ≤ y) (Hf x) (Hg x)
-#align finset.le_piecewise_of_le_of_le Finset.le_piecewise_of_le_of_le
-
-theorem piecewise_le_piecewise' {δ : α → Type*} [∀ i, Preorder (δ i)] {f g f' g' : ∀ i, δ i}
-    (Hf : ∀ x ∈ s, f x ≤ f' x) (Hg : ∀ x ∉ s, g x ≤ g' x) :
-    s.piecewise f g ≤ s.piecewise f' g' := fun x => by by_cases hx : x ∈ s <;> simp [hx, *]
-#align finset.piecewise_le_piecewise' Finset.piecewise_le_piecewise'
-
-theorem piecewise_le_piecewise {δ : α → Type*} [∀ i, Preorder (δ i)] {f g f' g' : ∀ i, δ i}
-    (Hf : f ≤ f') (Hg : g ≤ g') : s.piecewise f g ≤ s.piecewise f' g' :=
-  s.piecewise_le_piecewise' (fun x _ => Hf x) fun x _ => Hg x
-#align finset.piecewise_le_piecewise Finset.piecewise_le_piecewise
-
-theorem piecewise_mem_Icc_of_mem_of_mem {δ : α → Type*} [∀ i, Preorder (δ i)]
-    {f f₁ g g₁ : ∀ i, δ i} (hf : f ∈ Set.Icc f₁ g₁) (hg : g ∈ Set.Icc f₁ g₁) :
-    s.piecewise f g ∈ Set.Icc f₁ g₁ :=
-  ⟨le_piecewise_of_le_of_le _ hf.1 hg.1, piecewise_le_of_le_of_le _ hf.2 hg.2⟩
-#align finset.piecewise_mem_Icc_of_mem_of_mem Finset.piecewise_mem_Icc_of_mem_of_mem
-
-theorem piecewise_mem_Icc {δ : α → Type*} [∀ i, Preorder (δ i)] {f g : ∀ i, δ i} (h : f ≤ g) :
-    s.piecewise f g ∈ Set.Icc f g :=
-  piecewise_mem_Icc_of_mem_of_mem _ (Set.left_mem_Icc.2 h) (Set.right_mem_Icc.2 h)
-#align finset.piecewise_mem_Icc Finset.piecewise_mem_Icc
-
-theorem piecewise_mem_Icc' {δ : α → Type*} [∀ i, Preorder (δ i)] {f g : ∀ i, δ i} (h : g ≤ f) :
-    s.piecewise f g ∈ Set.Icc g f :=
-  piecewise_mem_Icc_of_mem_of_mem _ (Set.right_mem_Icc.2 h) (Set.left_mem_Icc.2 h)
-#align finset.piecewise_mem_Icc' Finset.piecewise_mem_Icc'
-
-lemma piecewise_same : s.piecewise f f = f := by
-  ext i
-  by_cases h : i ∈ s <;> simp [h]
-
-end Piecewise
-
-=======
->>>>>>> 7a71e528
 section DecidablePiExists
 
 variable {s : Finset α}
