/-
Copyright (c) 2018 Jeremy Avigad. All rights reserved.
Released under Apache 2.0 license as described in the file LICENSE.
Authors: Jeremy Avigad, Simon Hudon
-/
import Mathlib.Data.PFunctor.Multivariate.Basic

#align_import data.pfunctor.multivariate.W from "leanprover-community/mathlib"@"dc6c365e751e34d100e80fe6e314c3c3e0fd2988"

/-!
# The W construction as a multivariate polynomial functor.

W types are well-founded tree-like structures. They are defined
as the least fixpoint of a polynomial functor.

## Main definitions

 * `W_mk`     - constructor
 * `W_dest    - destructor
 * `W_rec`    - recursor: basis for defining functions by structural recursion on `P.W α`
 * `W_rec_eq` - defining equation for `W_rec`
 * `W_ind`    - induction principle for `P.W α`

## Implementation notes

Three views of M-types:

 * `WP`: polynomial functor
 * `W`: data type inductively defined by a triple:
     shape of the root, data in the root and children of the root
 * `W`: least fixed point of a polynomial functor

Specifically, we define the polynomial functor `WP` as:

 * A := a tree-like structure without information in the nodes
 * B := given the tree-like structure `t`, `B t` is a valid path
   (specified inductively by `W_path`) from the root of `t` to any given node.

As a result `WP α` is made of a dataless tree and a function from
its valid paths to values of `α`

## Reference

 * Jeremy Avigad, Mario M. Carneiro and Simon Hudon.
   [*Data Types as Quotients of Polynomial Functors*][avigad-carneiro-hudon2019]
-/


universe u v

namespace MvPFunctor

open TypeVec

open MvFunctor

variable {n : ℕ} (P : MvPFunctor.{u} (n + 1))

/-- A path from the root of a tree to one of its node -/
inductive WPath : P.Last.W → Fin2 n → Type u
  | root (a : P.A) (f : P.Last.B a → P.Last.W) (i : Fin2 n) (c : P.Drop.B a i) : WPath ⟨a, f⟩ i
  | child (a : P.A) (f : P.Last.B a → P.Last.W) (i : Fin2 n) (j : P.Last.B a)
    (c : WPath (f j) i) : WPath ⟨a, f⟩ i
set_option linter.uppercaseLean3 false in
#align mvpfunctor.W_path MvPFunctor.WPath

instance WPath.inhabited (x : P.Last.W) {i} [I : Inhabited (P.Drop.B x.head i)] :
    Inhabited (WPath P x i) :=
  ⟨match x, I with
    | ⟨a, f⟩, I => WPath.root a f i (@default _ I)⟩
set_option linter.uppercaseLean3 false in
#align mvpfunctor.W_path.inhabited MvPFunctor.WPath.inhabited

/-- Specialized destructor on `WPath` -/
def wPathCasesOn {α : TypeVec n} {a : P.A} {f : P.Last.B a → P.Last.W} (g' : P.Drop.B a ⟹ α)
    (g : ∀ j : P.Last.B a, P.WPath (f j) ⟹ α) : P.WPath ⟨a, f⟩ ⟹ α := by
  intro i x;
  match x with
  | WPath.root _ _ i c => exact g' i c
  | WPath.child _ _ i j c => exact g j i c
set_option linter.uppercaseLean3 false in
#align mvpfunctor.W_path_cases_on MvPFunctor.wPathCasesOn

/-- Specialized destructor on `WPath` -/
def wPathDestLeft {α : TypeVec n} {a : P.A} {f : P.Last.B a → P.Last.W}
    (h : P.WPath ⟨a, f⟩ ⟹ α) : P.Drop.B a ⟹ α := fun i c => h i (WPath.root a f i c)
set_option linter.uppercaseLean3 false in
#align mvpfunctor.W_path_dest_left MvPFunctor.wPathDestLeft

/-- Specialized destructor on `WPath` -/
def wPathDestRight {α : TypeVec n} {a : P.A} {f : P.Last.B a → P.Last.W}
    (h : P.WPath ⟨a, f⟩ ⟹ α) : ∀ j : P.Last.B a, P.WPath (f j) ⟹ α := fun j i c =>
  h i (WPath.child a f i j c)
set_option linter.uppercaseLean3 false in
#align mvpfunctor.W_path_dest_right MvPFunctor.wPathDestRight

theorem wPathDestLeft_wPathCasesOn {α : TypeVec n} {a : P.A} {f : P.Last.B a → P.Last.W}
    (g' : P.Drop.B a ⟹ α) (g : ∀ j : P.Last.B a, P.WPath (f j) ⟹ α) :
    P.wPathDestLeft (P.wPathCasesOn g' g) = g' := rfl
set_option linter.uppercaseLean3 false in
#align mvpfunctor.W_path_dest_left_W_path_cases_on MvPFunctor.wPathDestLeft_wPathCasesOn

theorem wPathDestRight_wPathCasesOn {α : TypeVec n} {a : P.A} {f : P.Last.B a → P.Last.W}
    (g' : P.Drop.B a ⟹ α) (g : ∀ j : P.Last.B a, P.WPath (f j) ⟹ α) :
    P.wPathDestRight (P.wPathCasesOn g' g) = g := rfl
set_option linter.uppercaseLean3 false in
#align mvpfunctor.W_path_dest_right_W_path_cases_on MvPFunctor.wPathDestRight_wPathCasesOn

theorem wPathCasesOn_eta {α : TypeVec n} {a : P.A} {f : P.Last.B a → P.Last.W}
    (h : P.WPath ⟨a, f⟩ ⟹ α) : P.wPathCasesOn (P.wPathDestLeft h) (P.wPathDestRight h) = h := by
  ext i x; cases x <;> rfl
set_option linter.uppercaseLean3 false in
#align mvpfunctor.W_path_cases_on_eta MvPFunctor.wPathCasesOn_eta

theorem comp_wPathCasesOn {α β : TypeVec n} (h : α ⟹ β) {a : P.A} {f : P.Last.B a → P.Last.W}
    (g' : P.Drop.B a ⟹ α) (g : ∀ j : P.Last.B a, P.WPath (f j) ⟹ α) :
    h ⊚ P.wPathCasesOn g' g = P.wPathCasesOn (h ⊚ g') fun i => h ⊚ g i := by
  ext i x; cases x <;> rfl
set_option linter.uppercaseLean3 false in
#align mvpfunctor.comp_W_path_cases_on MvPFunctor.comp_wPathCasesOn

/-- Polynomial functor for the W-type of `P`. `A` is a data-less well-founded
tree whereas, for a given `a : A`, `B a` is a valid path in tree `a` so
that `Wp.obj α` is made of a tree and a function from its valid paths to
the values it contains  -/
def WP : MvPFunctor n where
  A := P.Last.W
  B := P.WPath
set_option linter.uppercaseLean3 false in
#align mvpfunctor.Wp MvPFunctor.WP

/-- W-type of `P` -/
-- Porting note: used to have @[nolint has_nonempty_instance]
def W (α : TypeVec n) : Type _ :=
  P.WP α
set_option linter.uppercaseLean3 false in
#align mvpfunctor.W MvPFunctor.W

instance mvfunctorW : MvFunctor P.W := by delta MvPFunctor.W; infer_instance
set_option linter.uppercaseLean3 false in
#align mvpfunctor.mvfunctor_W MvPFunctor.mvfunctorW

/-!
First, describe operations on `W` as a polynomial functor.
-/


/-- Constructor for `WP` -/
def wpMk {α : TypeVec n} (a : P.A) (f : P.Last.B a → P.Last.W) (f' : P.WPath ⟨a, f⟩ ⟹ α) :
    P.W α :=
  ⟨⟨a, f⟩, f'⟩
set_option linter.uppercaseLean3 false in
#align mvpfunctor.Wp_mk MvPFunctor.wpMk

def wpRec {α : TypeVec n} {C : Type*}
    (g : ∀ (a : P.A) (f : P.Last.B a → P.Last.W), P.WPath ⟨a, f⟩ ⟹ α → (P.Last.B a → C) → C) :
    ∀ (x : P.Last.W) (_ : P.WPath x ⟹ α), C
  | ⟨a, f⟩, f' => g a f f' fun i => wpRec g (f i) (P.wPathDestRight f' i)
set_option linter.uppercaseLean3 false in
#align mvpfunctor.Wp_rec MvPFunctor.wpRec

theorem wpRec_eq {α : TypeVec n} {C : Type*}
    (g : ∀ (a : P.A) (f : P.Last.B a → P.Last.W), P.WPath ⟨a, f⟩ ⟹ α → (P.Last.B a → C) → C)
    (a : P.A) (f : P.Last.B a → P.Last.W) (f' : P.WPath ⟨a, f⟩ ⟹ α) :
    P.wpRec g ⟨a, f⟩ f' = g a f f' fun i => P.wpRec g (f i) (P.wPathDestRight f' i) := rfl
set_option linter.uppercaseLean3 false in
#align mvpfunctor.Wp_rec_eq MvPFunctor.wpRec_eq

-- Note: we could replace Prop by Type* and obtain a dependent recursor
theorem wp_ind {α : TypeVec n} {C : ∀ x : P.Last.W, P.WPath x ⟹ α → Prop}
    (ih : ∀ (a : P.A) (f : P.Last.B a → P.Last.W) (f' : P.WPath ⟨a, f⟩ ⟹ α),
        (∀ i : P.Last.B a, C (f i) (P.wPathDestRight f' i)) → C ⟨a, f⟩ f') :
    ∀ (x : P.Last.W) (f' : P.WPath x ⟹ α), C x f'
  | ⟨a, f⟩, f' => ih a f f' fun _i => wp_ind ih _ _
set_option linter.uppercaseLean3 false in
#align mvpfunctor.Wp_ind MvPFunctor.wp_ind

/-!
Now think of W as defined inductively by the data ⟨a, f', f⟩ where
- `a  : P.A` is the shape of the top node
- `f' : P.Drop.B a ⟹ α` is the contents of the top node
- `f  : P.Last.B a → P.Last.W` are the subtrees
 -/


/-- Constructor for `W` -/
def wMk {α : TypeVec n} (a : P.A) (f' : P.Drop.B a ⟹ α) (f : P.Last.B a → P.W α) : P.W α :=
  let g : P.Last.B a → P.Last.W := fun i => (f i).fst
  let g' : P.WPath ⟨a, g⟩ ⟹ α := P.wPathCasesOn f' fun i => (f i).snd
  ⟨⟨a, g⟩, g'⟩
set_option linter.uppercaseLean3 false in
#align mvpfunctor.W_mk MvPFunctor.wMk

/-- Recursor for `W` -/
def wRec {α : TypeVec n} {C : Type*}
    (g : ∀ a : P.A, P.Drop.B a ⟹ α → (P.Last.B a → P.W α) → (P.Last.B a → C) → C) : P.W α → C
  | ⟨a, f'⟩ =>
    let g' (a : P.A) (f : P.Last.B a → P.Last.W) (h : P.WPath ⟨a, f⟩ ⟹ α)
      (h' : P.Last.B a → C) : C :=
      g a (P.wPathDestLeft h) (fun i => ⟨f i, P.wPathDestRight h i⟩) h'
    P.wpRec g' a f'
set_option linter.uppercaseLean3 false in
#align mvpfunctor.W_rec MvPFunctor.wRec

/-- Defining equation for the recursor of `W` -/
theorem wRec_eq {α : TypeVec n} {C : Type*}
    (g : ∀ a : P.A, P.Drop.B a ⟹ α → (P.Last.B a → P.W α) → (P.Last.B a → C) → C) (a : P.A)
    (f' : P.Drop.B a ⟹ α) (f : P.Last.B a → P.W α) :
    P.wRec g (P.wMk a f' f) = g a f' f fun i => P.wRec g (f i) := by
  rw [wMk, wRec]; dsimp; rw [wpRec_eq]
  dsimp only [wPathDestLeft_wPathCasesOn, wPathDestRight_wPathCasesOn]
  congr
set_option linter.uppercaseLean3 false in
#align mvpfunctor.W_rec_eq MvPFunctor.wRec_eq

/-- Induction principle for `W` -/
theorem w_ind {α : TypeVec n} {C : P.W α → Prop}
    (ih : ∀ (a : P.A) (f' : P.Drop.B a ⟹ α) (f : P.Last.B a → P.W α),
        (∀ i, C (f i)) → C (P.wMk a f' f)) :
    ∀ x, C x := by
  intro x; cases' x with a f
  apply @wp_ind n P α fun a f => C ⟨a, f⟩
  intro a f f' ih'
  dsimp [wMk] at ih
  let ih'' := ih a (P.wPathDestLeft f') fun i => ⟨f i, P.wPathDestRight f' i⟩
  dsimp at ih''; rw [wPathCasesOn_eta] at ih''
  apply ih''
  apply ih'
set_option linter.uppercaseLean3 false in
#align mvpfunctor.W_ind MvPFunctor.w_ind

theorem w_cases {α : TypeVec n} {C : P.W α → Prop}
    (ih : ∀ (a : P.A) (f' : P.Drop.B a ⟹ α) (f : P.Last.B a → P.W α), C (P.wMk a f' f)) :
    ∀ x, C x := P.w_ind fun a f' f _ih' => ih a f' f
set_option linter.uppercaseLean3 false in
#align mvpfunctor.W_cases MvPFunctor.w_cases

/-- W-types are functorial -/
def wMap {α β : TypeVec n} (g : α ⟹ β) : P.W α → P.W β := fun x => g <$$> x
set_option linter.uppercaseLean3 false in
#align mvpfunctor.W_map MvPFunctor.wMap

theorem wMk_eq {α : TypeVec n} (a : P.A) (f : P.Last.B a → P.Last.W) (g' : P.Drop.B a ⟹ α)
    (g : ∀ j : P.Last.B a, P.WPath (f j) ⟹ α) :
    (P.wMk a g' fun i => ⟨f i, g i⟩) = ⟨⟨a, f⟩, P.wPathCasesOn g' g⟩ := rfl
set_option linter.uppercaseLean3 false in
#align mvpfunctor.W_mk_eq MvPFunctor.wMk_eq

theorem w_map_wMk {α β : TypeVec n} (g : α ⟹ β) (a : P.A) (f' : P.Drop.B a ⟹ α)
    (f : P.Last.B a → P.W α) : g <$$> P.wMk a f' f = P.wMk a (g ⊚ f') fun i => g <$$> f i := by
  show _ = P.wMk a (g ⊚ f') (MvFunctor.map g ∘ f)
  have : MvFunctor.map g ∘ f = fun i => ⟨(f i).fst, g ⊚ (f i).snd⟩ := by
    ext i : 1
    dsimp [Function.comp]
    cases f i
    rfl
  rw [this]
  have : f = fun i => ⟨(f i).fst, (f i).snd⟩ := by
    ext1 x
    cases f x
    rfl
  rw [this]
  dsimp
  rw [wMk_eq, wMk_eq]
  have h := MvPFunctor.map_eq P.WP g
  rw [h, comp_wPathCasesOn]
set_option linter.uppercaseLean3 false in
#align mvpfunctor.W_map_W_mk MvPFunctor.w_map_wMk

-- TODO: this technical theorem is used in one place in constructing the initial algebra.
-- Can it be avoided?
/-- Constructor of a value of `P.obj (α ::: β)` from components.
Useful to avoid complicated type annotation -/
@[reducible]
<<<<<<< HEAD
def objAppend1 {α : TypeVec n} {β : Type _} (a : P.A) (f' : P.Drop.B a ⟹ α)
    (f : P.Last.B a → β) : P (α ::: β) :=
=======
def objAppend1 {α : TypeVec n} {β : Type u} (a : P.A) (f' : P.drop.B a ⟹ α)
    (f : P.last.B a → β) : P.Obj (α ::: β) :=
>>>>>>> e5d58e85
  ⟨a, splitFun f' f⟩
#align mvpfunctor.obj_append1 MvPFunctor.objAppend1

theorem map_objAppend1 {α γ : TypeVec n} (g : α ⟹ γ) (a : P.A) (f' : P.Drop.B a ⟹ α)
    (f : P.Last.B a → P.W α) :
    appendFun g (P.wMap g) <$$> P.objAppend1 a f' f =
      P.objAppend1 a (g ⊚ f') fun x => P.wMap g (f x) :=
  by rw [objAppend1, objAppend1, map_eq, appendFun, ← splitFun_comp]; rfl
#align mvpfunctor.map_obj_append1 MvPFunctor.map_objAppend1

/-!
Yet another view of the W type: as a fixed point for a multivariate polynomial functor.
These are needed to use the W-construction to construct a fixed point of a qpf, since
the qpf axioms are expressed in terms of `map` on `P`.
-/


/-- Constructor for the W-type of `P` -/
def wMk' {α : TypeVec n} : P (α ::: P.W α) → P.W α
  | ⟨a, f⟩ => P.wMk a (dropFun f) (lastFun f)
set_option linter.uppercaseLean3 false in
#align mvpfunctor.W_mk' MvPFunctor.wMk'

/-- Destructor for the W-type of `P` -/
def wDest' {α : TypeVec.{u} n} : P.W α → P (α.append1 (P.W α)) :=
  P.wRec fun a f' f _ => ⟨a, splitFun f' f⟩
set_option linter.uppercaseLean3 false in
#align mvpfunctor.W_dest' MvPFunctor.wDest'

theorem wDest'_wMk {α : TypeVec n} (a : P.A) (f' : P.Drop.B a ⟹ α) (f : P.Last.B a → P.W α) :
    P.wDest' (P.wMk a f' f) = ⟨a, splitFun f' f⟩ := by rw [wDest', wRec_eq]
set_option linter.uppercaseLean3 false in
#align mvpfunctor.W_dest'_W_mk MvPFunctor.wDest'_wMk

theorem wDest'_wMk' {α : TypeVec n} (x : P (α.append1 (P.W α))) : P.wDest' (P.wMk' x) = x := by
  cases' x with a f; rw [wMk', wDest'_wMk, split_dropFun_lastFun]
set_option linter.uppercaseLean3 false in
#align mvpfunctor.W_dest'_W_mk' MvPFunctor.wDest'_wMk'

end MvPFunctor<|MERGE_RESOLUTION|>--- conflicted
+++ resolved
@@ -272,13 +272,8 @@
 /-- Constructor of a value of `P.obj (α ::: β)` from components.
 Useful to avoid complicated type annotation -/
 @[reducible]
-<<<<<<< HEAD
-def objAppend1 {α : TypeVec n} {β : Type _} (a : P.A) (f' : P.Drop.B a ⟹ α)
+def objAppend1 {α : TypeVec n} {β : Type u} (a : P.A) (f' : P.Drop.B a ⟹ α)
     (f : P.Last.B a → β) : P (α ::: β) :=
-=======
-def objAppend1 {α : TypeVec n} {β : Type u} (a : P.A) (f' : P.drop.B a ⟹ α)
-    (f : P.last.B a → β) : P.Obj (α ::: β) :=
->>>>>>> e5d58e85
   ⟨a, splitFun f' f⟩
 #align mvpfunctor.obj_append1 MvPFunctor.objAppend1
 
