--- conflicted
+++ resolved
@@ -422,11 +422,6 @@
 
 example : PartialOrder ℝ≥0 := by infer_instance
 
-<<<<<<< HEAD
-=======
-noncomputable example : CanonicallyLinearOrderedAddCommMonoid ℝ≥0 := by infer_instance
-
->>>>>>> 08a8af0b
 noncomputable example : LinearOrderedAddCommMonoid ℝ≥0 := by infer_instance
 
 example : DistribLattice ℝ≥0 := by infer_instance
