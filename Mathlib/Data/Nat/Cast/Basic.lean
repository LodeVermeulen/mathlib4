/-
Copyright (c) 2014 Mario Carneiro. All rights reserved.
Released under Apache 2.0 license as described in the file LICENSE.
Authors: Mario Carneiro
-/
import Mathlib.Algebra.Hom.Ring.Defs
import Mathlib.Algebra.Hom.Group.Basic
import Mathlib.Algebra.Divisibility.Basic
import Mathlib.Data.Nat.Basic

#align_import data.nat.cast.basic from "leanprover-community/mathlib"@"acebd8d49928f6ed8920e502a6c90674e75bd441"

/-!
# Cast of natural numbers (additional theorems)

This file proves additional properties about the *canonical* homomorphism from
the natural numbers into an additive monoid with a one (`Nat.cast`).

## Main declarations

* `castAddMonoidHom`: `cast` bundled as an `AddMonoidHom`.
* `castRingHom`: `cast` bundled as a `RingHom`.
-/

-- Porting note: There are many occasions below where we need `simp [map_zero f]`
-- where `simp [map_zero]` should suffice. (Similarly for `map_one`.)
-- See https://leanprover.zulipchat.com/#narrow/stream/287929-mathlib4/topic/simp.20regression.20with.20MonoidHomClass

variable {α β : Type*}

namespace Nat

/-- `Nat.cast : ℕ → α` as an `AddMonoidHom`. -/
def castAddMonoidHom (α : Type*) [AddMonoidWithOne α] :
    ℕ →+ α where
  toFun := Nat.cast
  map_add' := cast_add
  map_zero' := cast_zero
#align nat.cast_add_monoid_hom Nat.castAddMonoidHom

@[simp]
theorem coe_castAddMonoidHom [AddMonoidWithOne α] : (castAddMonoidHom α : ℕ → α) = Nat.cast :=
  rfl
#align nat.coe_cast_add_monoid_hom Nat.coe_castAddMonoidHom

@[simp, norm_cast]
theorem cast_mul [NonAssocSemiring α] (m n : ℕ) : ((m * n : ℕ) : α) = m * n := by
  induction n <;> simp [mul_succ, mul_add, *]
#align nat.cast_mul Nat.cast_mul

/-- `Nat.cast : ℕ → α` as a `RingHom` -/
def castRingHom (α : Type*) [NonAssocSemiring α] : ℕ →+* α :=
  { castAddMonoidHom α with toFun := Nat.cast, map_one' := cast_one, map_mul' := cast_mul }
#align nat.cast_ring_hom Nat.castRingHom

@[simp]
theorem coe_castRingHom [NonAssocSemiring α] : (castRingHom α : ℕ → α) = Nat.cast :=
  rfl
#align nat.coe_cast_ring_hom Nat.coe_castRingHom


<<<<<<< HEAD
theorem _root_.Commute.ofNat_left [NonAssocSemiring α] (n : ℕ) [n.AtLeastTwo] (x : α) :
    Commute (OfNat.ofNat n) x :=
  n.cast_commute x

theorem cast_comm [NonAssocSemiring α] (n : ℕ) (x : α) : (n : α) * x = x * n :=
  (cast_commute n x).eq
#align nat.cast_comm Nat.cast_comm

theorem commute_cast [NonAssocSemiring α] (x : α) (n : ℕ) : Commute x n :=
  (n.cast_commute x).symm
#align nat.commute_cast Nat.commute_cast

theorem _root_.Commute.ofNat_right [NonAssocSemiring α] (x : α) (n : ℕ) [n.AtLeastTwo] :
    Commute x (OfNat.ofNat n) :=
  n.commute_cast x

section OrderedSemiring
/- Note: even though the section indicates `OrderedSemiring`, which is the common use case,
we use a generic collection of instances so that it applies in other settings (e.g., in a
`StarOrderedRing`, or the `selfAdjoint` or `StarOrderedRing.positive` parts thereof). -/

variable [AddCommMonoidWithOne α] [PartialOrder α]
variable [CovariantClass α α (· + ·) (· ≤ ·)] [ZeroLEOneClass α]

@[mono]
theorem mono_cast : Monotone (Nat.cast : ℕ → α) :=
  monotone_nat_of_le_succ fun n ↦ by
    rw [Nat.cast_succ]; exact le_add_of_nonneg_right zero_le_one
#align nat.mono_cast Nat.mono_cast

@[simp low]
theorem cast_nonneg' (n : ℕ) : 0 ≤ (n : α) :=
  @Nat.cast_zero α _ ▸ mono_cast (Nat.zero_le n)

-- without this more specific version Lean often chokes
@[simp]
theorem cast_nonneg {α} [OrderedSemiring α] (n : ℕ) : 0 ≤ (n : α) :=
  cast_nonneg' n
#align nat.cast_nonneg Nat.cast_nonneg

section Nontrivial

variable [NeZero (1 : α)]

theorem cast_add_one_pos (n : ℕ) : 0 < (n : α) + 1 :=
  zero_lt_one.trans_le <| le_add_of_nonneg_left n.cast_nonneg'
#align nat.cast_add_one_pos Nat.cast_add_one_pos

@[simp low]
theorem cast_pos' {n : ℕ} : (0 : α) < n ↔ 0 < n := by cases n <;> simp [cast_add_one_pos]

-- without this more specific version Lean often chokes
@[simp]
theorem cast_pos {α} [OrderedSemiring α] [Nontrivial α] {n : ℕ} : (0 : α) < n ↔ 0 < n := cast_pos'
#align nat.cast_pos Nat.cast_pos

end Nontrivial

variable [CharZero α] {m n : ℕ}

theorem strictMono_cast : StrictMono (Nat.cast : ℕ → α) :=
  mono_cast.strictMono_of_injective cast_injective
#align nat.strict_mono_cast Nat.strictMono_cast

/-- `Nat.cast : ℕ → α` as an `OrderEmbedding` -/
@[simps! (config := { fullyApplied := false })]
def castOrderEmbedding : ℕ ↪o α :=
  OrderEmbedding.ofStrictMono Nat.cast Nat.strictMono_cast
#align nat.cast_order_embedding Nat.castOrderEmbedding
#align nat.cast_order_embedding_apply Nat.castOrderEmbedding_apply

@[simp, norm_cast]
theorem cast_le : (m : α) ≤ n ↔ m ≤ n :=
  strictMono_cast.le_iff_le
#align nat.cast_le Nat.cast_le

@[simp, norm_cast, mono]
theorem cast_lt : (m : α) < n ↔ m < n :=
  strictMono_cast.lt_iff_lt
#align nat.cast_lt Nat.cast_lt

@[simp, norm_cast]
theorem one_lt_cast : 1 < (n : α) ↔ 1 < n := by rw [← cast_one, cast_lt]
#align nat.one_lt_cast Nat.one_lt_cast

@[simp, norm_cast]
theorem one_le_cast : 1 ≤ (n : α) ↔ 1 ≤ n := by rw [← cast_one, cast_le]
#align nat.one_le_cast Nat.one_le_cast

@[simp, norm_cast]
theorem cast_lt_one : (n : α) < 1 ↔ n = 0 := by
  rw [← cast_one, cast_lt, lt_succ_iff, ← bot_eq_zero, le_bot_iff]
#align nat.cast_lt_one Nat.cast_lt_one

@[simp, norm_cast]
theorem cast_le_one : (n : α) ≤ 1 ↔ n ≤ 1 := by rw [← cast_one, cast_le]
#align nat.cast_le_one Nat.cast_le_one

end OrderedSemiring

/-- A version of `Nat.cast_sub` that works for `ℝ≥0` and `ℚ≥0`. Note that this proof doesn't work
for `ℕ∞` and `ℝ≥0∞`, so we use type-specific lemmas for these types. -/
@[simp, norm_cast]
theorem cast_tsub [AddCommMonoidWithOne α] [PartialOrder α] [CanonicallyOrderedAdd α]
    [ZeroLEOneClass α] [Sub α] [OrderedSub α]
    [CovariantClass α α (· + ·) (· ≤ ·)] [ContravariantClass α α (· + ·) (· ≤ ·)]
    (m n : ℕ) : ↑(m - n) = (m - n : α) := by
  cases' le_total m n with h h
  · rw [tsub_eq_zero_of_le h, cast_zero, tsub_eq_zero_of_le]
    exact mono_cast h
  · rcases le_iff_exists_add'.mp h with ⟨m, rfl⟩
    rw [add_tsub_cancel_right, cast_add, add_tsub_cancel_right]
#align nat.cast_tsub Nat.cast_tsub

@[simp, norm_cast]
theorem cast_min [LinearOrderedSemiring α] {a b : ℕ} : ((min a b : ℕ) : α) = min (a : α) b :=
  (@mono_cast α _).map_min
#align nat.cast_min Nat.cast_min

@[simp, norm_cast]
theorem cast_max [LinearOrderedSemiring α] {a b : ℕ} : ((max a b : ℕ) : α) = max (a : α) b :=
  (@mono_cast α _).map_max
#align nat.cast_max Nat.cast_max

@[simp, norm_cast]
theorem abs_cast [LinearOrderedRing α] (a : ℕ) : |(a : α)| = a :=
  abs_of_nonneg (cast_nonneg a)
#align nat.abs_cast Nat.abs_cast
=======
>>>>>>> 08a8af0b

theorem coe_nat_dvd [Semiring α] {m n : ℕ} (h : m ∣ n) : (m : α) ∣ (n : α) :=
  map_dvd (Nat.castRingHom α) h
#align nat.coe_nat_dvd Nat.coe_nat_dvd

alias _root_.Dvd.dvd.natCast := coe_nat_dvd

end Nat

section AddMonoidHomClass

variable {A B F : Type*} [AddMonoidWithOne B]

theorem ext_nat' [AddMonoid A] [AddMonoidHomClass F ℕ A] (f g : F) (h : f 1 = g 1) : f = g :=
  FunLike.ext f g <| by
    intro n
    induction n with
    | zero => simp_rw [Nat.zero_eq, map_zero f, map_zero g]
    | succ n ihn =>
      simp [Nat.succ_eq_add_one, h, ihn]
#align ext_nat' ext_nat'

@[ext]
theorem AddMonoidHom.ext_nat [AddMonoid A] {f g : ℕ →+ A} : f 1 = g 1 → f = g :=
  ext_nat' f g
#align add_monoid_hom.ext_nat AddMonoidHom.ext_nat

variable [AddMonoidWithOne A]

-- these versions are primed so that the `RingHomClass` versions aren't
theorem eq_natCast' [AddMonoidHomClass F ℕ A] (f : F) (h1 : f 1 = 1) : ∀ n : ℕ, f n = n
  | 0 => by simp [map_zero f]
  | n + 1 => by rw [map_add, h1, eq_natCast' f h1 n, Nat.cast_add_one]
#align eq_nat_cast' eq_natCast'

theorem map_natCast' {A} [AddMonoidWithOne A] [AddMonoidHomClass F A B] (f : F) (h : f 1 = 1) :
    ∀ n : ℕ, f n = n
  | 0 => by simp [map_zero f]
  | n + 1 => by
    rw [Nat.cast_add, map_add, Nat.cast_add, map_natCast' f h n, Nat.cast_one, h, Nat.cast_one]
#align map_nat_cast' map_natCast'

end AddMonoidHomClass

section MonoidWithZeroHomClass

variable {A F : Type*} [MulZeroOneClass A]

/-- If two `MonoidWithZeroHom`s agree on the positive naturals they are equal. -/
theorem ext_nat'' [MonoidWithZeroHomClass F ℕ A] (f g : F) (h_pos : ∀ {n : ℕ}, 0 < n → f n = g n) :
    f = g := by
  apply FunLike.ext
  rintro (_ | n)
  · simp [map_zero f, map_zero g]
  · exact h_pos n.succ_pos
#align ext_nat'' ext_nat''

@[ext]
theorem MonoidWithZeroHom.ext_nat {f g : ℕ →*₀ A} : (∀ {n : ℕ}, 0 < n → f n = g n) → f = g :=
  ext_nat'' f g
#align monoid_with_zero_hom.ext_nat MonoidWithZeroHom.ext_nat

end MonoidWithZeroHomClass

section RingHomClass

variable {R S F : Type*} [NonAssocSemiring R] [NonAssocSemiring S]

@[simp]
theorem eq_natCast [RingHomClass F ℕ R] (f : F) : ∀ n, f n = n :=
  eq_natCast' f <| map_one f
#align eq_nat_cast eq_natCast

@[simp]
theorem map_natCast [RingHomClass F R S] (f : F) : ∀ n : ℕ, f (n : R) = n :=
  map_natCast' f <| map_one f
#align map_nat_cast map_natCast

--Porting note: new theorem
@[simp]
theorem map_ofNat [RingHomClass F R S] (f : F) (n : ℕ) [Nat.AtLeastTwo n] :
    (f (no_index (OfNat.ofNat n)) : S) = OfNat.ofNat n :=
  map_natCast f n

theorem ext_nat [RingHomClass F ℕ R] (f g : F) : f = g :=
  ext_nat' f g <| by simp only [map_one f, map_one g]
#align ext_nat ext_nat

theorem NeZero.nat_of_neZero {R S} [Semiring R] [Semiring S] {F} [RingHomClass F R S] (f : F)
    {n : ℕ} [hn : NeZero (n : S)] : NeZero (n : R) :=
  .of_map (f := f) (neZero := by simp only [map_natCast, hn])
#align ne_zero.nat_of_ne_zero NeZero.nat_of_neZero

end RingHomClass

namespace RingHom

/-- This is primed to match `eq_intCast'`. -/
theorem eq_natCast' {R} [NonAssocSemiring R] (f : ℕ →+* R) : f = Nat.castRingHom R :=
  RingHom.ext <| eq_natCast f
#align ring_hom.eq_nat_cast' RingHom.eq_natCast'

end RingHom

@[simp, norm_cast]
theorem Nat.cast_id (n : ℕ) : n.cast = n :=
  rfl
#align nat.cast_id Nat.cast_id

@[simp]
theorem Nat.castRingHom_nat : Nat.castRingHom ℕ = RingHom.id ℕ :=
  rfl
#align nat.cast_ring_hom_nat Nat.castRingHom_nat

/-- We don't use `RingHomClass` here, since that might cause type-class slowdown for
`Subsingleton`-/
instance Nat.uniqueRingHom {R : Type*} [NonAssocSemiring R] : Unique (ℕ →+* R) where
  default := Nat.castRingHom R
  uniq := RingHom.eq_natCast'

namespace Pi

variable {π : α → Type*} [∀ a, NatCast (π a)]

/- Porting note: manually wrote this instance.
Was `by refine_struct { .. } <;> pi_instance_derive_field` -/
instance natCast : NatCast (∀ a, π a) := { natCast := fun n _ ↦ n }

theorem nat_apply (n : ℕ) (a : α) : (n : ∀ a, π a) a = n :=
  rfl
#align pi.nat_apply Pi.nat_apply

@[simp]
theorem coe_nat (n : ℕ) : (n : ∀ a, π a) = fun _ ↦ ↑n :=
  rfl
#align pi.coe_nat Pi.coe_nat

@[simp]
theorem ofNat_apply (n : ℕ) [n.AtLeastTwo] (a : α) : (OfNat.ofNat n : ∀ a, π a) a = n := rfl

end Pi

theorem Sum.elim_natCast_natCast {α β γ : Type*} [NatCast γ] (n : ℕ) :
    Sum.elim (n : α → γ) (n : β → γ) = n :=
  Sum.elim_lam_const_lam_const (γ := γ) n
#align sum.elim_nat_cast_nat_cast Sum.elim_natCast_natCast

-- Guard against import creep regression.
assert_not_exists OrderedCommGroup
assert_not_exists CharZero
assert_not_exists Commute.zero_right
assert_not_exists Commute.add_right
assert_not_exists abs_eq_max_neg
assert_not_exists natCast_ne
assert_not_exists MulOpposite.natCast<|MERGE_RESOLUTION|>--- conflicted
+++ resolved
@@ -59,137 +59,6 @@
 #align nat.coe_cast_ring_hom Nat.coe_castRingHom
 
 
-<<<<<<< HEAD
-theorem _root_.Commute.ofNat_left [NonAssocSemiring α] (n : ℕ) [n.AtLeastTwo] (x : α) :
-    Commute (OfNat.ofNat n) x :=
-  n.cast_commute x
-
-theorem cast_comm [NonAssocSemiring α] (n : ℕ) (x : α) : (n : α) * x = x * n :=
-  (cast_commute n x).eq
-#align nat.cast_comm Nat.cast_comm
-
-theorem commute_cast [NonAssocSemiring α] (x : α) (n : ℕ) : Commute x n :=
-  (n.cast_commute x).symm
-#align nat.commute_cast Nat.commute_cast
-
-theorem _root_.Commute.ofNat_right [NonAssocSemiring α] (x : α) (n : ℕ) [n.AtLeastTwo] :
-    Commute x (OfNat.ofNat n) :=
-  n.commute_cast x
-
-section OrderedSemiring
-/- Note: even though the section indicates `OrderedSemiring`, which is the common use case,
-we use a generic collection of instances so that it applies in other settings (e.g., in a
-`StarOrderedRing`, or the `selfAdjoint` or `StarOrderedRing.positive` parts thereof). -/
-
-variable [AddCommMonoidWithOne α] [PartialOrder α]
-variable [CovariantClass α α (· + ·) (· ≤ ·)] [ZeroLEOneClass α]
-
-@[mono]
-theorem mono_cast : Monotone (Nat.cast : ℕ → α) :=
-  monotone_nat_of_le_succ fun n ↦ by
-    rw [Nat.cast_succ]; exact le_add_of_nonneg_right zero_le_one
-#align nat.mono_cast Nat.mono_cast
-
-@[simp low]
-theorem cast_nonneg' (n : ℕ) : 0 ≤ (n : α) :=
-  @Nat.cast_zero α _ ▸ mono_cast (Nat.zero_le n)
-
--- without this more specific version Lean often chokes
-@[simp]
-theorem cast_nonneg {α} [OrderedSemiring α] (n : ℕ) : 0 ≤ (n : α) :=
-  cast_nonneg' n
-#align nat.cast_nonneg Nat.cast_nonneg
-
-section Nontrivial
-
-variable [NeZero (1 : α)]
-
-theorem cast_add_one_pos (n : ℕ) : 0 < (n : α) + 1 :=
-  zero_lt_one.trans_le <| le_add_of_nonneg_left n.cast_nonneg'
-#align nat.cast_add_one_pos Nat.cast_add_one_pos
-
-@[simp low]
-theorem cast_pos' {n : ℕ} : (0 : α) < n ↔ 0 < n := by cases n <;> simp [cast_add_one_pos]
-
--- without this more specific version Lean often chokes
-@[simp]
-theorem cast_pos {α} [OrderedSemiring α] [Nontrivial α] {n : ℕ} : (0 : α) < n ↔ 0 < n := cast_pos'
-#align nat.cast_pos Nat.cast_pos
-
-end Nontrivial
-
-variable [CharZero α] {m n : ℕ}
-
-theorem strictMono_cast : StrictMono (Nat.cast : ℕ → α) :=
-  mono_cast.strictMono_of_injective cast_injective
-#align nat.strict_mono_cast Nat.strictMono_cast
-
-/-- `Nat.cast : ℕ → α` as an `OrderEmbedding` -/
-@[simps! (config := { fullyApplied := false })]
-def castOrderEmbedding : ℕ ↪o α :=
-  OrderEmbedding.ofStrictMono Nat.cast Nat.strictMono_cast
-#align nat.cast_order_embedding Nat.castOrderEmbedding
-#align nat.cast_order_embedding_apply Nat.castOrderEmbedding_apply
-
-@[simp, norm_cast]
-theorem cast_le : (m : α) ≤ n ↔ m ≤ n :=
-  strictMono_cast.le_iff_le
-#align nat.cast_le Nat.cast_le
-
-@[simp, norm_cast, mono]
-theorem cast_lt : (m : α) < n ↔ m < n :=
-  strictMono_cast.lt_iff_lt
-#align nat.cast_lt Nat.cast_lt
-
-@[simp, norm_cast]
-theorem one_lt_cast : 1 < (n : α) ↔ 1 < n := by rw [← cast_one, cast_lt]
-#align nat.one_lt_cast Nat.one_lt_cast
-
-@[simp, norm_cast]
-theorem one_le_cast : 1 ≤ (n : α) ↔ 1 ≤ n := by rw [← cast_one, cast_le]
-#align nat.one_le_cast Nat.one_le_cast
-
-@[simp, norm_cast]
-theorem cast_lt_one : (n : α) < 1 ↔ n = 0 := by
-  rw [← cast_one, cast_lt, lt_succ_iff, ← bot_eq_zero, le_bot_iff]
-#align nat.cast_lt_one Nat.cast_lt_one
-
-@[simp, norm_cast]
-theorem cast_le_one : (n : α) ≤ 1 ↔ n ≤ 1 := by rw [← cast_one, cast_le]
-#align nat.cast_le_one Nat.cast_le_one
-
-end OrderedSemiring
-
-/-- A version of `Nat.cast_sub` that works for `ℝ≥0` and `ℚ≥0`. Note that this proof doesn't work
-for `ℕ∞` and `ℝ≥0∞`, so we use type-specific lemmas for these types. -/
-@[simp, norm_cast]
-theorem cast_tsub [AddCommMonoidWithOne α] [PartialOrder α] [CanonicallyOrderedAdd α]
-    [ZeroLEOneClass α] [Sub α] [OrderedSub α]
-    [CovariantClass α α (· + ·) (· ≤ ·)] [ContravariantClass α α (· + ·) (· ≤ ·)]
-    (m n : ℕ) : ↑(m - n) = (m - n : α) := by
-  cases' le_total m n with h h
-  · rw [tsub_eq_zero_of_le h, cast_zero, tsub_eq_zero_of_le]
-    exact mono_cast h
-  · rcases le_iff_exists_add'.mp h with ⟨m, rfl⟩
-    rw [add_tsub_cancel_right, cast_add, add_tsub_cancel_right]
-#align nat.cast_tsub Nat.cast_tsub
-
-@[simp, norm_cast]
-theorem cast_min [LinearOrderedSemiring α] {a b : ℕ} : ((min a b : ℕ) : α) = min (a : α) b :=
-  (@mono_cast α _).map_min
-#align nat.cast_min Nat.cast_min
-
-@[simp, norm_cast]
-theorem cast_max [LinearOrderedSemiring α] {a b : ℕ} : ((max a b : ℕ) : α) = max (a : α) b :=
-  (@mono_cast α _).map_max
-#align nat.cast_max Nat.cast_max
-
-@[simp, norm_cast]
-theorem abs_cast [LinearOrderedRing α] (a : ℕ) : |(a : α)| = a :=
-  abs_of_nonneg (cast_nonneg a)
-#align nat.abs_cast Nat.abs_cast
-=======
->>>>>>> 08a8af0b
 
 theorem coe_nat_dvd [Semiring α] {m n : ℕ} (h : m ∣ n) : (m : α) ∣ (n : α) :=
   map_dvd (Nat.castRingHom α) h
