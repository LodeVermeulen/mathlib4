--- conflicted
+++ resolved
@@ -1330,14 +1330,10 @@
   if xty.isAppOfArity ``Set 1 then
     Elab.Term.elabAppArgs (.const ``Set.toFinset [u]) #[] #[.expr x] none false false
   else
-<<<<<<< HEAD
-    return x
-=======
     return x
 
 open Lean.Elab.Term.Quotation in
 /-- `quot_precheck` for the `finset%` syntax. -/
 @[quot_precheck finsetStx] def precheckFinsetStx : Precheck
   | `(finset% $t) => precheck t
-  | _ => Elab.throwUnsupportedSyntax
->>>>>>> a7ed535a
+  | _ => Elab.throwUnsupportedSyntax