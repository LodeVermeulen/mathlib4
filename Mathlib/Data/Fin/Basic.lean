/-
Copyright (c) 2017 Robert Y. Lewis. All rights reserved.
Released under Apache 2.0 license as described in the file LICENSE.
Authors: Robert Y. Lewis, Keeley Hoek
-/
import Mathlib.Algebra.NeZero
import Mathlib.Algebra.Order.WithZero
import Mathlib.Init.Data.Fin.Basic
import Mathlib.Order.RelIso.Basic
import Mathlib.Data.Nat.Order.Basic
import Mathlib.Order.Hom.Set
import Std.Data.Fin.Basic

#align_import data.fin.basic from "leanprover-community/mathlib"@"3a2b5524a138b5d0b818b858b516d4ac8a484b03"

/-!
# The finite type with `n` elements

`Fin n` is the type whose elements are natural numbers smaller than `n`.
This file expands on the development in the core library.

## Main definitions

### Induction principles

* `finZeroElim` : Elimination principle for the empty set `Fin 0`, generalizes `Fin.elim0`.
* `Fin.succRec` : Define `C n i` by induction on `i : Fin n` interpreted
  as `(0 : Fin (n - i)).succ.succ…`. This function has two arguments: `H0 n` defines
  `0`-th element `C (n+1) 0` of an `(n+1)`-tuple, and `Hs n i` defines `(i+1)`-st element
  of `(n+1)`-tuple based on `n`, `i`, and `i`-th element of `n`-tuple.
* `Fin.succRecOn` : same as `Fin.succRec` but `i : Fin n` is the first argument;
* `Fin.induction` : Define `C i` by induction on `i : Fin (n + 1)`, separating into the
  `Nat`-like base cases of `C 0` and `C (i.succ)`.
* `Fin.inductionOn` : same as `Fin.induction` but with `i : Fin (n + 1)` as the first argument.
* `Fin.cases` : define `f : Π i : Fin n.succ, C i` by separately handling the cases `i = 0` and
  `i = Fin.succ j`, `j : Fin n`, defined using `Fin.induction`.
* `Fin.reverseInduction`: reverse induction on `i : Fin (n + 1)`; given `C (Fin.last n)` and
  `∀ i : Fin n, C (Fin.succ i) → C (Fin.castSucc i)`, constructs all values `C i` by going down;
* `Fin.lastCases`: define `f : Π i, Fin (n + 1), C i` by separately handling the cases
  `i = Fin.last n` and `i = Fin.castSucc j`, a special case of `Fin.reverseInduction`;
* `Fin.addCases`: define a function on `Fin (m + n)` by separately handling the cases
  `Fin.castAdd n i` and `Fin.natAdd m i`;
* `Fin.succAboveCases`: given `i : Fin (n + 1)`, define a function on `Fin (n + 1)` by separately
  handling the cases `j = i` and `j = Fin.succAbove i k`, same as `Fin.insertNth` but marked
  as eliminator and works for `Sort*`. -- Porting note: this is in another file

### Order embeddings and an order isomorphism

* `Fin.orderIsoSubtype` : coercion to `{ i // i < n }` as an `OrderIso`;
* `Fin.valEmbedding` : coercion to natural numbers as an `Embedding`;
* `Fin.valOrderEmbedding` : coercion to natural numbers as an `OrderEmbedding`;
* `Fin.succEmbedding` : `Fin.succ` as an `OrderEmbedding`;
* `Fin.castLEEmb h` : `Fin.castLE` as an `OrderEmbedding`, embed `Fin n` into `Fin m`, `h : n ≤ m`;
* `Fin.castIso` : `Fin.cast` as an `OrderIso`, order isomorphism between `Fin n` and `Fin m`
  provided that `n = m`, see also `Equiv.finCongr`;
* `Fin.castAddEmb m` : `Fin.castAdd` as an `OrderEmbedding`, embed `Fin n` into `Fin (n+m)`;
* `Fin.castSuccEmb` : `Fin.castSucc` as an `OrderEmbedding`, embed `Fin n` into `Fin (n+1)`;
* `Fin.succAboveEmb p` : `Fin.succAbove` as an `OrderEmbedding`, embed `Fin n` into `Fin (n + 1)`
  with a hole around `p`;
* `Fin.addNatEmb m i` : `Fin.addNat` as an `OrderEmbedding`, add `m` on `i` on the right,
  generalizes `Fin.succ`;
* `Fin.natAddEmb n i` : `Fin.natAdd` as an `OrderEmbedding`, adds `n` on `i` on the left;

### Other casts

* `Fin.ofNat'`: given a positive number `n` (deduced from `[NeZero n]`), `Fin.ofNat' i` is
  `i % n` interpreted as an element of `Fin n`;
* `Fin.divNat i` : divides `i : Fin (m * n)` by `n`;
* `Fin.modNat i` : takes the mod of `i : Fin (m * n)` by `n`;

### Misc definitions

* `Fin.revPerm : Equiv.Perm (Fin n)` : `Fin.rev` as an `Equiv.Perm`, the antitone involution given
  by `i ↦ n-(i+1)`

-/

set_option autoImplicit true

universe u v

open Fin Nat Function

/-- Elimination principle for the empty set `Fin 0`, dependent version. -/
def finZeroElim {α : Fin 0 → Sort*} (x : Fin 0) : α x :=
  x.elim0
#align fin_zero_elim finZeroElim

namespace Fin

instance : CanLift ℕ (Fin n) Fin.val (· < n) where
  prf k hk := ⟨⟨k, hk⟩, rfl⟩

/-- A non-dependent variant of `elim0`. -/
def elim0' {α : Sort*} (x : Fin 0) : α :=
  x.elim0
#align fin.elim0' Fin.elim0'

variable {n m : ℕ}
--variable {a b : Fin n} -- this *really* breaks stuff

#align fin.fin_to_nat Fin.coeToNat

theorem val_injective : Function.Injective (@Fin.val n) :=
  @Fin.eq_of_veq n
#align fin.val_injective Fin.val_injective

/-- If you actually have an element of `Fin n`, then the `n` is always positive -/
lemma size_positive : Fin n → 0 < n
  | ⟨x, h⟩ =>
    match Nat.eq_or_lt_of_le (Nat.zero_le x) with
    | Or.inl h_eq => h_eq ▸ h
    | Or.inr h_lt => Nat.lt_trans h_lt h

lemma size_positive' [Nonempty (Fin n)] : 0 < n :=
  ‹Nonempty (Fin n)›.elim fun i ↦ Fin.size_positive i

protected theorem prop (a : Fin n) : a.val < n :=
  a.2
#align fin.prop Fin.prop

#align fin.is_lt Fin.is_lt
#align fin.pos Fin.pos
#align fin.pos_iff_nonempty Fin.pos_iff_nonempty

/-- Equivalence between `Fin n` and `{ i // i < n }`. -/
@[simps apply symm_apply]
def equivSubtype : Fin n ≃ { i // i < n } where
  toFun a := ⟨a.1, a.2⟩
  invFun a := ⟨a.1, a.2⟩
  left_inv := fun ⟨_, _⟩ => rfl
  right_inv := fun ⟨_, _⟩ => rfl
#align fin.equiv_subtype Fin.equivSubtype
#align fin.equiv_subtype_symm_apply Fin.equivSubtype_symm_apply
#align fin.equiv_subtype_apply Fin.equivSubtype_apply

section coe

/-!
### coercions and constructions
-/

#align fin.eta Fin.eta
#align fin.ext Fin.ext
#align fin.ext_iff Fin.ext_iff
#align fin.coe_injective Fin.val_injective

theorem val_eq_val (a b : Fin n) : (a : ℕ) = b ↔ a = b :=
  ext_iff.symm
#align fin.coe_eq_coe Fin.val_eq_val

theorem eq_iff_veq (a b : Fin n) : a = b ↔ a.1 = b.1 :=
  ⟨veq_of_eq, eq_of_veq⟩
#align fin.eq_iff_veq Fin.eq_iff_veq

theorem ne_iff_vne (a b : Fin n) : a ≠ b ↔ a.1 ≠ b.1 :=
  ⟨vne_of_ne, ne_of_vne⟩
#align fin.ne_iff_vne Fin.ne_iff_vne

-- porting note: I'm not sure if this comment still applies.
-- built-in reduction doesn't always work
@[simp, nolint simpNF]
theorem mk_eq_mk {a h a' h'} : @mk n a h = @mk n a' h' ↔ a = a' :=
  ext_iff
#align fin.mk_eq_mk Fin.mk_eq_mk

#align fin.mk.inj_iff Fin.mk.inj_iff
#align fin.mk_val Fin.val_mk
#align fin.eq_mk_iff_coe_eq Fin.eq_mk_iff_val_eq
#align fin.coe_mk Fin.val_mk
#align fin.mk_coe Fin.mk_val

-- syntactic tautologies now
#noalign fin.coe_eq_val
#noalign fin.val_eq_coe

/-- Assume `k = l`. If two functions defined on `Fin k` and `Fin l` are equal on each element,
then they coincide (in the heq sense). -/
protected theorem heq_fun_iff {α : Sort*} {k l : ℕ} (h : k = l) {f : Fin k → α} {g : Fin l → α} :
    HEq f g ↔ ∀ i : Fin k, f i = g ⟨(i : ℕ), h ▸ i.2⟩ := by
  subst h
  simp [Function.funext_iff]
#align fin.heq_fun_iff Fin.heq_fun_iff

/-- Assume `k = l` and `k' = l'`.
If two functions `Fin k → Fin k' → α` and `Fin l → Fin l' → α` are equal on each pair,
then they coincide (in the heq sense). -/
protected theorem heq_fun₂_iff {α : Sort*} {k l k' l' : ℕ} (h : k = l) (h' : k' = l')
    {f : Fin k → Fin k' → α} {g : Fin l → Fin l' → α} :
    HEq f g ↔ ∀ (i : Fin k) (j : Fin k'), f i j = g ⟨(i : ℕ), h ▸ i.2⟩ ⟨(j : ℕ), h' ▸ j.2⟩ := by
  subst h
  subst h'
  simp [Function.funext_iff]

protected theorem heq_ext_iff {k l : ℕ} (h : k = l) {i : Fin k} {j : Fin l} :
    HEq i j ↔ (i : ℕ) = (j : ℕ) := by
  subst h
  simp [val_eq_val]
#align fin.heq_ext_iff Fin.heq_ext_iff

#align fin.exists_iff Fin.exists_iff
#align fin.forall_iff Fin.forall_iff

end coe

section Order

/-!
### order
-/


#align fin.is_le Fin.is_le
#align fin.is_le' Fin.is_le'

theorem lt_iff_val_lt_val {a b : Fin n} : a < b ↔ (a : ℕ) < b :=
  Iff.rfl
#align fin.lt_iff_coe_lt_coe Fin.lt_iff_val_lt_val

theorem le_iff_val_le_val {a b : Fin n} : a ≤ b ↔ (a : ℕ) ≤ b :=
  Iff.rfl
#align fin.le_iff_coe_le_coe Fin.le_iff_val_le_val

#align fin.mk_lt_of_lt_coe Fin.mk_lt_of_lt_val
#align fin.mk_le_of_le_coe Fin.mk_le_of_le_val

/-- `a < b` as natural numbers if and only if `a < b` in `Fin n`. -/
@[norm_cast, simp]
theorem val_fin_lt {n : ℕ} {a b : Fin n} : (a : ℕ) < (b : ℕ) ↔ a < b :=
  Iff.rfl
#align fin.coe_fin_lt Fin.val_fin_lt

/-- `a ≤ b` as natural numbers if and only if `a ≤ b` in `Fin n`. -/
@[norm_cast, simp]
theorem val_fin_le {n : ℕ} {a b : Fin n} : (a : ℕ) ≤ (b : ℕ) ↔ a ≤ b :=
  Iff.rfl
#align fin.coe_fin_le Fin.val_fin_le

instance {n : ℕ} : LinearOrder (Fin n) :=
  @LinearOrder.liftWithOrd (Fin n) _ _ ⟨fun x y => ⟨max x y, max_rec' (· < n) x.2 y.2⟩⟩
    ⟨fun x y => ⟨min x y, min_rec' (· < n) x.2 y.2⟩⟩ _ Fin.val Fin.val_injective (fun _ _ => rfl)
    (fun _ _ => rfl) (fun _ _ => rfl)

#align fin.mk_le_mk Fin.mk_le_mk
#align fin.mk_lt_mk Fin.mk_lt_mk

-- @[simp] -- Porting note: simp can prove this
theorem min_val {a : Fin n} : min (a : ℕ) n = a := by simp
#align fin.min_coe Fin.min_val

-- @[simp] -- Porting note: simp can prove this
theorem max_val {a : Fin n} : max (a : ℕ) n = n := by simp
#align fin.max_coe Fin.max_val

instance {n : ℕ} : PartialOrder (Fin n) := by infer_instance

theorem val_strictMono : StrictMono (val : Fin n → ℕ) := fun _ _ => id
#align fin.coe_strict_mono Fin.val_strictMono

/-- The equivalence `Fin n ≃ { i // i < n }` is an order isomorphism. -/
@[simps! apply symm_apply]
def orderIsoSubtype : Fin n ≃o { i // i < n } :=
  equivSubtype.toOrderIso (by simp [Monotone]) (by simp [Monotone])
#align fin.order_iso_subtype Fin.orderIsoSubtype
#align fin.order_iso_subtype_symm_apply Fin.orderIsoSubtype_symm_apply
#align fin.order_iso_subtype_apply Fin.orderIsoSubtype_apply

/-- The inclusion map `Fin n → ℕ` is an embedding. -/
@[simps apply]
def valEmbedding : Fin n ↪ ℕ :=
  ⟨val, val_injective⟩
#align fin.coe_embedding Fin.valEmbedding

@[simp]
theorem equivSubtype_symm_trans_valEmbedding :
    equivSubtype.symm.toEmbedding.trans valEmbedding = Embedding.subtype (· < n) :=
  rfl
#align fin.equiv_subtype_symm_trans_val_embedding Fin.equivSubtype_symm_trans_valEmbedding

/-- The inclusion map `Fin n → ℕ` is an order embedding. -/
@[simps! apply]
def valOrderEmbedding (n) : Fin n ↪o ℕ :=
  ⟨valEmbedding, Iff.rfl⟩
#align fin.coe_order_embedding Fin.valOrderEmbedding

/-- The ordering on `Fin n` is a well order. -/
instance Lt.isWellOrder (n) : IsWellOrder (Fin n) (· < ·) :=
  (valOrderEmbedding n).isWellOrder
#align fin.fin.lt.is_well_order Fin.Lt.isWellOrder

/-- Use the ordering on `Fin n` for checking recursive definitions.

For example, the following definition is not accepted by the termination checker,
unless we declare the `WellFoundedRelation` instance:
```lean
def factorial {n : ℕ} : Fin n → ℕ
  | ⟨0, _⟩ := 1
  | ⟨i + 1, hi⟩ := (i + 1) * factorial ⟨i, i.lt_succ_self.trans hi⟩
```
-/
instance {n : ℕ} : WellFoundedRelation (Fin n) :=
  measure (val : Fin n → ℕ)

/-- Given a positive `n`, `Fin.ofNat' i` is `i % n` as an element of `Fin n`. -/
def ofNat'' [NeZero n] (i : ℕ) : Fin n :=
  ⟨i % n, mod_lt _ <| NeZero.pos n⟩
#align fin.of_nat' Fin.ofNat''ₓ
-- porting note: `Fin.ofNat'` conflicts with something in core (there the hypothesis is `n > 0`),
-- so for now we make this double-prime `''`. This is also the reason for the dubious translation.

instance {n : ℕ} [NeZero n] : Zero (Fin n) := ⟨ofNat'' 0⟩
instance {n : ℕ} [NeZero n] : One (Fin n) := ⟨ofNat'' 1⟩

#align fin.coe_zero Fin.val_zero

/--
The `Fin.val_zero` in `Std` only applies in `Fin (n+1)`.
This one instead uses a `NeZero n` typeclass hypothesis.
-/
@[simp]
theorem val_zero' (n : ℕ) [NeZero n] : ((0 : Fin n) : ℕ) = 0 :=
  rfl
#align fin.val_zero' Fin.val_zero'

#align fin.mk_zero Fin.mk_zero

/--
The `Fin.zero_le` in `Std` only applies in `Fin (n+1)`.
This one instead uses a `NeZero n` typeclass hypothesis.
-/
@[simp]
protected theorem zero_le' [NeZero n] (a : Fin n) : 0 ≤ a :=
  Nat.zero_le a.val
#align fin.zero_le Fin.zero_le'

#align fin.zero_lt_one Fin.zero_lt_one
#align fin.not_lt_zero Fin.not_lt_zero

/--
The `Fin.pos_iff_ne_zero` in `Std` only applies in `Fin (n+1)`.
This one instead uses a `NeZero n` typeclass hypothesis.
-/
theorem pos_iff_ne_zero' [NeZero n] (a : Fin n) : 0 < a ↔ a ≠ 0 := by
  rw [← val_fin_lt, val_zero', _root_.pos_iff_ne_zero, Ne.def, Ne.def, ext_iff, val_zero']
#align fin.pos_iff_ne_zero Fin.pos_iff_ne_zero'

theorem lt_last_iff_ne_last {a : Fin (n + 1)}: a < last _ ↔ a ≠ last _ := (le_last _).lt_iff_ne

#align fin.eq_zero_or_eq_succ Fin.eq_zero_or_eq_succ
#align fin.eq_succ_of_ne_zero Fin.eq_succ_of_ne_zero

@[simp] lemma cast_eq_self (a : Fin n) : cast rfl a = a := rfl

theorem rev_involutive : Involutive (rev : Fin n → Fin n) := fun i =>
  ext <| by
    dsimp only [rev]
    rw [← tsub_tsub, tsub_tsub_cancel_of_le (Nat.add_one_le_iff.2 i.is_lt),
      add_tsub_cancel_right]
#align fin.rev_involutive Fin.rev_involutive

/-- `Fin.rev` as an `Equiv.Perm`, the antitone involution `Fin n → Fin n` given by
`i ↦ n-(i+1)`. -/
@[simps! apply symm_apply]
def revPerm : Equiv.Perm (Fin n) :=
  Involutive.toPerm rev rev_involutive
#align fin.rev Fin.revPerm

#align fin.coe_rev Fin.val_revₓ

theorem rev_injective : Injective (@rev n) :=
  rev_involutive.injective
#align fin.rev_injective Fin.rev_injective

theorem rev_surjective : Surjective (@rev n) :=
  rev_involutive.surjective
#align fin.rev_surjective Fin.rev_surjective

theorem rev_bijective : Bijective (@rev n) :=
  rev_involutive.bijective
#align fin.rev_bijective Fin.rev_bijective

#align fin.rev_inj Fin.rev_injₓ

#align fin.rev_rev Fin.rev_revₓ

@[simp]
theorem revPerm_symm : (@revPerm n).symm = revPerm :=
  rfl
#align fin.rev_symm Fin.revPerm_symm

#align fin.rev_eq Fin.rev_eqₓ

#align fin.rev_le_rev Fin.rev_le_revₓ

#align fin.rev_lt_rev Fin.rev_lt_revₓ

/-- `Fin.rev n` as an order-reversing isomorphism. -/
@[simps! apply toEquiv]
def revOrderIso {n} : (Fin n)ᵒᵈ ≃o Fin n :=
  ⟨OrderDual.ofDual.trans revPerm, rev_le_rev⟩
#align fin.rev_order_iso Fin.revOrderIso
#align fin.rev_order_iso_apply Fin.revOrderIso_apply
#align fin.rev_order_iso_to_equiv Fin.revOrderIso_toEquiv

@[simp]
theorem revOrderIso_symm_apply (i : Fin n) : revOrderIso.symm i = OrderDual.toDual (rev i) :=
  rfl
#align fin.rev_order_iso_symm_apply Fin.revOrderIso_symm_apply

theorem cast_rev (i : Fin n) (h : n = m) :
    cast h i.rev = (i.cast h).rev := by
  subst h; simp

theorem rev_eq_iff {i j : Fin n} : rev i = j ↔ i = rev j := by
  rw [← rev_inj, rev_rev]

theorem rev_ne_iff {i j : Fin n} : rev i ≠ j ↔ i ≠ rev j := rev_eq_iff.not

#align fin.last Fin.last
#align fin.coe_last Fin.val_last

-- porting note: this is now syntactically equal to `val_last`
#align fin.last_val Fin.val_last
#align fin.le_last Fin.le_last

instance : BoundedOrder (Fin (n + 1)) where
  top := last n
  le_top := le_last
  bot := 0
  bot_le := zero_le

instance : Lattice (Fin (n + 1)) :=
  LinearOrder.toLattice

#align fin.last_pos Fin.last_pos
#align fin.eq_last_of_not_lt Fin.eq_last_of_not_lt

theorem last_pos' [NeZero n] : 0 < last n := NeZero.pos n

theorem one_lt_last [NeZero n] : 1 < last (n + 1) := (lt_add_iff_pos_left 1).mpr (NeZero.pos n)

theorem top_eq_last (n : ℕ) : ⊤ = Fin.last n :=
  rfl
#align fin.top_eq_last Fin.top_eq_last

theorem bot_eq_zero (n : ℕ) : ⊥ = (0 : Fin (n + 1)) :=
  rfl
#align fin.bot_eq_zero Fin.bot_eq_zero

section

variable {α : Type*} [Preorder α]

open Set

/-- If `e` is an `orderIso` between `Fin n` and `Fin m`, then `n = m` and `e` is the identity
map. In this lemma we state that for each `i : Fin n` we have `(e i : ℕ) = (i : ℕ)`. -/
@[simp]
theorem coe_orderIso_apply (e : Fin n ≃o Fin m) (i : Fin n) : (e i : ℕ) = i := by
  rcases i with ⟨i, hi⟩
  dsimp only
  induction' i using Nat.strong_induction_on with i h
  refine' le_antisymm (forall_lt_iff_le.1 fun j hj => _) (forall_lt_iff_le.1 fun j hj => _)
  · have := e.symm.lt_iff_lt.2 (mk_lt_of_lt_val hj)
    rw [e.symm_apply_apply] at this
    -- porting note: convert was abusing definitional equality
    have : _ < i := this
    convert this
    simpa using h _ this (e.symm _).is_lt
  · rwa [← h j hj (hj.trans hi), ← lt_iff_val_lt_val, e.lt_iff_lt]
#align fin.coe_order_iso_apply Fin.coe_orderIso_apply

instance orderIso_subsingleton : Subsingleton (Fin n ≃o α) :=
  ⟨fun e e' => by
    ext i
    rw [← e.symm.apply_eq_iff_eq, e.symm_apply_apply, ← e'.trans_apply, ext_iff,
      coe_orderIso_apply]⟩
#align fin.order_iso_subsingleton Fin.orderIso_subsingleton

instance orderIso_subsingleton' : Subsingleton (α ≃o Fin n) :=
  OrderIso.symm_injective.subsingleton
#align fin.order_iso_subsingleton' Fin.orderIso_subsingleton'

instance orderIsoUnique : Unique (Fin n ≃o Fin n) :=
  Unique.mk' _
#align fin.order_iso_unique Fin.orderIsoUnique

/-- Two strictly monotone functions from `Fin n` are equal provided that their ranges
are equal. -/
theorem strictMono_unique {f g : Fin n → α} (hf : StrictMono f) (hg : StrictMono g)
    (h : range f = range g) : f = g :=
  have : (hf.orderIso f).trans (OrderIso.setCongr _ _ h) = hg.orderIso g := Subsingleton.elim _ _
  congr_arg (Function.comp (Subtype.val : range g → α)) (funext <| RelIso.ext_iff.1 this)
#align fin.strict_mono_unique Fin.strictMono_unique

/-- Two order embeddings of `Fin n` are equal provided that their ranges are equal. -/
theorem orderEmbedding_eq {f g : Fin n ↪o α} (h : range f = range g) : f = g :=
  RelEmbedding.ext <| funext_iff.1 <| strictMono_unique f.strictMono g.strictMono h
#align fin.order_embedding_eq Fin.orderEmbedding_eq

end

end Order

section Add

/-!
### addition, numerals, and coercion from Nat
-/

#align fin.val_one Fin.val_one
#align fin.coe_one Fin.val_one

@[simp]
theorem val_one' (n : ℕ) [NeZero n] : ((1 : Fin n) : ℕ) = 1 % n :=
  rfl
#align fin.coe_one' Fin.val_one'

--Porting note: Delete this lemma after porting
theorem val_one'' {n : ℕ} : ((1 : Fin (n + 1)) : ℕ) = 1 % (n + 1) :=
  rfl
#align fin.one_val Fin.val_one''

theorem castSucc_one' [NeZero n] : castSucc (1 : Fin (n + 1)) = 1 := by
  rw [ext_iff, coe_castSucc, val_one', val_one, mod_succ_eq_iff_lt, succ_eq_one_add,
  lt_add_iff_pos_right]
  exact NeZero.pos n

#align fin.mk_one Fin.mk_one

instance nontrivial {n : ℕ} : Nontrivial (Fin (n + 2)) where
  exists_pair_ne := ⟨0, 1, (ne_iff_vne 0 1).mpr (by simp [val_one, val_zero])⟩

theorem nontrivial_iff_two_le : Nontrivial (Fin n) ↔ 2 ≤ n := by
  rcases n with (_ | _ | n) <;>
  simp [← Nat.one_eq_succ_zero, Fin.nontrivial, not_nontrivial, Nat.succ_le_iff]
-- porting note: here and in the next lemma, had to use `← Nat.one_eq_succ_zero`.
#align fin.nontrivial_iff_two_le Fin.nontrivial_iff_two_le

#align fin.subsingleton_iff_le_one Fin.subsingleton_iff_le_one

section Monoid

instance addCommSemigroup (n : ℕ) : AddCommSemigroup (Fin n) where
  add := (· + ·)
  add_assoc := by simp [eq_iff_veq, add_def, add_assoc]
  add_comm := by simp [eq_iff_veq, add_def, add_comm]
#align fin.add_comm_semigroup Fin.addCommSemigroup

--Porting note: removing `simp`, `simp` can prove it with AddCommMonoid instance
protected theorem add_zero [NeZero n] (k : Fin n) : k + 0 = k := by
  simp only [add_def, val_zero', add_zero, mod_eq_of_lt (is_lt k)]
#align fin.add_zero Fin.add_zero

--Porting note: removing `simp`, `simp` can prove it with AddCommMonoid instance
protected theorem zero_add [NeZero n] (k : Fin n) : 0 + k = k := by
  simp [eq_iff_veq, add_def, mod_eq_of_lt (is_lt k)]
#align fin.zero_add Fin.zero_add

instance [NeZero n] : OfNat (Fin n) a where
  ofNat := Fin.ofNat' a (NeZero.pos n)

instance inhabited (n : ℕ) [NeZero n] : Inhabited (Fin n) :=
  ⟨0⟩

instance inhabitedFinOneAdd (n : ℕ) : Inhabited (Fin (1 + n)) :=
  haveI : NeZero (1 + n) := by rw [Nat.add_comm]; infer_instance
  inferInstance

@[simp]
theorem default_eq_zero (n : ℕ) [NeZero n] : (default : Fin n) = 0 :=
  rfl
#align fin.default_eq_zero Fin.default_eq_zero

section from_ad_hoc

@[simp] lemma ofNat'_zero [NeZero n] : (Fin.ofNat' 0 h : Fin n) = 0 := rfl
@[simp] lemma ofNat'_one [NeZero n] : (Fin.ofNat' 1 h : Fin n) = 1 := rfl

end from_ad_hoc

instance (n) : AddCommSemigroup (Fin n) where
  add_assoc := by simp [eq_iff_veq, add_def, add_assoc]
  add_comm := by simp [eq_iff_veq, add_def, add_comm]

instance addCommMonoid (n : ℕ) [NeZero n] : AddCommMonoid (Fin n) where
  zero_add := Fin.zero_add
  add_zero := Fin.add_zero
  __ := Fin.addCommSemigroup n
#align fin.add_comm_monoid Fin.addCommMonoid

instance instAddMonoidWithOne (n) [NeZero n] : AddMonoidWithOne (Fin n) where
  __ := inferInstanceAs (AddCommMonoid (Fin n))
  natCast n := Fin.ofNat'' n
  natCast_zero := rfl
  natCast_succ _ := eq_of_veq (add_mod _ _ _)
#align fin.add_monoid_with_one Fin.instAddMonoidWithOne

end Monoid

#align fin.val_add Fin.val_add
#align fin.coe_add Fin.val_add

theorem val_add_eq_ite {n : ℕ} (a b : Fin n) :
    (↑(a + b) : ℕ) = if n ≤ a + b then a + b - n else a + b := by
  rw [Fin.val_add, Nat.add_mod_eq_ite, Nat.mod_eq_of_lt (show ↑a < n from a.2),
    Nat.mod_eq_of_lt (show ↑b < n from b.2)]
#align fin.coe_add_eq_ite Fin.val_add_eq_ite

section deprecated
set_option linter.deprecated false

@[deprecated]
theorem val_bit0 {n : ℕ} (k : Fin n) : ((bit0 k : Fin n) : ℕ) = bit0 (k : ℕ) % n := by
  cases k
  rfl
#align fin.coe_bit0 Fin.val_bit0

@[deprecated]
theorem val_bit1 {n : ℕ} [NeZero n] (k : Fin n) :
    ((bit1 k : Fin n) : ℕ) = bit1 (k : ℕ) % n := by
  cases n;
  · cases' k with k h
    cases k
    · show _ % _ = _
      simp
    cases' h with _ h
  simp [bit1, Fin.val_bit0, Fin.val_add, Fin.val_one]
#align fin.coe_bit1 Fin.val_bit1

end deprecated

#align fin.coe_add_one_of_lt Fin.val_add_one_of_lt
#align fin.last_add_one Fin.last_add_one
#align fin.coe_add_one Fin.val_add_one

section Bit
set_option linter.deprecated false

@[simp, deprecated]
theorem mk_bit0 {m n : ℕ} (h : bit0 m < n) :
    (⟨bit0 m, h⟩ : Fin n) = (bit0 ⟨m, (Nat.le_add_right m m).trans_lt h⟩ : Fin _) :=
  eq_of_veq (Nat.mod_eq_of_lt h).symm
#align fin.mk_bit0 Fin.mk_bit0

@[simp, deprecated]
theorem mk_bit1 {m n : ℕ} [NeZero n] (h : bit1 m < n) :
    (⟨bit1 m, h⟩ : Fin n) =
      (bit1 ⟨m, (Nat.le_add_right m m).trans_lt ((m + m).lt_succ_self.trans h)⟩ : Fin _) := by
  ext
  simp only [bit1, bit0] at h
  simp only [bit1, bit0, val_add, val_one', ← Nat.add_mod, Nat.mod_eq_of_lt h]
#align fin.mk_bit1 Fin.mk_bit1

end Bit

#align fin.val_two Fin.val_two

--- porting note: syntactically the same as the above
#align fin.coe_two Fin.val_two

section OfNatCoe

@[simp]
theorem ofNat''_eq_cast (n : ℕ) [NeZero n] (a : ℕ) : (Fin.ofNat'' a : Fin n) = a :=
  rfl
#align fin.of_nat_eq_coe Fin.ofNat''_eq_cast

@[simp] lemma val_nat_cast (a n : ℕ) [NeZero n] : (a : Fin n).val = a % n := rfl

-- porting note: is this the right name for things involving `Nat.cast`?
/-- Converting an in-range number to `Fin (n + 1)` produces a result
whose value is the original number.  -/
theorem val_cast_of_lt {n : ℕ} [NeZero n] {a : ℕ} (h : a < n) : (a : Fin n).val = a :=
  Nat.mod_eq_of_lt h
#align fin.coe_val_of_lt Fin.val_cast_of_lt

/-- Converting the value of a `Fin (n + 1)` to `Fin (n + 1)` results
in the same value.  -/
theorem cast_val_eq_self {n : ℕ} [NeZero n] (a : Fin n) : (a.val : Fin n) = a :=
  ext <| val_cast_of_lt a.isLt
#align fin.coe_val_eq_self Fin.cast_val_eq_self

-- porting note: this is syntactically the same as `val_cast_of_lt`
#align fin.coe_coe_of_lt Fin.val_cast_of_lt

-- porting note: this is syntactically the same as `cast_val_of_lt`
#align fin.coe_coe_eq_self Fin.cast_val_eq_self

@[simp] lemma nat_cast_self (n : ℕ) [NeZero n] : (n : Fin n) = 0 := by ext; simp

@[simp] lemma nat_cast_eq_zero {a n : ℕ} [NeZero n] : (a : Fin n) = 0 ↔ n ∣ a := by
  simp [eq_iff_veq, Nat.dvd_iff_mod_eq_zero]

@[simp]
theorem cast_nat_eq_last (n) : (n : Fin (n + 1)) = Fin.last n := by ext; simp
#align fin.coe_nat_eq_last Fin.cast_nat_eq_last

theorem le_val_last (i : Fin (n + 1)) : i ≤ n := by
  rw [Fin.cast_nat_eq_last]
  exact Fin.le_last i
#align fin.le_coe_last Fin.le_val_last

end OfNatCoe

#align fin.add_one_pos Fin.add_one_pos
#align fin.one_pos Fin.one_pos
#align fin.zero_ne_one Fin.zero_ne_one

@[simp]
theorem one_eq_zero_iff [NeZero n] : (1 : Fin n) = 0 ↔ n = 1 := by
  rw [← Nat.cast_one, nat_cast_eq_zero, Nat.dvd_one]
#align fin.one_eq_zero_iff Fin.one_eq_zero_iff

@[simp]
theorem zero_eq_one_iff [NeZero n] : (0 : Fin n) = 1 ↔ n = 1 := by rw [eq_comm, one_eq_zero_iff]
#align fin.zero_eq_one_iff Fin.zero_eq_one_iff

end Add

section Succ

/-!
### succ and casts into larger Fin types
-/

#align fin.coe_succ Fin.val_succ
#align fin.succ_pos Fin.succ_pos

/-- `Fin.succ` as an `OrderEmbedding` -/
def succEmbedding (n : ℕ) : Fin n ↪o Fin (n + 1) :=
  (OrderEmbedding.ofStrictMono Fin.succ) fun _ _ h => succ_lt_succ h
#align fin.succ_embedding Fin.succEmbedding

lemma strictMono_succ {n : ℕ} : StrictMono (succ : Fin n → Fin (n + 1)) :=
  (succEmbedding _).strictMono

@[simp]
theorem val_succEmbedding : ⇑(succEmbedding n) = Fin.succ :=
  rfl
#align fin.coe_succ_embedding Fin.val_succEmbedding

#align fin.succ_le_succ_iff Fin.succ_le_succ_iff
#align fin.succ_lt_succ_iff Fin.succ_lt_succ_iff

theorem succ_injective (n : ℕ) : Injective (@Fin.succ n) :=
  (succEmbedding n).injective
#align fin.succ_injective Fin.succ_injective

#align fin.succ_inj Fin.succ_inj
#align fin.succ_ne_zero Fin.succ_ne_zero

@[simp]
theorem succ_zero_eq_one' [NeZero n] : Fin.succ (0 : Fin n) = 1 := by
  cases n
  · exact (NeZero.ne 0 rfl).elim
  · rfl
#align fin.succ_zero_eq_one Fin.succ_zero_eq_one'

theorem one_pos' [NeZero n] : (0 : Fin (n + 1)) < 1 := succ_zero_eq_one' (n := n) ▸ succ_pos _
theorem zero_ne_one' [NeZero n] : (0 : Fin (n + 1)) ≠ 1 := Fin.ne_of_lt one_pos'

#align fin.succ_zero_eq_one' Fin.succ_zero_eq_one

/--
The `Fin.succ_one_eq_two` in `Std` only applies in `Fin (n+2)`.
This one instead uses a `NeZero n` typeclass hypothesis.
-/
@[simp]
theorem succ_one_eq_two' [NeZero n] : Fin.succ (1 : Fin (n + 1)) = 2 := by
  cases n
  · exact (NeZero.ne 0 rfl).elim
  · rfl
#align fin.succ_one_eq_two Fin.succ_one_eq_two'

-- Version of `succ_one_eq_two` to be used by `dsimp`.
-- Note the `'` swapped around due to a move to std4.
#align fin.succ_one_eq_two' Fin.succ_one_eq_two

#align fin.succ_mk Fin.succ_mk
#align fin.mk_succ_pos Fin.mk_succ_pos
#align fin.one_lt_succ_succ Fin.one_lt_succ_succ
#align fin.add_one_lt_iff Fin.add_one_lt_iff
#align fin.add_one_le_iff Fin.add_one_le_iff
#align fin.last_le_iff Fin.last_le_iff
#align fin.lt_add_one_iff Fin.lt_add_one_iff

/--
The `Fin.le_zero_iff` in `Std` only applies in `Fin (n+1)`.
This one instead uses a `NeZero n` typeclass hypothesis.
-/
@[simp]
theorem le_zero_iff' {n : ℕ} [NeZero n] {k : Fin n} : k ≤ 0 ↔ k = 0 :=
  ⟨fun h => Fin.eq_of_veq <| by rw [Nat.eq_zero_of_le_zero h]; rfl, by rintro rfl; exact le_refl _⟩
#align fin.le_zero_iff Fin.le_zero_iff'

#align fin.succ_succ_ne_one Fin.succ_succ_ne_one
#align fin.cast_lt Fin.castLT
#align fin.coe_cast_lt Fin.coe_castLT
#align fin.cast_lt_mk Fin.castLT_mk

-- Move to Std?
@[simp] theorem cast_refl {n : Nat} (h : n = n) :
    Fin.cast h = id := rfl

@[simp]
theorem castLT_lt_castLT_iff {m n: ℕ} {a b : Fin m} (ha : a < n) (hb : b < n) :
    castLT a ha < castLT b hb ↔ a < b := Iff.rfl

@[simp]
theorem castLT_le_castLT_iff {m n: ℕ} {a b : Fin m} (ha : a < n) (hb : b < n) :
    castLT a ha ≤ castLT b hb ↔ a ≤ b := Iff.rfl

theorem strictMono_castLE (h : n ≤ m) : StrictMono (castLE h : Fin n → Fin m) :=
  fun _ _ h => h

/-- `Fin.castLE` as an `OrderEmbedding`, `castLEEmb h i` embeds `i` into a larger `Fin` type.  -/
@[simps! apply toEmbedding]
def castLEEmb (h : n ≤ m) : Fin n ↪o Fin m :=
  OrderEmbedding.ofStrictMono (castLE h) (strictMono_castLE h)
#align fin.cast_le Fin.castLEEmb

#align fin.coe_cast_le Fin.coe_castLE
#align fin.cast_le_mk Fin.castLE_mk
#align fin.cast_le_zero Fin.castLE_zero

@[simp] lemma castLE_castSucc {n m} (i : Fin n) (h : n + 1 ≤ m) :
    i.castSucc.castLE h = i.castLE (Nat.le_of_succ_le h) :=
  rfl

@[simp] lemma castLE_comp_castSucc {n m} (h : n + 1 ≤ m) :
    Fin.castLE h ∘ Fin.castSucc = Fin.castLE (Nat.le_of_succ_le h) :=
  rfl

@[simp] lemma castLE_rfl (n : ℕ) : Fin.castLE (le_refl n) = id :=
  rfl

@[simp]
theorem range_castLE {n k : ℕ} (h : n ≤ k) : Set.range (castLE h) = { i : Fin k | (i : ℕ) < n } :=
  Set.ext fun x => ⟨fun ⟨y, hy⟩ => hy ▸ y.2, fun hx => ⟨⟨x, hx⟩, Fin.ext rfl⟩⟩
#align fin.range_cast_le Fin.range_castLE

@[simp]
theorem coe_of_injective_castLEEmb_symm {n k : ℕ} (h : n ≤ k) (i : Fin k) (hi) :
    ((Equiv.ofInjective _ (castLEEmb h).injective).symm ⟨i, hi⟩ : ℕ) = i := by
  rw [← coe_castLE h]
  exact congr_arg Fin.val (Equiv.apply_ofInjective_symm _ _)
#align fin.coe_of_injective_cast_le_symm Fin.coe_of_injective_castLEEmb_symm

#align fin.cast_le_succ Fin.castLE_succ
#align fin.cast_le_cast_le Fin.castLE_castLE
#align fin.cast_le_comp_cast_le Fin.castLE_comp_castLE

theorem leftInverse_cast (eq : n = m) : LeftInverse (cast eq.symm) (cast eq) :=
  fun _ => eq_of_veq rfl

theorem rightInverse_cast (eq : n = m) : RightInverse (cast eq.symm) (cast eq) :=
  fun _ => eq_of_veq rfl

theorem cast_le_cast (eq : n = m) {a b : Fin n} : cast eq a ≤ cast eq b ↔ a ≤ b :=
  Iff.rfl

/-- `Fin.cast` as an `OrderIso`, `castIso eq i` embeds `i` into an equal `Fin` type,
see also `Equiv.finCongr`. -/
@[simps]
def castIso (eq : n = m) : Fin n ≃o Fin m where
  toEquiv := ⟨cast eq, cast eq.symm, leftInverse_cast eq, rightInverse_cast eq⟩
  map_rel_iff' := cast_le_cast eq
#align fin.cast Fin.castIso

@[simp]
theorem symm_castIso (h : n = m) : (castIso h).symm = castIso h.symm := by
  simp [eq_iff_true_of_subsingleton]
#align fin.symm_cast Fin.symm_castIso

#align fin.coe_cast Fin.coe_castₓ

@[simp]
theorem cast_zero {n' : ℕ} [NeZero n] {h : n = n'} : cast h (0 : Fin n) =
    by { haveI : NeZero n' := by {rw [← h]; infer_instance}; exact 0} :=
  ext rfl
#align fin.cast_zero Fin.cast_zero

#align fin.cast_last Fin.cast_lastₓ

#align fin.cast_mk Fin.cast_mkₓ

#align fin.cast_trans Fin.cast_transₓ

@[simp]
theorem castIso_refl (h : n = n := rfl) : castIso h = OrderIso.refl (Fin n) := by
  ext
  simp
#align fin.cast_refl Fin.castIso_refl

#align fin.cast_le_of_eq Fin.castLE_of_eq

/-- While in many cases `Fin.castIso` is better than `Equiv.cast`/`cast`, sometimes we want to apply
a generic theorem about `cast`. -/
theorem castIso_to_equiv (h : n = m) : (castIso h).toEquiv = Equiv.cast (h ▸ rfl) := by
  subst h
  simp
#align fin.cast_to_equiv Fin.castIso_to_equiv

/-- While in many cases `Fin.cast` is better than `Equiv.cast`/`cast`, sometimes we want to apply
a generic theorem about `cast`. -/
theorem cast_eq_cast (h : n = m) : (cast h : Fin n → Fin m) = _root_.cast (h ▸ rfl) := by
  subst h
  ext
  rfl
#align fin.cast_eq_cast Fin.cast_eq_cast

theorem strictMono_castAdd (m) : StrictMono (castAdd m : Fin n → Fin (n + m)) :=
  strictMono_castLE (Nat.le_add_right n m)

/-- `Fin.castAdd` as an `OrderEmbedding`, `castAddEmb m i` embeds `i : Fin n` in `Fin (n+m)`.
See also `Fin.natAddEmb` and `Fin.addNatEmb`. -/
@[simps! apply toEmbedding]
def castAddEmb (m) : Fin n ↪o Fin (n + m) :=
  OrderEmbedding.ofStrictMono (castAdd m) (strictMono_castAdd m)
#align fin.cast_add Fin.castAddEmb

#align fin.coe_cast_add Fin.coe_castAdd

#align fin.cast_add_zero Fin.castAdd_zeroₓ

#align fin.cast_add_lt Fin.castAdd_lt
#align fin.cast_add_mk Fin.castAdd_mk
#align fin.cast_add_cast_lt Fin.castAdd_castLT
#align fin.cast_lt_cast_add Fin.castLT_castAdd

#align fin.cast_add_cast Fin.castAdd_castₓ

#align fin.cast_cast_add_left Fin.cast_castAdd_leftₓ

#align fin.cast_cast_add_right Fin.cast_castAdd_rightₓ

#align fin.cast_add_cast_add Fin.castAdd_castAdd

#align fin.cast_succ_eq Fin.cast_succ_eqₓ

#align fin.succ_cast_eq Fin.succ_cast_eqₓ

theorem strictMono_castSucc : StrictMono (castSucc : Fin n → Fin (n + 1)) :=
  strictMono_castAdd 1

/-- `Fin.castSucc` as an `OrderEmbedding`, `castSuccEmb i` embeds `i : Fin n` in `Fin (n+1)`. -/
@[simps! apply toEmbedding]
def castSuccEmb : Fin n ↪o Fin (n + 1) :=
  OrderEmbedding.ofStrictMono castSucc strictMono_castSucc
#align fin.cast_succ Fin.castSuccEmb

#align fin.coe_cast_succ Fin.coe_castSucc
#align fin.cast_succ_mk Fin.castSucc_mk

#align fin.cast_cast_succ Fin.cast_castSuccₓ

#align fin.cast_succ_lt_succ Fin.castSucc_lt_succ
#align fin.le_cast_succ_iff Fin.le_castSucc_iff
#align fin.cast_succ_lt_iff_succ_le Fin.castSucc_lt_iff_succ_le
#align fin.succ_last Fin.succ_last
#align fin.succ_eq_last_succ Fin.succ_eq_last_succ
#align fin.cast_succ_cast_lt Fin.castSucc_castLT
#align fin.cast_lt_cast_succ Fin.castLT_castSucc
#align fin.cast_succ_lt_cast_succ_iff Fin.castSucc_lt_castSucc_iff

@[simp]
theorem castSucc_le_castSucc_iff : castSucc a ≤ castSucc b ↔ a ≤ b := Iff.rfl
@[simp]
theorem succ_le_castSucc_iff : succ a ≤ castSucc b ↔ a < b :=
  by rw [le_castSucc_iff, succ_lt_succ_iff]
@[simp]
theorem castSucc_lt_succ_iff : castSucc a < succ b ↔ a ≤ b :=
  by rw [castSucc_lt_iff_succ_le, succ_le_succ_iff]

@[simp]
theorem castSucc_ne_succ : castSucc a ≠ succ a := (castSucc_lt_succ _).ne
@[simp]
theorem succ_ne_castSucc : succ a ≠ castSucc a := (castSucc_lt_succ _).ne'
@[simp]
theorem castSucc_castSucc_ne_succ_succ {a : Fin n} : castSucc a.castSucc ≠ succ a.succ :=
  (castSucc_lt_succ_iff.mpr (castSucc_lt_succ _).le).ne

theorem le_of_castSucc_lt_of_succ_lt {a b : Fin (n + 1)} {i : Fin n}
    (hl : castSucc i < a) (hu : b < succ i) : b < a := (castSucc_lt_iff_succ_le.mp hl).trans_lt' hu

theorem castSucc_lt_or_lt_succ (i : Fin n) (p : Fin (n + 1)) : castSucc i < p ∨ p < i.succ :=
  Or.casesOn (lt_or_le (castSucc i) p) (fun h => Or.inl h) fun h =>
    Or.inr (lt_of_le_of_lt h (castSucc_lt_succ i))
#align fin.succ_above_lt_gt Fin.castSucc_lt_or_lt_succ

theorem succ_le_or_le_castSucc (i : Fin n) (p : Fin (n + 1)) : succ i ≤ p ∨ p ≤ i.castSucc := by
  rw [le_castSucc_iff, ← castSucc_lt_iff_succ_le]
  exact i.castSucc_lt_or_lt_succ p

@[simp]
theorem exists_succ_eq {x : Fin (n + 1)} : (∃ y, Fin.succ y = x) ↔ x ≠ 0 :=
  ⟨fun ⟨_, hy⟩ => hy ▸ succ_ne_zero _, x.cases (fun h => h.irrefl.elim) (fun _ _ => ⟨_, rfl⟩)⟩
#align fin.exists_succ_eq Fin.exists_succ_eq

theorem exists_succ_eq_of_ne_zero {x : Fin (n + 1)} (h : x ≠ 0) :
    ∃ y, Fin.succ y = x := exists_succ_eq.mpr h

theorem exists_castSucc_eq_of_ne_last {x : Fin (n + 1)} (h : x ≠ (last _)) :
    ∃ y, Fin.castSucc y = x := exists_castSucc_eq.mpr h

theorem castSucc_injective (n : ℕ) : Injective (@Fin.castSucc n) :=
  (castSuccEmb : Fin n ↪o _).injective
#align fin.cast_succ_injective Fin.castSucc_injective

#align fin.cast_succ_inj Fin.castSucc_inj
#align fin.cast_succ_lt_last Fin.castSucc_lt_last

/--
The `Fin.castSucc_zero` in `Std` only applies in `Fin (n+1)`.
This one instead uses a `NeZero n` typeclass hypothesis.
-/
@[simp]
theorem castSucc_zero' [NeZero n] : castSucc (0 : Fin n) = 0 :=
  ext rfl
#align fin.cast_succ_zero Fin.castSucc_zero'
#align fin.cast_succ_one Fin.castSucc_one

/-- `castSucc i` is positive when `i` is positive.

The `Fin.castSucc_pos` in `Std` only applies in `Fin (n+1)`.
This one instead uses a `NeZero n` typeclass hypothesis.-/
theorem castSucc_pos' [NeZero n] {i : Fin n} (h : 0 < i) : 0 < castSucc i := by
  simpa [lt_iff_val_lt_val] using h
#align fin.cast_succ_pos Fin.castSucc_pos'

/--
The `Fin.castSucc_eq_zero_iff` in `Std` only applies in `Fin (n+1)`.
This one instead uses a `NeZero n` typeclass hypothesis.
-/
@[simp]
theorem castSucc_eq_zero_iff' [NeZero n] (a : Fin n) : castSucc a = 0 ↔ a = 0 :=
  Fin.ext_iff.trans <| (Fin.ext_iff.trans <| by simp).symm
#align fin.cast_succ_eq_zero_iff Fin.castSucc_eq_zero_iff'

/--
The `Fin.castSucc_ne_zero_iff` in `Std` only applies in `Fin (n+1)`.
This one instead uses a `NeZero n` typeclass hypothesis.
-/
theorem castSucc_ne_zero_iff' [NeZero n] (a : Fin n) : castSucc a ≠ 0 ↔ a ≠ 0 :=
  not_iff_not.mpr <| castSucc_eq_zero_iff' a
#align fin.cast_succ_ne_zero_iff Fin.castSucc_ne_zero_iff

theorem succ_ne_last_iff (a : Fin (n + 1)) : succ a ≠ last (n + 1) ↔ a ≠ last n :=
  not_iff_not.mpr <| succ_eq_last_succ a

#align fin.cast_succ_fin_succ Fin.castSucc_fin_succ

@[norm_cast, simp]
theorem coe_eq_castSucc {a : Fin n} : (a : Fin (n + 1)) = castSucc a := by
  ext
  exact val_cast_of_lt (Nat.lt.step a.is_lt)
#align fin.coe_eq_cast_succ Fin.coe_eq_castSucc

#align fin.coe_succ_eq_succ Fin.coeSucc_eq_succ
#align fin.lt_succ Fin.lt_succ

@[simp]
theorem range_castSucc {n : ℕ} : Set.range (castSucc : Fin n → Fin n.succ) =
    ({ i | (i : ℕ) < n } : Set (Fin n.succ)) :=
  range_castLE le_self_add
#align fin.range_cast_succ Fin.range_castSucc

@[simp]
theorem coe_of_injective_castSucc_symm {n : ℕ} (i : Fin n.succ) (hi) :
    ((Equiv.ofInjective castSucc (castSucc_injective _)).symm ⟨i, hi⟩ : ℕ) = i := by
  rw [← coe_castSucc]
  exact congr_arg val (Equiv.apply_ofInjective_symm _ _)
#align fin.coe_of_injective_cast_succ_symm Fin.coe_of_injective_castSucc_symm

#align fin.succ_cast_succ Fin.succ_castSucc

theorem strictMono_addNat (m) : StrictMono ((addNat · m) : Fin n → Fin (n + m)) :=
  fun i j h => add_lt_add_right (show i.val < j.val from h) _

/-- `Fin.addNat` as an `OrderEmbedding`, `addNatEmb m i` adds `m` to `i`, generalizes
`Fin.succ`. -/
@[simps! apply toEmbedding]
def addNatEmb (m) : Fin n ↪o Fin (n + m) :=
  OrderEmbedding.ofStrictMono (addNat · m) (strictMono_addNat m)
#align fin.add_nat Fin.addNatEmb

#align fin.coe_add_nat Fin.coe_addNat
#align fin.add_nat_one Fin.addNat_one
#align fin.le_coe_add_nat Fin.le_coe_addNat
#align fin.add_nat_mk Fin.addNat_mk

#align fin.cast_add_nat_zero Fin.cast_addNat_zeroₓ

#align fin.add_nat_cast Fin.addNat_castₓ

#align fin.cast_add_nat_left Fin.cast_addNat_leftₓ

#align fin.cast_add_nat_right Fin.cast_addNat_rightₓ

theorem strictMono_natAdd (n) {m} : StrictMono (natAdd n : Fin m → Fin (n + m)) :=
  fun i j h => add_lt_add_left (show i.val < j.val from h) _

/-- `Fin.natAdd` as an `OrderEmbedding`, `natAddEmb n i` adds `n` to `i` "on the left". -/
@[simps! apply toEmbedding]
def natAddEmb (n) {m} : Fin m ↪o Fin (n + m) :=
  OrderEmbedding.ofStrictMono (natAdd n) (strictMono_natAdd n)
#align fin.nat_add Fin.natAddEmb

#align fin.coe_nat_add Fin.coe_natAdd
#align fin.nat_add_mk Fin.natAdd_mk
#align fin.le_coe_nat_add Fin.le_coe_natAdd

#align fin.nat_add_zero Fin.natAdd_zeroₓ

#align fin.nat_add_cast Fin.natAdd_castₓ

#align fin.cast_nat_add_right Fin.cast_natAdd_rightₓ

#align fin.cast_nat_add_left Fin.cast_natAdd_leftₓ

#align fin.cast_add_nat_add Fin.castAdd_natAddₓ
#align fin.nat_add_cast_add Fin.natAdd_castAddₓ
#align fin.nat_add_nat_add Fin.natAdd_natAddₓ

#align fin.cast_nat_add_zero Fin.cast_natAdd_zeroₓ

#align fin.cast_nat_add Fin.cast_natAddₓ

#align fin.cast_add_nat Fin.cast_addNatₓ

#align fin.nat_add_last Fin.natAdd_last
#align fin.nat_add_cast_succ Fin.natAdd_castSucc

end Succ

section Pred

/-!
### pred
-/


#align fin.pred Fin.pred
#align fin.coe_pred Fin.coe_pred
#align fin.succ_pred Fin.succ_pred
#align fin.pred_succ Fin.pred_succ
#align fin.pred_eq_iff_eq_succ Fin.pred_eq_iff_eq_succ
#align fin.pred_mk_succ Fin.pred_mk_succ
#align fin.pred_mk Fin.pred_mk
#align fin.pred_le_pred_iff Fin.pred_le_pred_iff
#align fin.pred_lt_pred_iff Fin.pred_lt_pred_iff
#align fin.pred_inj Fin.pred_inj
#align fin.pred_one Fin.pred_one
#align fin.pred_add_one Fin.pred_add_one
#align fin.sub_nat Fin.subNat
#align fin.coe_sub_nat Fin.coe_subNat
#align fin.sub_nat_mk Fin.subNat_mk
#align fin.pred_cast_succ_succ Fin.pred_castSucc_succ
#align fin.add_nat_sub_nat Fin.addNat_subNat
#align fin.sub_nat_add_nat Fin.subNat_addNat

#align fin.nat_add_sub_nat_cast Fin.natAdd_subNat_castₓ

theorem pred_one' [NeZero n] (h := (zero_ne_one' (n := n)).symm):
    Fin.pred (1 : Fin (n + 1)) h = 0 :=
    by simp_rw [Fin.ext_iff, coe_pred, val_one', val_zero',
      tsub_eq_zero_iff_le, Nat.mod_le]

theorem pred_last (h := last_pos'.ne') :
    pred (last (n + 1)) h = last n := by simp_rw [← succ_last, pred_succ]

theorem pred_lt_iff {i : Fin (n + 1)} (hi : i ≠ 0) : pred i hi < j ↔ i < succ j := by
  rw [← succ_lt_succ_iff, succ_pred]
theorem lt_pred_iff {i : Fin (n + 1)} (hi : i ≠ 0) : j < pred i hi ↔ succ j < i := by
  rw [← succ_lt_succ_iff, succ_pred]
theorem pred_le_iff {i : Fin (n + 1)} (hi : i ≠ 0) : pred i hi ≤ j ↔ i ≤ succ j := by
  rw [← succ_le_succ_iff, succ_pred]
theorem le_pred_iff {i : Fin (n + 1)} (hi : i ≠ 0) : j ≤ pred i hi ↔ succ j ≤ i := by
  rw [← succ_le_succ_iff, succ_pred]

/- Move this somewhere. Not original. -/
theorem castSucc_pred_eq_pred_castSucc {a : Fin (n + 1)} (ha : a ≠ 0)
    (ha' := a.castSucc_ne_zero_iff.mpr ha) :
    castSucc (a.pred ha) = (castSucc a).pred ha' := rfl
#align fin.cast_succ_pred_eq_pred_cast_succ Fin.castSucc_pred_eq_pred_castSucc

end Pred

section CastPred

/-- TODO -/

@[inline] def castPred (i : Fin (n + 1)) (h : i ≠ last _) : Fin n := ⟨i, val_lt_last h⟩
#align fin.cast_pred Fin.castPred

@[simp]
lemma castLT_eq_castPred (i : Fin (n + 1)) (h : i < last _) (h' := h.ne) :
    castLT i h = castPred i h' := rfl

@[simp]
lemma coe_castPred (i : Fin (n + 1)) (h : i ≠ last _) : (castPred i h : ℕ) = i := rfl
#align fin.coe_cast_pred Fin.coe_castPred

@[simp]
theorem castPred_castSucc {i : Fin n} (h' := (castSucc_lt_last i).ne) :
    castPred (castSucc i) h' = i := rfl
#align fin.cast_pred_cast_succ Fin.castPred_castSucc

@[simp]
theorem castSucc_castPred (i : Fin (n + 1)) (h : i ≠ last n) :
    castSucc (i.castPred h) = i := by
  rcases exists_castSucc_eq.mpr h with ⟨y, rfl⟩
  rw [castPred_castSucc]
#align fin.cast_succ_cast_pred Fin.castSucc_castPred

theorem castPred_eq_iff_eq_castSucc (i : Fin (n + 1)) (hi : i ≠ last _) (j : Fin n) :
    castPred i hi = j ↔ i = castSucc j :=
  ⟨fun h => by rw [← h, castSucc_castPred], fun h => by simp_rw [h, castPred_castSucc]⟩

@[simp]
theorem castPred_mk (i : ℕ) (h₁ : i < n) (h₂ := h₁.trans (Nat.lt_succ_self _))
    (h₃ : ⟨i, h₂⟩ ≠ last _ := (ne_iff_vne _ _).mpr (val_last _ ▸ h₁.ne)) :
  castPred ⟨i, h₂⟩ h₃ = ⟨i, h₁⟩ := rfl
#align fin.cast_pred_mk Fin.castPred_mk

theorem castPred_le_castPred_iff {i j : Fin (n + 1)} {hi : i ≠ last n} {hj : j ≠ last n} :
    castPred i hi ≤ castPred j hj ↔ i ≤ j := Iff.rfl

theorem castPred_lt_castPred_iff {i j : Fin (n + 1)} {hi : i ≠ last n} {hj : j ≠ last n} :
    castPred i hi < castPred j hj ↔ i < j := Iff.rfl

theorem castPred_lt_iff {i : Fin (n + 1)} (hi : i ≠ last n) :
    castPred i hi < j ↔ i < castSucc j := by
  rw [← castSucc_lt_castSucc_iff, castSucc_castPred]

theorem lt_castPred_iff {i : Fin (n + 1)} (hi : i ≠ last n) :
    j < castPred i hi ↔ castSucc j < i := by
  rw [← castSucc_lt_castSucc_iff, castSucc_castPred]

theorem castPred_le_iff {i : Fin (n + 1)} (hi : i ≠ last n) :
    castPred i hi ≤ j ↔ i ≤ castSucc j := by
  rw [← castSucc_le_castSucc_iff, castSucc_castPred]

theorem le_castPred_iff {i : Fin (n + 1)} (hi : i ≠ last n) :
    j ≤ castPred i hi ↔ castSucc j ≤ i := by
  rw [← castSucc_le_castSucc_iff, castSucc_castPred]

theorem castPred_inj {i j : Fin (n + 1)} {hi : i ≠ last n} {hj : j ≠ last n} :
    castPred i hi = castPred j hj ↔ i = j := by
  simp_rw [le_antisymm_iff, castPred_le_castPred_iff]

theorem castPred_zero' [NeZero n] (h := last_pos'.ne) :
    castPred (0 : Fin (n + 1)) h = 0 := rfl

theorem castPred_zero (h := last_pos.ne)  :
    castPred (0 : Fin (n + 2)) h = 0 := rfl
#align fin.cast_pred_zero Fin.castPred_zero

@[simp]
theorem castPred_one [NeZero n] (h := one_lt_last.ne) : castPred (1 : Fin (n + 2)) h = 1 := by
  cases n
  · exact subsingleton_one.elim _ 1
  · rfl
#align fin.cast_pred_one Fin.castPred_one

theorem pred_lt_castPred (h₁ : i ≠ 0) (h₂ : i ≠ last n) : pred i h₁ < castPred i h₂ := by
  rw [← castSucc_lt_castSucc_iff, castSucc_castPred, castSucc_lt_iff_succ_le, succ_pred]

theorem rev_pred (h : i ≠ 0) (h' := rev_ne_iff.mpr ((rev_last _).symm ▸ h)) :
    rev (pred i h) = castPred (rev i) h' := by
  rw [← castSucc_inj, castSucc_castPred, ← rev_succ, succ_pred]

theorem rev_castPred (h : i ≠ last n) (h' := rev_ne_iff.mpr ((rev_zero _).symm ▸ h)) :
    rev (castPred i h) = pred (rev i) h' := by
  rw [← succ_inj, succ_pred, ← rev_castSucc, castSucc_castPred]

theorem succ_castPred_eq_castPred_succ {a : Fin (n + 1)} (ha : a ≠ last n)
    (ha' := a.succ_ne_last_iff.mpr ha) :
    succ (a.castPred ha) = (succ a).castPred ha' := rfl

end CastPred

section DivMod

/-- Compute `i / n`, where `n` is a `Nat` and inferred the type of `i`. -/
def divNat (i : Fin (m * n)) : Fin m :=
  ⟨i / n, Nat.div_lt_of_lt_mul <| mul_comm m n ▸ i.prop⟩
#align fin.div_nat Fin.divNat

@[simp]
theorem coe_divNat (i : Fin (m * n)) : (i.divNat : ℕ) = i / n :=
  rfl
#align fin.coe_div_nat Fin.coe_divNat

/-- Compute `i % n`, where `n` is a `Nat` and inferred the type of `i`. -/
def modNat (i : Fin (m * n)) : Fin n :=
  ⟨i % n, Nat.mod_lt _ <| pos_of_mul_pos_right i.pos m.zero_le⟩
#align fin.mod_nat Fin.modNat

@[simp]
theorem coe_modNat (i : Fin (m * n)) : (i.modNat : ℕ) = i % n :=
  rfl
#align fin.coe_mod_nat Fin.coe_modNat

end DivMod

section Rec

/-!
### recursion and induction principles
-/

#align fin.succ_rec Fin.succRec
#align fin.succ_rec_on Fin.succRecOn
#align fin.succ_rec_on_zero Fin.succRecOn_zero
#align fin.succ_rec_on_succ Fin.succRecOn_succ
#align fin.induction Fin.induction
#align fin.induction_zero Fin.induction_zero
#align fin.induction_succ Fin.induction_succ
#align fin.induction_on Fin.inductionOn
#align fin.cases Fin.cases
#align fin.cases_zero Fin.cases_zero
#align fin.cases_succ Fin.cases_succ
#align fin.cases_succ' Fin.cases_succ'
#align fin.forall_fin_succ Fin.forall_fin_succ
#align fin.exists_fin_succ Fin.exists_fin_succ
#align fin.forall_fin_one Fin.forall_fin_one
#align fin.exists_fin_one Fin.exists_fin_one
#align fin.forall_fin_two Fin.forall_fin_two
#align fin.exists_fin_two Fin.exists_fin_two
#align fin.fin_two_eq_of_eq_zero_iff Fin.fin_two_eq_of_eq_zero_iff
#align fin.reverse_induction Fin.reverseInduction
#align fin.reverse_induction_last Fin.reverseInduction_last
#align fin.reverse_induction_cast_succ Fin.reverseInduction_castSucc

#align fin.last_cases Fin.lastCases
#align fin.last_cases_last Fin.lastCases_last
#align fin.last_cases_cast_succ Fin.lastCases_castSucc

#align fin.add_cases Fin.addCases
#align fin.add_cases_left Fin.addCases_left
#align fin.add_cases_right Fin.addCases_right

end Rec

theorem liftFun_iff_succ {α : Type*} (r : α → α → Prop) [IsTrans α r] {f : Fin (n + 1) → α} :
    ((· < ·) ⇒ r) f f ↔ ∀ i : Fin n, r (f (castSucc i)) (f i.succ) := by
  constructor
  · intro H i
    exact H i.castSucc_lt_succ
  · refine' fun H i => Fin.induction _ _
    · exact fun h => (h.not_le (zero_le i)).elim
    · intro j ihj hij
      rw [← le_castSucc_iff] at hij
      rcases hij.eq_or_lt with (rfl | hlt)
      exacts [H j, _root_.trans (ihj hlt) (H j)]
#align fin.lift_fun_iff_succ Fin.liftFun_iff_succ

/-- A function `f` on `Fin (n + 1)` is strictly monotone if and only if `f i < f (i + 1)`
for all `i`. -/
theorem strictMono_iff_lt_succ {α : Type*} [Preorder α] {f : Fin (n + 1) → α} :
    StrictMono f ↔ ∀ i : Fin n, f (castSucc i) < f i.succ :=
  liftFun_iff_succ (· < ·)
#align fin.strict_mono_iff_lt_succ Fin.strictMono_iff_lt_succ

/-- A function `f` on `Fin (n + 1)` is monotone if and only if `f i ≤ f (i + 1)` for all `i`. -/
theorem monotone_iff_le_succ {α : Type*} [Preorder α] {f : Fin (n + 1) → α} :
    Monotone f ↔ ∀ i : Fin n, f (castSucc i) ≤ f i.succ :=
  monotone_iff_forall_lt.trans <| liftFun_iff_succ (· ≤ ·)
#align fin.monotone_iff_le_succ Fin.monotone_iff_le_succ

/-- A function `f` on `Fin (n + 1)` is strictly antitone if and only if `f (i + 1) < f i`
for all `i`. -/
theorem strictAnti_iff_succ_lt {α : Type*} [Preorder α] {f : Fin (n + 1) → α} :
    StrictAnti f ↔ ∀ i : Fin n, f i.succ < f (castSucc i) :=
  liftFun_iff_succ (· > ·)
#align fin.strict_anti_iff_succ_lt Fin.strictAnti_iff_succ_lt

/-- A function `f` on `Fin (n + 1)` is antitone if and only if `f (i + 1) ≤ f i` for all `i`. -/
theorem antitone_iff_succ_le {α : Type*} [Preorder α] {f : Fin (n + 1) → α} :
    Antitone f ↔ ∀ i : Fin n, f i.succ ≤ f (castSucc i) :=
  antitone_iff_forall_lt.trans <| liftFun_iff_succ (· ≥ ·)
#align fin.antitone_iff_succ_le Fin.antitone_iff_succ_le

section AddGroup

open Nat Int

/-- Negation on `Fin n` -/
instance neg (n : ℕ) : Neg (Fin n) :=
  ⟨fun a => ⟨(n - a) % n, Nat.mod_lt _ a.pos⟩⟩

/-- Abelian group structure on `Fin n`. -/
instance addCommGroup (n : ℕ) [NeZero n] : AddCommGroup (Fin n) :=
  { Fin.addCommMonoid n, Fin.neg n with
    add_left_neg := fun ⟨a, ha⟩ =>
      Fin.ext <|
        _root_.trans (Nat.mod_add_mod _ _ _) <| by
          rw [Fin.val_zero', tsub_add_cancel_of_le, Nat.mod_self]
          exact le_of_lt ha
    sub_eq_add_neg := fun ⟨a, ha⟩ ⟨b, hb⟩ =>
      Fin.ext <| show (a + (n - b)) % n = (a + (n - b) % n) % n by simp
    sub := Fin.sub }

/-- Note this is more general than `Fin.addCommGroup` as it applies (vacuously) to `Fin 0` too. -/
instance instInvolutiveNeg (n : ℕ) : InvolutiveNeg (Fin n) where
  neg := Neg.neg
  neg_neg := Nat.casesOn n finZeroElim fun _i => neg_neg
#align fin.involutive_neg Fin.instInvolutiveNeg

/-- Note this is more general than `Fin.addCommGroup` as it applies (vacuously) to `Fin 0` too. -/
instance instIsCancelAdd (n : ℕ) : IsCancelAdd (Fin n) where
  add_left_cancel := Nat.casesOn n finZeroElim fun _i _ _ _ => add_left_cancel
  add_right_cancel := Nat.casesOn n finZeroElim fun _i _ _ _ => add_right_cancel
#align fin.is_cancel_add Fin.instIsCancelAdd

/-- Note this is more general than `Fin.addCommGroup` as it applies (vacuously) to `Fin 0` too. -/
instance instAddLeftCancelSemigroup (n : ℕ) : AddLeftCancelSemigroup (Fin n) :=
  { Fin.addCommSemigroup n, Fin.instIsCancelAdd n with }
#align fin.add_left_cancel_semigroup Fin.instAddLeftCancelSemigroup

/-- Note this is more general than `Fin.addCommGroup` as it applies (vacuously) to `Fin 0` too. -/
instance instAddRightCancelSemigroup (n : ℕ) : AddRightCancelSemigroup (Fin n) :=
  { Fin.addCommSemigroup n, Fin.instIsCancelAdd n with }
#align fin.add_right_cancel_semigroup Fin.instAddRightCancelSemigroup

protected theorem coe_neg (a : Fin n) : ((-a : Fin n) : ℕ) = (n - a) % n :=
  rfl
#align fin.coe_neg Fin.coe_neg

protected theorem coe_sub (a b : Fin n) : ((a - b : Fin n) : ℕ) = (a + (n - b)) % n := by
  cases a; cases b; rfl
#align fin.coe_sub Fin.coe_sub

theorem eq_zero (n : Fin 1) : n = 0 := Subsingleton.elim _ _
#align fin.eq_zero Fin.eq_zero

instance uniqueFinOne : Unique (Fin 1) where
  uniq _ := Subsingleton.elim _ _

@[simp]
theorem coe_fin_one (a : Fin 1) : (a : ℕ) = 0 := by simp [Subsingleton.elim a 0]
#align fin.coe_fin_one Fin.coe_fin_one

lemma eq_one_of_neq_zero (i : Fin 2) (hi : i ≠ 0) : i = 1 :=
  fin_two_eq_of_eq_zero_iff (by simpa only [one_eq_zero_iff, succ.injEq, iff_false] using hi)

@[simp]
theorem coe_neg_one : ↑(-1 : Fin (n + 1)) = n := by
  cases n
  · simp
  rw [Fin.coe_neg, Fin.val_one, Nat.add_one_sub_one, Nat.mod_eq_of_lt]
  constructor
#align fin.coe_neg_one Fin.coe_neg_one

theorem coe_sub_one {n} (a : Fin (n + 1)) : ↑(a - 1) = if a = 0 then n else a - 1 := by
  cases n
  · simp
  split_ifs with h
  · simp [h]
  rw [sub_eq_add_neg, val_add_eq_ite, coe_neg_one, if_pos, add_comm, add_tsub_add_eq_tsub_left]
  conv_rhs => rw [add_comm]
  rw [add_le_add_iff_left, Nat.one_le_iff_ne_zero]
  rwa [Fin.ext_iff] at h
#align fin.coe_sub_one Fin.coe_sub_one

theorem coe_sub_iff_le {n : ℕ} {a b : Fin n} : (↑(a - b) : ℕ) = a - b ↔ b ≤ a := by
  cases n; · exact @finZeroElim (fun _ => _) a
  rw [le_iff_val_le_val, Fin.coe_sub, ← add_tsub_assoc_of_le b.is_lt.le a]
  rcases le_or_lt (b : ℕ) a with h | h
  · simp [← tsub_add_eq_add_tsub h, val_fin_le.mp h,
      Nat.mod_eq_of_lt ((Nat.sub_le _ _).trans_lt a.is_lt)]
  · rw [Nat.mod_eq_of_lt, tsub_eq_zero_of_le h.le, tsub_eq_zero_iff_le, ← not_iff_not]
    · simpa [b.is_lt.trans_le le_add_self] using h
    · rwa [tsub_lt_iff_left (b.is_lt.le.trans le_add_self), add_lt_add_iff_right]
#align fin.coe_sub_iff_le Fin.coe_sub_iff_le

theorem coe_sub_iff_lt {n : ℕ} {a b : Fin n} : (↑(a - b) : ℕ) = n + a - b ↔ a < b := by
  cases' n with n
  · exact @finZeroElim (fun _ => _) a
  rw [lt_iff_val_lt_val, Fin.coe_sub, add_comm]
  rcases le_or_lt (b : ℕ) a with h | h
  · refine iff_of_false ?_ (not_lt_of_le h)
    simpa [add_tsub_assoc_of_le h] using
      ((Nat.mod_lt _ (Nat.succ_pos _)).trans_le le_self_add).ne
  · simp [← tsub_tsub_assoc b.is_lt.le h.le, ← tsub_add_eq_add_tsub b.is_lt.le,
      Nat.mod_eq_of_lt (tsub_lt_self (Nat.succ_pos _) (tsub_pos_of_lt h)), val_fin_le.mp _]
    exact h
#align fin.coe_sub_iff_lt Fin.coe_sub_iff_lt

@[simp]
theorem lt_sub_one_iff {n : ℕ} {k : Fin (n + 2)} : k < k - 1 ↔ k = 0 := by
  rcases k with ⟨_ | k, hk⟩
  simp only [zero_eq, zero_eta, zero_sub, lt_iff_val_lt_val, val_zero, coe_neg_one, add_pos_iff,
    _root_.zero_lt_one, or_true]
  have : (k + 1 + (n + 1)) % (n + 2) = k % (n + 2) := by
    rw [add_right_comm, add_assoc, add_mod_right]
  simp [lt_iff_val_lt_val, ext_iff, Fin.coe_sub, succ_eq_add_one, this,
    mod_eq_of_lt ((lt_succ_self _).trans hk)]
#align fin.lt_sub_one_iff Fin.lt_sub_one_iff

@[simp]
theorem le_sub_one_iff {n : ℕ} {k : Fin (n + 1)} : k ≤ k - 1 ↔ k = 0 := by
  cases n
  · simp [fin_one_eq_zero k]
  rw [← lt_sub_one_iff, le_iff_lt_or_eq, lt_sub_one_iff, or_iff_left_iff_imp, eq_comm,
    sub_eq_iff_eq_add]
  simp
#align fin.le_sub_one_iff Fin.le_sub_one_iff

@[simp]
theorem sub_one_lt_iff {n : ℕ} {k : Fin (n + 1)} : k - 1 < k ↔ 0 < k :=
  not_iff_not.1 <| by simp only [not_lt, le_sub_one_iff, le_zero_iff]
#align fin.sub_one_lt_iff Fin.sub_one_lt_iff

theorem last_sub (i : Fin (n + 1)) : last n - i = Fin.rev i :=
  ext <| by rw [coe_sub_iff_le.2 i.le_last, val_last, val_rev, Nat.succ_sub_succ_eq_sub]
#align fin.last_sub Fin.last_sub

theorem add_one_le_of_lt {n : ℕ} {a b : Fin (n + 1)} (h : a < b) : a + 1 ≤ b := by
  cases' a with a ha
  cases' b with b hb
  cases n
  · simp only [Nat.zero_eq, zero_add, Nat.lt_one_iff] at ha hb
    simp [ha, hb]
  simp only [le_iff_val_le_val, val_add, lt_iff_val_lt_val, val_mk, val_one] at h ⊢
  rwa [Nat.mod_eq_of_lt, Nat.succ_le_iff]
  rw [Nat.succ_lt_succ_iff]
  exact h.trans_le (Nat.le_of_lt_succ hb)

theorem exists_eq_add_of_le {n : ℕ} {a b : Fin n} (h : a ≤ b) : ∃ k ≤ b, b = a + k := by
  obtain ⟨k, hk⟩ : ∃ k : ℕ, (b : ℕ) = a + k := Nat.exists_eq_add_of_le h
  have hkb : k ≤ b := le_add_self.trans hk.ge
  refine' ⟨⟨k, hkb.trans_lt b.is_lt⟩, hkb, _⟩
  simp [Fin.ext_iff, Fin.val_add, ← hk, Nat.mod_eq_of_lt b.is_lt]

theorem exists_eq_add_of_lt {n : ℕ} {a b : Fin (n + 1)} (h : a < b) :
    ∃ k < b, k + 1 ≤ b ∧ b = a + k + 1 := by
  cases n
  · cases' a with a ha
    cases' b with b hb
    simp only [Nat.zero_eq, zero_add, Nat.lt_one_iff] at ha hb
    simp [ha, hb] at h
  obtain ⟨k, hk⟩ : ∃ k : ℕ, (b : ℕ) = a + k + 1 := Nat.exists_eq_add_of_lt h
  have hkb : k < b := by
    rw [hk, add_comm _ k, Nat.lt_succ_iff]
    exact le_self_add
  refine' ⟨⟨k, hkb.trans b.is_lt⟩, hkb, _, _⟩
  · rw [Fin.le_iff_val_le_val, Fin.val_add_one]
    split_ifs <;> simp [Nat.succ_le_iff, hkb]
  simp [Fin.ext_iff, Fin.val_add, ← hk, Nat.mod_eq_of_lt b.is_lt]

@[simp]
theorem neg_last (n : ℕ) : -Fin.last n = 1 := by simp [neg_eq_iff_add_eq_zero]

theorem neg_nat_cast_eq_one (n : ℕ) : -(n : Fin (n + 1)) = 1 := by
  simp only [cast_nat_eq_last, neg_last]

lemma pos_of_ne_zero {n : ℕ} {a : Fin (n + 1)} (h : a ≠ 0) :
    0 < a :=
  Nat.pos_of_ne_zero (val_ne_of_ne h)

end AddGroup

section SuccAbove

/-- `succAbove p i` embeds `Fin n` into `Fin (n + 1)` with a hole around `p`. -/
def succAbove (p : Fin (n + 1)) (i : Fin n) : Fin (n + 1) :=
  if castSucc i < p then i.castSucc else i.succ

<<<<<<< HEAD
theorem succAbove_eq_castSucc_or_succ (p : Fin (n + 1)) (i : Fin n) :
    p.succAbove i = i.castSucc ∨ p.succAbove i = i.succ := ite_eq_or_eq _ _ _
=======
theorem strictMono_succAbove (p : Fin (n + 1)) : StrictMono (succAbove p) :=
  (castSuccEmb : Fin n ↪o _).strictMono.ite (succEmbedding n).strictMono
    (fun _ _ hij hj => lt_trans ((castSuccEmb : Fin n ↪o _).lt_iff_lt.2 hij) hj) fun i =>
    (castSucc_lt_succ i).le
#align fin.succ_above_aux Fin.strictMono_succAbove

/--  `Fin.succAbove` as an `OrderEmbedding`, `succAboveEmb p i` embeds `Fin n` into `Fin (n + 1)`
with a hole around `p`. -/
@[simps! apply toEmbedding]
def succAboveEmb (p : Fin (n + 1)) : Fin n ↪o Fin (n + 1) :=
  OrderEmbedding.ofStrictMono (succAbove p) (strictMono_succAbove p)
#align fin.succ_above Fin.succAboveEmb
>>>>>>> 9410c2d8

/-- Embedding `i : Fin n` into `Fin (n + 1)` with a hole around `p : Fin (n + 1)`
embeds `i` by `castSucc` when the resulting `i.castSucc < p`. -/
theorem succAbove_of_castSucc_lt {p : Fin (n + 1)} {i : Fin n} (h : castSucc i < p) :
    p.succAbove i = castSucc i := dif_pos h
#align fin.succ_above_below Fin.succAbove_of_castSucc_lt
theorem succAbove_of_succ_le {p : Fin (n + 1)} {i : Fin n} (h : succ i ≤ p) :
    p.succAbove i = castSucc i :=
  succAbove_of_castSucc_lt (castSucc_lt_iff_succ_le.mpr h)

/-- Embedding `i : Fin n` into `Fin (n + 1)` with a hole around `p : Fin (n + 1)`
embeds `i` by `succ` when the resulting `p < i.succ`. -/
theorem succAbove_of_le_castSucc {p : Fin (n + 1)} {i : Fin n} (h : p ≤ castSucc i) :
    p.succAbove i = succ i := dif_neg h.not_lt
#align fin.succ_above_above Fin.succAbove_of_le_castSucc
theorem succAbove_of_lt_succ {p : Fin (n + 1)} {i : Fin n} (h : p < succ i) :
    p.succAbove i = succ i := succAbove_of_le_castSucc (le_castSucc_iff.mpr h)

/-- Embedding `i : Fin n` into `Fin (n + 1)` with a hole around `p : Fin (n + 1)`
never results in `p` itself -/
theorem succAbove_ne (p : Fin (n + 1)) (i : Fin n) : p.succAbove i ≠ p := by
  rcases i.castSucc_lt_or_lt_succ p with (h | h)
  · rw [succAbove_of_castSucc_lt h]
    exact h.ne
  · rw [succAbove_of_lt_succ h]
    exact h.ne'
#align fin.succ_above_ne Fin.succAbove_ne
theorem ne_succAbove (p : Fin (n + 1)) (i : Fin n) : p ≠ p.succAbove i :=
(succAbove_ne _ _).symm

theorem succAbove_succ_of_le {p i : Fin n} (h : i ≤ p) :
    succAbove p.succ i = i.castSucc := succAbove_of_succ_le (succ_le_succ_iff.mpr h)
theorem succAbove_succ_of_lt {p i : Fin n} (h : p < i) :
    succAbove p.succ i = i.succ := succAbove_of_lt_succ (succ_lt_succ_iff.mpr h)
@[simp]
theorem succAbove_succ_self {n : ℕ} (j : Fin n) :
    j.succ.succAbove j = j.castSucc := succAbove_succ_of_le le_rfl

theorem succAbove_castSucc_of_lt {p i : Fin n} (h : i < p) :
    succAbove p.castSucc i = i.castSucc :=
  succAbove_of_castSucc_lt (castSucc_lt_castSucc_iff.mpr h)
theorem succAbove_castSucc_of_le {p i : Fin n} (h : p ≤ i) :
    succAbove p.castSucc i = i.succ :=
  succAbove_of_le_castSucc (castSucc_le_castSucc_iff.mpr h)
@[simp]
theorem succAbove_castSucc_self {n : ℕ} (j : Fin n) :
    succAbove j.castSucc j = j.succ := succAbove_castSucc_of_le le_rfl

/-- Embedding `Fin n` into `Fin (n + 1)` with a hole around zero embeds by `succ`. -/
@[simp]
theorem succAbove_zero : succAbove (0 : Fin (n + 1)) = Fin.succ := rfl
#align fin.succ_above_zero Fin.succAbove_zero
theorem succAbove_zero_apply {i} : succAbove (0 : Fin (n + 1)) i = i.succ := rfl

/-- Embedding `Fin n` into `Fin (n + 1)` with a hole around `last n` embeds by `castSucc`. -/
@[simp]
theorem succAbove_last : succAbove (last n) = Fin.castSucc :=
  funext (fun _ => succAbove_of_succ_le (le_last _))
#align fin.succ_above_last Fin.succAbove_last
theorem succAbove_last_apply {i} : succAbove (last n) i = i.castSucc :=
  congr_fun succAbove_last _
#align fin.succ_above_last_apply Fin.succAbove_last_apply

theorem rev_succAbove {n : ℕ} (p : Fin (n + 1)) (i : Fin n) :
    rev (succAbove p i) = succAbove (rev p) (rev i) := by
  rcases castSucc_lt_or_lt_succ i p with (h | h)
  · rw [succAbove_of_castSucc_lt h, rev_castSucc]
    exact (succAbove_of_lt_succ (rev_castSucc _ ▸ rev_lt_rev.mpr h)).symm
  · rw [succAbove_of_lt_succ h, rev_succ]
    exact (succAbove_of_castSucc_lt (rev_succ _ ▸ (rev_lt_rev.mpr h))).symm

theorem succAbove_succAbove_of_lt {p : Fin (n + 1)} {i j : Fin n} (hij : i < j):
    succAbove (succAbove p j) i = i.castSucc := by
  rcases succAbove_eq_castSucc_or_succ p j with (h | h)
  · rw [h, succAbove_castSucc_of_lt hij]
  · rw [h, succAbove_succ_of_le hij.le]

theorem succAbove_succAbove_of_gt {p : Fin (n + 1)} {i j : Fin n} (hij : j < i):
    succAbove (succAbove p j) i = i.succ := by
  rcases succAbove_eq_castSucc_or_succ p j with (h | h)
  · rw [h, succAbove_castSucc_of_le hij.le]
  · rw [h, succAbove_succ_of_lt hij]

theorem succAbove_succAbove {i j : Fin n} (p q : Fin (n + 1)) (hij : i ≠ j) :
    succAbove (succAbove p j) i = succAbove (succAbove q j) i := by
  rcases hij.lt_or_lt with (hij | hij)
  · simp_rw [succAbove_succAbove_of_lt hij]
  · simp_rw [succAbove_succAbove_of_gt hij]

theorem succAbove_on_comp_succAbove_on_const_succAbove_succ_of_ne {i j : Fin n} (hij : i ≠ j) :
    (succAbove · i) ∘ (succAbove · j) = Function.const _ (succAbove (succ j) i) := by
  ext k : 1
  simp_rw [comp_apply, const_apply, succAbove_succAbove k 0 hij, succAbove_zero]

theorem succAbove_on_comp_succAbove_on_const_succAbove_castSucc_of_ne {i j : Fin n} (hij : i ≠ j) :
    (succAbove · i) ∘ (succAbove · j) = Function.const _ (succAbove (castSucc j) i) := by
  ext k : 1
  simp_rw [comp_apply, const_apply, succAbove_succAbove k (last _) hij, succAbove_last]

@[simp]
theorem succAbove_succ_eq_succAbove_castSucc_of_ne {i j : Fin n} (h : i ≠ j) :
    succAbove (succ j) i = succAbove (castSucc j) i := by
  rw [← Function.const_inj (α := Fin (n + 1)),
  ← succAbove_on_comp_succAbove_on_const_succAbove_castSucc_of_ne h,
  ← succAbove_on_comp_succAbove_on_const_succAbove_succ_of_ne h]

theorem succAbove_succAbove_self_of_castSucc_lt {p : Fin (n + 1)} {i : Fin n}
    (h : castSucc i < p) : succAbove (succAbove p i) i = i.succ :=
  succAbove_of_le_castSucc (succAbove_of_castSucc_lt h ▸ le_rfl)

theorem succAbove_succAbove_self_of_succ_le {p : Fin (n + 1)} {i : Fin n}
    (h : succ i ≤ p) : succAbove (succAbove p i) i = i.succ :=
  succAbove_succAbove_self_of_castSucc_lt (castSucc_lt_iff_succ_le.mpr h)

theorem succAbove_succAbove_self_of_le_castSucc {p : Fin (n + 1)} {i : Fin n}
    (h : p ≤ castSucc i) : succAbove (succAbove p i) i = i.castSucc :=
  succAbove_of_succ_le (succAbove_of_le_castSucc h ▸ le_rfl)

theorem succAbove_succAbove_self_of_lt_succ {p : Fin (n + 1)} {i : Fin n}
    (h : p < succ i) : succAbove (succAbove p i) i = i.castSucc :=
  succAbove_succAbove_self_of_le_castSucc (le_castSucc_iff.mpr h)

theorem succAbove_succAbove_castSucc_of_le {p i : Fin n} (h : i ≤ p) :
    succAbove (succAbove (castSucc i) p) i = castSucc i := by
  rw [succAbove_castSucc_of_le h, succAbove_succ_of_le h]

theorem succAbove_succAbove_succ_of_le {p i : Fin n} (h : p ≤ i) :
    succAbove (succAbove (succ i) p) i = succ i := by
  rw [succAbove_succ_of_le h, succAbove_castSucc_of_le h]

@[simp]
theorem succAbove_succAbove_succAbove {p : Fin (n + 1)} {i : Fin n} :
    succAbove (succAbove (succAbove p i) i) i = succAbove p i := by
  rcases succAbove_eq_castSucc_or_succ p i with (h | h) <;>
  simp only [h, succAbove_castSucc_self, succAbove_succ_self]

theorem succAbove_triple {i : Fin n} :
    (succAbove · i) ∘ (succAbove · i) ∘ (succAbove · i) = (succAbove · i) :=
  funext (fun _ => succAbove_succAbove_succAbove)

@[simp]
theorem succAbove_succAbove_succAbove_succAbove {p : Fin (n + 1)} {i j : Fin n} :
    succAbove (succAbove (succAbove (succAbove p j) i) j) i = succAbove (succAbove p j) i := by
  rcases lt_trichotomy i j with (hij | rfl | hij)
  · simp_rw [succAbove_succAbove_of_lt hij]
  · rw [succAbove_succAbove_succAbove]
  · simp_rw [succAbove_succAbove_of_gt hij]

theorem succAbove_quad {i j : Fin n} :
    (succAbove · i) ∘ (succAbove · j) ∘ (succAbove · i) ∘ (succAbove · j) =
    (succAbove · i) ∘ (succAbove · j) :=
  funext (fun _ => succAbove_succAbove_succAbove_succAbove)

theorem succAbove_at_eq_iff_castSucc {p q : Fin (n + 1)} {r : Fin n} : p.succAbove r = q.succAbove r
    ↔ (p ≤ r.castSucc ∧ q ≤ r.castSucc) ∨ (r.castSucc < p ∧ r.castSucc < q) := by
  rcases le_or_lt p (r.castSucc) with (hp | hp) <;>
  rcases le_or_lt q (r.castSucc) with (hq | hq)
  · simp only [hp, hq, succAbove_of_le_castSucc, and_self, true_or]
  · simp only [hp, hq, hp.not_lt, hq.not_le, succAbove_of_le_castSucc, succAbove_of_castSucc_lt,
    (castSucc_lt_succ r).ne', and_false, and_true, or_self]
  · simp only [hp, hq, hp.not_le, hq.not_lt, succAbove_of_castSucc_lt, succAbove_of_le_castSucc,
    (castSucc_lt_succ r).ne, and_true, and_false, or_self]
  · simp only [hp ,hq, hp.not_le, hq.not_le, succAbove_of_castSucc_lt, and_self, or_true]
theorem succAbove_at_eq_iff_succ {p q : Fin (n + 1)} {r : Fin n} : p.succAbove r = q.succAbove r
    ↔ (p < r.succ ∧ q < r.succ) ∨ (r.succ ≤ p ∧ r.succ ≤ q) := by
  simp_rw [succAbove_at_eq_iff_castSucc, le_castSucc_iff, castSucc_lt_iff_succ_le]


theorem succAbove_eq_of_le_castSucc_le_castSucc {p q : Fin (n + 1)} {r : Fin n}
    (hp : p ≤ r.castSucc) (hq : q ≤ r.castSucc) : p.succAbove r = q.succAbove r :=
  succAbove_at_eq_iff_castSucc.mpr (Or.inl ⟨hp, hq⟩)
theorem succAbove_eq_of_lt_succ_lt_succ {p q : Fin (n + 1)} {r : Fin n}
    (hp : p < r.succ) (hq : q < r.succ) : p.succAbove r = q.succAbove r :=
  succAbove_at_eq_iff_succ.mpr (Or.inl ⟨hp, hq⟩)

theorem succAbove_eq_of_castSucc_lt_castSucc_lt {p q : Fin (n + 1)} {r : Fin n}
    (hp : r.castSucc < p) (hq : r.castSucc < q) : p.succAbove r = q.succAbove r :=
  succAbove_at_eq_iff_castSucc.mpr (Or.inr ⟨hp, hq⟩)
theorem succAbove_eq_of_succ_le_succ_le {p q : Fin (n + 1)} {r : Fin n}
    (hp : r.succ ≤ p) (hq : r.succ ≤ q) : p.succAbove r = q.succAbove r :=
  succAbove_at_eq_iff_succ.mpr (Or.inr ⟨hp, hq⟩)

theorem succAbove_castSucc_eq_succAbove_succ_iff {p q : Fin (n + 1)} {r : Fin n} :
    (p.succAbove r).castSucc = (q.succAbove r).succ ↔ p ≤ r.castSucc ∧ r.castSucc < q := by
  rcases le_or_lt p (r.castSucc) with (hp | hp) <;>
  rcases le_or_lt q (r.castSucc) with (hq | hq)
  · simp only [hp, succAbove_of_le_castSucc, hq, castSucc_ne_succ, hq.not_lt, and_false, hp.not_lt,
    and_true, or_self]
  · simp only [hp, succAbove_of_le_castSucc, hq, succAbove_of_castSucc_lt, succ_castSucc, and_self,
    hp.not_lt, hq.not_le, or_false]
  · simp only [hp, succAbove_of_castSucc_lt, hq, succAbove_of_le_castSucc,
    castSucc_castSucc_ne_succ_succ, hp.not_le, hq.not_lt, and_self]
  · simp only [hp, succAbove_of_castSucc_lt, hq, castSucc_ne_succ, hp.not_le, and_true]
theorem succAbove_castSucc_eq_succAbove_succ_iff_succ {p q : Fin (n + 1)} {r : Fin n} :
    (p.succAbove r).castSucc = (q.succAbove r).succ ↔ p < r.succ ∧ r.succ ≤ q := by
  simp_rw [succAbove_castSucc_eq_succAbove_succ_iff,
  le_castSucc_iff, castSucc_lt_iff_succ_le]

theorem succAbove_castSucc_eq_succ_of_le_castSucc_castSucc_lt {p q : Fin (n + 1)} {r : Fin n}
    (hp : p ≤ r.castSucc) (hq : r.castSucc < q) :
    (p.succAbove r).castSucc = (q.succAbove r).succ :=
  succAbove_castSucc_eq_succAbove_succ_iff.mpr ⟨hp, hq⟩
theorem succAbove_castSucc_eq_succ_of_lt_succ_succ_le {p q : Fin (n + 1)} {r : Fin n}
    (hp : p < r.succ) (hq : r.succ ≤ q) :
    (p.succAbove r).castSucc = (q.succAbove r).succ :=
  succAbove_castSucc_eq_succAbove_succ_iff_succ.mpr ⟨hp, hq⟩

theorem succAbove_strictMono (p : Fin (n + 1)) : StrictMono (succAbove p) :=
  strictMono_castSucc.ite strictMono_succ
  (fun _ _ hij hj => lt_trans ((castSucc_lt_castSucc_iff).mpr hij) hj)
  fun _ => (castSucc_lt_succ _).le

theorem succAbove_lt_succAbove_iff (p : Fin (n + 1)) :
    succAbove p i < succAbove p j ↔ i < j := (succAbove_strictMono p).lt_iff_lt
theorem succAbove_le_succAbove_iff (p : Fin (n + 1)) :
    succAbove p i ≤ succAbove p j ↔ i ≤ j := (succAbove_strictMono p).le_iff_le

theorem succAbove_lt_of_le_castSucc_castSucc_lt {p q : Fin (n + 1)} {r : Fin n}
    (hp : p ≤ r.castSucc) (hq : r.castSucc < q) :
    q.succAbove r < p.succAbove r := by
  rw [← castSucc_lt_castSucc_iff, succAbove_castSucc_eq_succ_of_le_castSucc_castSucc_lt hp hq]
  exact castSucc_lt_succ _

theorem succAbove_lt_of_lt_succ_succ_le {p q : Fin (n + 1)} {r : Fin n}
    (hp : p < r.succ) (hq : r.succ ≤ q) :
    q.succAbove r < p.succAbove r := by
  rw [← castSucc_lt_castSucc_iff, succAbove_castSucc_eq_succ_of_lt_succ_succ_le hp hq]
  exact castSucc_lt_succ _

theorem succAbove_le_of_ge {r : Fin n} {p q : Fin (n + 1)} (hpq : p ≤ q) :
    succAbove q r ≤ succAbove p r := by
  rcases le_or_lt p (r.castSucc) with (hp | hp) <;>
  rcases le_or_lt q (r.castSucc) with (hq | hq)
  · exact (succAbove_eq_of_le_castSucc_le_castSucc hp hq).ge
  · exact (succAbove_lt_of_le_castSucc_castSucc_lt hp hq).le
  · exact (hpq.not_lt (hq.trans_lt hp)).elim
  · exact (succAbove_eq_of_castSucc_lt_castSucc_lt hp hq).ge

theorem antitone_succAbove_at {r : Fin n} : Antitone (succAbove · r) :=
  fun _ _ => succAbove_le_of_ge

theorem antitone_succAbove : Antitone (succAbove (n := n)) :=
  fun _ _ h _ => antitone_succAbove_at h

/--  `Fin.succAbove` as an `OrderEmbedding`, `succAboveEmb p i` embeds `Fin n` into `Fin (n + 1)`
with a hole around `p`. -/
@[simps! apply toEmbedding]
def succAboveEmb (p : Fin (n + 1)) : Fin n ↪o Fin (n + 1) :=
  OrderEmbedding.ofStrictMono (succAbove p) (succAbove_strictMono p)
#align fin.succ_above Fin.succAboveEmb

/-- Given a fixed pivot `x : Fin (n + 1)`, `x.succAbove` is injective -/
theorem succAbove_injective {x : Fin (n + 1)} : Injective (succAbove x) :=
  (succAbove_strictMono x).injective
#align fin.succ_above_right_injective Fin.succAbove_injective

/-- Given a fixed pivot `x : Fin (n + 1)`, `x.succAbove` is injective -/
theorem succAbove_inj (x : Fin (n + 1)) : x.succAbove a = x.succAbove b ↔ a = b :=
  succAbove_injective.eq_iff
#align fin.succ_above_right_inj Fin.succAbove_inj

@[simp]
theorem succAbove_zero_of_ne_zero' [NeZero n] {a : Fin (n + 1)} (h : a ≠ 0) :
    a.succAbove 0 = 0 := by
  rcases exists_succ_eq_of_ne_zero h with ⟨i, rfl⟩
  exact succAbove_succ_of_le (i.zero_le')
theorem succAbove_ne_zero_eq_zero_iff' [NeZero n] {a : Fin (n + 1)} {b : Fin n} (ha : a ≠ 0) :
    a.succAbove b = 0 ↔ b = 0 := by rw [← succAbove_zero_of_ne_zero' ha, succAbove_inj]
theorem succAbove_ne_zero_of_ne_zero_ne_zero' [NeZero n] {a : Fin (n + 1)} {b : Fin n}
    (ha : a ≠ 0) (hb : b ≠ 0) : a.succAbove b ≠ 0 := mt (succAbove_ne_zero_eq_zero_iff' ha).mp hb
@[simp]
theorem succAbove_succ_zero' {n : ℕ} [NeZero n] {i : Fin n} : succAbove i.succ 0 = 0 :=
  succAbove_zero_of_ne_zero' (succ_pos _).ne'
#align fin.succ_succ_above_zero Fin.succAbove_succ_zero'

theorem succAbove_zero_of_ne_zero {a : Fin (n + 2)} (h : a ≠ 0) : a.succAbove 0 = 0 :=
  succAbove_zero_of_ne_zero' h
theorem succAbove_ne_zero_eq_zero_iff {a : Fin (n + 2)} {b : Fin (n + 1)} (ha : a ≠ 0) :
    a.succAbove b = 0 ↔ b = 0 := succAbove_ne_zero_eq_zero_iff' ha
theorem succAbove_ne_zero_of_ne_zero_ne_zero {a : Fin (n + 2)} {b : Fin (n + 1)}
    (ha : a ≠ 0) (hb : b ≠ 0) : a.succAbove b ≠ 0 := succAbove_ne_zero_of_ne_zero_ne_zero' ha hb
theorem succAbove_succ_zero {i : Fin (n + 1)} : succAbove i.succ 0 = 0 := succAbove_succ_zero'

/-- Embedding a positive `Fin n` results in a positive `Fin (n + 1)` -/
theorem succAbove_pos_of_pos' [NeZero n] (p : Fin (n + 1)) {i : Fin n} (h : 0 < i) :
    0 < p.succAbove i := by
  cases p using cases
  · rw [succAbove_zero_apply]
    exact succ_pos _
  · rw [pos_iff_ne_zero]
    exact succAbove_ne_zero_of_ne_zero_ne_zero' (succ_pos _).ne' h.ne'
#align fin.succ_above_pos Fin.succAbove_pos_of_pos'
theorem succAbove_pos_of_pos (p : Fin (n + 2)) {i : Fin (n + 1)} (h : 0 < i) : 0 < p.succAbove i :=
  succAbove_pos_of_pos' _ h

@[simp]
theorem succAbove_last_of_ne_last {a : Fin (n + 2)} (h : a ≠ last _) :
    a.succAbove (last _) = last _ := by
  rcases exists_castSucc_eq_of_ne_last h with ⟨i, rfl⟩
  rw [succAbove_castSucc_of_le (le_last _), succ_last]
theorem succAbove_ne_last_eq_last_iff {a : Fin (n + 2)} {b : Fin (n + 1)} (ha : a ≠ last _) :
    a.succAbove b = last _ ↔ b = last _ :=
  by rw [← succAbove_last_of_ne_last ha, succAbove_inj]
theorem succAbove_ne_last_of_ne_last_ne_last {a : Fin (n + 2)} {b : Fin (n + 1)}
    (ha : a ≠ last _) (hb : b ≠ last _) : a.succAbove b ≠ last _ :=
  mt (succAbove_ne_last_eq_last_iff ha).mp hb
@[simp]
theorem succAbove_castSucc_last {p : Fin (n + 1)}: p.castSucc.succAbove (last _) = last _ :=
  succAbove_last_of_ne_last (castSucc_lt_last _).ne

theorem succAbove_lt_last_of_lt_last (p : Fin (n + 2)) {i : Fin (n + 1)} (h : i < last _) :
    p.succAbove i < last _ := by
  cases p using lastCases
  · rw [succAbove_last_apply]
    exact castSucc_lt_last _
  · rw [lt_last_iff_ne_last]
    exact succAbove_ne_last_of_ne_last_ne_last (castSucc_lt_last _).ne h.ne

/-- Embedding `i : Fin n` into `Fin (n + 1)` using a pivot `p` that is greater
results in a value that is less than `p`. -/
theorem succAbove_lt_iff_castSucc_lt (p : Fin (n + 1)) (i : Fin n) :
    p.succAbove i < p ↔ castSucc i < p := by
  rcases i.castSucc_lt_or_lt_succ p with (h | h)
  · rw [succAbove_of_castSucc_lt h]
  · rw [succAbove_of_lt_succ h, castSucc_lt_iff_succ_le, h.ne'.le_iff_lt]
#align fin.succ_above_lt_iff Fin.succAbove_lt_iff_castSucc_lt
theorem succAbove_lt_iff_succ_le (p : Fin (n + 1)) (i : Fin n) :
    p.succAbove i < p ↔ succ i ≤ p := by
  rw [succAbove_lt_iff_castSucc_lt, ← castSucc_lt_iff_succ_le]
@[simp]
theorem succAbove_le_iff_succAbove_lt (p : Fin (n + 1)) (i : Fin n) :
    p.succAbove i ≤ p ↔ p.succAbove i < p := (succAbove_ne _ _).le_iff_lt

/-- Embedding `i : Fin n` into `Fin (n + 1)` using a pivot `p` that is lesser
results in a value that is greater than `p`. -/
theorem lt_succAbove_iff_le_castSucc (p : Fin (n + 1)) (i : Fin n) :
    p < p.succAbove i ↔ p ≤ castSucc i := by
  rw [lt_iff_not_le, (succAbove_ne _ _).le_iff_lt, succAbove_lt_iff_castSucc_lt, not_lt]
#align fin.lt_succ_above_iff Fin.lt_succAbove_iff_le_castSucc
theorem lt_succAbove_iff_lt_succ (p : Fin (n + 1)) (i : Fin n) :
    p < p.succAbove i ↔ p < succ i := by
  rw [lt_succAbove_iff_le_castSucc, le_castSucc_iff]
@[simp]
theorem le_succAbove_iff_lt_succAbove (p : Fin (n + 1)) (i : Fin n) :
    p ≤ p.succAbove i ↔ p < p.succAbove i := (ne_succAbove _ _).le_iff_lt

theorem succAbove_succAbove_le_iff_castSucc_le
    {i : Fin (n + 1)} {p : Fin n} : succAbove (succAbove i p) p ≤ i ↔ castSucc p ≤ i := by
  rcases castSucc_lt_or_lt_succ p i with (hpi | hpi)
  · rw [succAbove_of_castSucc_lt hpi, succAbove_castSucc_self,
    ← castSucc_lt_iff_succ_le, hpi.ne.le_iff_lt]
  · rw [succAbove_of_lt_succ hpi, succAbove_succ_self]

theorem le_succAbove_succAbove_iff_le_succ
    {i : Fin (n + 1)} {p : Fin n} : i ≤ succAbove (succAbove i p) p ↔ i ≤ succ p := by
  rcases castSucc_lt_or_lt_succ p i with (hpi | hpi)
  · rw [succAbove_of_castSucc_lt hpi, succAbove_castSucc_self]
  · rw [succAbove_of_lt_succ hpi, succAbove_succ_self, le_castSucc_iff, hpi.ne.le_iff_lt]

theorem succAbove_le_succ (p : Fin (n + 1)) : p.succAbove ≤ succ := fun i => by
  rcases succAbove_eq_castSucc_or_succ p i with (h | h) <;> rw [h]
  exact (castSucc_lt_succ _).le
theorem succAbove_apply_le_succ (p : Fin (n + 1)) (i : Fin n) : p.succAbove i ≤ succ i :=
  succAbove_le_succ _ _

theorem castSucc_le_succAbove (p : Fin (n + 1)) : castSucc ≤ p.succAbove := fun i => by
  rcases succAbove_eq_castSucc_or_succ p i with (h | h) <;> rw [h]
  exact (castSucc_lt_succ _).le
theorem castSucc_apply_le_succAbove (p : Fin (n + 1)) (i : Fin n) : castSucc i ≤ p.succAbove i :=
castSucc_le_succAbove _ _

/-- `succ` commutes with `succAbove`. -/
@[simp]
theorem succAbove_succ_succ {n : ℕ} {p : Fin (n + 1)} {i : Fin n} :
    succAbove (p.succ) (i.succ) = (p.succAbove i).succ := by
  rcases lt_or_le p (succ i) with (h | h)
  · rw [succAbove_succ_of_lt h, succAbove_of_lt_succ h]
  · rw [succAbove_succ_of_le h, succAbove_of_succ_le h, succ_castSucc]
#align fin.succ_succ_above_succ Fin.succAbove_succ_succ

theorem succAbove_succ_comp_succ_eq_succ_comp_succAbove {n : ℕ} (p : Fin (n + 1)) :
    (succAbove p.succ) ∘ succ = succ ∘ succAbove p :=
  funext (fun _ => succAbove_succ_succ)

/-- `castSucc` commutes with `succAbove`. -/
@[simp]
theorem succAbove_castSucc_castSucc {n : ℕ} {p : Fin (n + 1)} {i : Fin n} :
    succAbove (p.castSucc) (i.castSucc) = (p.succAbove i).castSucc := by
  rcases le_or_lt p (castSucc i) with (h | h)
  · rw [succAbove_castSucc_of_le h, succAbove_of_le_castSucc h, succ_castSucc]
  · rw [succAbove_castSucc_of_lt h, succAbove_of_castSucc_lt h]

theorem succAbove_castSucc_comp_castSucc_eq_castSucc_comp_succAbove {n : ℕ} (p : Fin (n + 1)) :
    (succAbove p.castSucc) ∘ castSucc = castSucc ∘ succAbove p :=
  funext (fun _ => succAbove_castSucc_castSucc)

@[simp]
theorem succAbove_castSucc_succ {n : ℕ} {p : Fin (n + 1)}
    {i : Fin n} (hip : p ≠ succ i) :
    succAbove p.castSucc i.succ = (succAbove p i).succ := by
  rw [← succAbove_succ_eq_succAbove_castSucc_of_ne hip.symm,
  succAbove_succ_succ]

@[simp]
theorem succAbove_succ_castSucc {n : ℕ} {p : Fin (n + 1)}
    {i : Fin n} (hip : p ≠ castSucc i) :
    succAbove p.succ i.castSucc = (succAbove p i).castSucc := by
  rw [succAbove_succ_eq_succAbove_castSucc_of_ne hip.symm,
  succAbove_castSucc_castSucc]

/-- `pred` commutes with `succAbove`. -/
theorem succAbove_pred_pred {a : Fin (n + 2)} {b : Fin (n + 1)} (ha : a ≠ 0) (hb : b ≠ 0)
    (hk := succAbove_ne_zero_of_ne_zero_ne_zero ha hb) :
    (a.pred ha).succAbove (b.pred hb) = (a.succAbove b).pred hk := by
  rw [← succ_inj, ← succAbove_succ_succ]
  simp_rw [succ_pred]
#align fin.pred_succ_above_pred Fin.succAbove_pred_pred

/-- `castPred` commutes with `succAbove`. -/
theorem succAbove_castPred_castPred {a : Fin (n + 2)} {b : Fin (n + 1)}
    (ha : a ≠ last (n + 1)) (hb : b ≠ last n)
    (hk := succAbove_ne_last_of_ne_last_ne_last ha hb) :
    (a.castPred ha).succAbove (b.castPred hb) = (a.succAbove b).castPred hk := by
  rw [← castSucc_inj, ← succAbove_castSucc_castSucc]
  simp_rw [castSucc_castPred]

theorem succAbove_succ_succAbove_eq_succAbove_castSucc_succAbove {i : Fin (n + 1)} {k : Fin n} :
    succAbove (succ i) (succAbove i k) = succAbove (castSucc i) (succAbove i k) :=
  succAbove_succ_eq_succAbove_castSucc_of_ne (succAbove_ne _ _)

/- The special case of the first simplicial identity. -/
theorem succAbove_succ_comp_succAbove_eq
    {i : Fin (n + 1)} : succAbove (succ i) ∘ succAbove i = succAbove (castSucc i) ∘ succAbove i :=
  funext (fun _ => succAbove_succ_succAbove_eq_succAbove_castSucc_succAbove)

theorem succAbove_succ_succAbove_eq_succAbove_castSucc_succAbove_of_succ_le {k : Fin n}
    {i j : Fin (n + 1)} (hj : succ k ≤ j) :
    succAbove (succ j) (succAbove i k) = succAbove (castSucc i) (succAbove j k) := by
  rw [succAbove_of_succ_le hj, succAbove_succ_of_le ((succAbove_le_succ _ _).trans hj),
    succAbove_castSucc_castSucc]

theorem succAbove_succ_succAbove_eq_succAbove_castSucc_succAbove_of_le_castSucc {k : Fin n}
    {i j : Fin (n + 1)} (hi : i ≤ castSucc k) :
    succAbove (succ j) (succAbove i k) = succAbove (castSucc i) (succAbove j k) := by
  rw [succAbove_of_le_castSucc hi,
    succAbove_castSucc_of_le (hi.trans (castSucc_le_succAbove _ _)),
    succAbove_succ_succ]

theorem succAbove_succ_succAbove_eq_succAbove_castSucc_succAbove_of_succ_lt_of_castSucc_lt
    {k : Fin n} {i j : Fin (n + 1)} (hi : succ k < i) (hj : j < castSucc k):
    succAbove (succ j) (succAbove i k) = succAbove (castSucc i) (succAbove j k) := by
  simp only [hi.le, succAbove_of_succ_le, ne_eq, hj.ne, not_false_eq_true,
    succAbove_succ_castSucc, hj.le, succAbove_of_le_castSucc,
    hi.ne', succAbove_castSucc_succ, succ_castSucc]

theorem succAbove_succ_succAbove_eq_succAbove_castSucc_succAbove_of_ne_succ_of_ne_castSucc
    {k : Fin n} {i j : Fin (n + 1)} (hine : i ≠ succ k) (hjne : j ≠ castSucc k) :
    succAbove (succ j) (succAbove i k) = succAbove (castSucc i) (succAbove j k) := by
  refine (le_or_lt i (castSucc k)).by_cases
    succAbove_succ_succAbove_eq_succAbove_castSucc_succAbove_of_le_castSucc (fun hi => ?_)
  refine (le_or_lt (succ k) j).by_cases
    succAbove_succ_succAbove_eq_succAbove_castSucc_succAbove_of_succ_le (fun hj => ?_)
  rw [castSucc_lt_iff_succ_le, hine.symm.le_iff_lt] at hi
  rw [← le_castSucc_iff, hjne.le_iff_lt] at hj
  exact succAbove_succ_succAbove_eq_succAbove_castSucc_succAbove_of_succ_lt_of_castSucc_lt hi hj

theorem succAbove_succ_succAbove_eq_succAbove_castSucc_succAbove_of_le {k : Fin n}
    {i j : Fin (n + 1)} (hij : i ≤ j) :
    succAbove (succ j) (succAbove i k) = succAbove (castSucc i) (succAbove j k) := by
  refine (le_or_lt i (castSucc k)).by_cases
    succAbove_succ_succAbove_eq_succAbove_castSucc_succAbove_of_le_castSucc (fun hi => ?_)
  refine (le_or_lt (succ k) j).by_cases
    succAbove_succ_succAbove_eq_succAbove_castSucc_succAbove_of_succ_le (fun hj => ?_)
  exact ((le_of_castSucc_lt_of_succ_lt hi hj).not_le hij).elim

/- The general case of the first simplicial identity. -/
theorem succAbove_comp_succ_succAbove_eq_succAbove_castSucc_succAbove_of_le {i j : Fin (n + 1)}
    (hij : i ≤ j) : succAbove (succ j) ∘ (succAbove i) = succAbove (castSucc i) ∘ (succAbove j) :=
funext (fun _ => succAbove_succ_succAbove_eq_succAbove_castSucc_succAbove_of_le hij)

@[simp]
theorem succAbove_succ_one  (i : Fin (n + 2)) :
    i.succ.succAbove 1 = (i.succAbove 0).succ :=
    succ_zero_eq_one (n := n) ▸ succAbove_succ_succ

@[simp]
theorem succAbove_succ_one' {n : ℕ} [NeZero n] (i : Fin (n + 1)) :
    i.succ.succAbove 1 = (i.succAbove 0).succ :=
  succ_zero_eq_one' (n := n) ▸ succAbove_succ_succ
#align fin.succ_succ_above_one Fin.succAbove_succ_one'

@[simp]
theorem succAbove_one_of_succ {n : ℕ} (j : Fin n) :
    (1 : Fin (n + 2)).succAbove j.succ = j.succ.succ := rfl
#align fin.one_succ_above_succ Fin.succAbove_one_of_succ

theorem succAbove_one_one {n : ℕ} : (1 : Fin (n + 3)).succAbove 1 = 2 := rfl
#align fin.one_succ_above_one Fin.succAbove_one_one

@[simp]
theorem succAbove_castPred_of_lt {i j : Fin (n + 1)} (h : i < j)
    (hi : i ≠ last _ := (j.le_last.trans_lt' h).ne) : j.succAbove (castPred i hi) = i := by
  rw [succAbove_of_castSucc_lt (castSucc_castPred _ _ ▸ h), castSucc_castPred]

@[simp]
theorem succAbove_pred_of_gt {i j : Fin (n + 1)} (h : j < i)
    (hi : i ≠ 0 := (j.zero_le.trans_lt h).ne') : j.succAbove (i.pred hi) = i := by
  rw [succAbove_of_lt_succ (succ_pred _ _ ▸ h), succ_pred]
#align fin.succ_above_pred Fin.succAbove_pred_of_gt

theorem castPred_succAbove_of_castSucc_lt {i : Fin n} {j : Fin (n + 1)} (h : castSucc i < j)
    (h' : (j.succAbove i) ≠ last n :=
    (j.le_last.trans_lt' ((succAbove_lt_iff_castSucc_lt _ _).2 h)).ne) :
    (j.succAbove i).castPred h' = i := by simp_rw [succAbove_of_castSucc_lt h, castPred_castSucc]

theorem castPred_succAbove_of_succ_le {i : Fin n} {j : Fin (n + 1)} (h : succ i ≤ j)
    (h' : (j.succAbove i) ≠ last n :=
    (j.le_last.trans_lt' ((succAbove_lt_iff_castSucc_lt _ _).2 h)).ne) :
    (j.succAbove i).castPred h' = i :=
  castPred_succAbove_of_castSucc_lt (castSucc_lt_iff_succ_le.mpr h)

theorem pred_succAbove_of_castSucc_le {i : Fin n} {j : Fin (n + 1)} (h : j ≤ castSucc i)
    (h' : (j.succAbove i) ≠ 0 := (j.zero_le.trans_lt <|
    (lt_succAbove_iff_le_castSucc _ _).2 h).ne') : (j.succAbove i).pred h' = i := by
  simp_rw [succAbove_of_le_castSucc h, pred_succ]
#align fin.pred_succ_above Fin.pred_succAbove_of_castSucc_le

theorem pred_succAbove_of_succ_lt {i : Fin n} {j : Fin (n + 1)} (h : j < succ i)
    (h' : (j.succAbove i) ≠ 0 := (j.zero_le.trans_lt <| (lt_succAbove_iff_lt_succ _ _).2 h).ne') :
    (j.succAbove i).pred h' = i :=
  pred_succAbove_of_castSucc_le (le_castSucc_iff.mpr h)

theorem exists_succAbove_eq {p i: Fin (n + 1)} (h : i ≠ p) : ∃ z, p.succAbove z = i := by
  cases' h.lt_or_lt with hlt hlt
  exacts [⟨_, succAbove_castPred_of_lt hlt⟩, ⟨_, succAbove_pred_of_gt hlt⟩]
#align fin.exists_succ_above_eq Fin.exists_succAbove_eq

@[simp]
theorem exists_succAbove_eq_iff_ne {p i: Fin (n + 1)} : (∃ z, p.succAbove z = i) ↔ i ≠ p :=
  ⟨fun ⟨_, h⟩ => h ▸ (succAbove_ne _ _), exists_succAbove_eq⟩
#align fin.exists_succ_above_eq_iff Fin.exists_succAbove_eq_iff_ne

/-- The range of `p.succAbove` is everything except `p`. -/
@[simp]
theorem range_succAbove (p : Fin (n + 1)) : Set.range p.succAbove = {p}ᶜ :=
  Set.ext fun _ => exists_succAbove_eq_iff_ne
#align fin.range_succ_above Fin.range_succAbove

theorem range_castSucc' {n : ℕ} : Set.range (castSucc : Fin n → Fin n.succ) = {Fin.last _}ᶜ :=
  succAbove_last ▸ range_succAbove _

@[simp]
theorem range_succ (n : ℕ) : Set.range (Fin.succ : Fin n → Fin (n + 1)) = {0}ᶜ :=
  succAbove_zero ▸ range_succAbove _
#align fin.range_succ Fin.range_succ

/-- `succAbove` is injective at the pivot -/
theorem succAbove_pivot_injective : Injective (@succAbove n) := fun _ _ h => by
  simpa [range_succAbove] using congr_arg (fun f : Fin n → Fin (n + 1) => (Set.range f)ᶜ) h
#align fin.succ_above_left_injective Fin.succAbove_pivot_injective

/-- `succAbove` is injective at the pivot -/
@[simp]
theorem succAbove_pivot_inj {x y : Fin (n + 1)} : x.succAbove = y.succAbove ↔ x = y :=
  succAbove_pivot_injective.eq_iff
#align fin.succ_above_left_inj Fin.succAbove_pivot_inj

theorem strictAnti_left_succAbove : StrictAnti (succAbove (n := n)) :=
antitone_succAbove.strictAnti_of_injective succAbove_pivot_injective

theorem succAbove_pivot_lt_succAbove_pivot_iff : succAbove p < succAbove q ↔ q < p :=
strictAnti_left_succAbove.lt_iff_lt

theorem succAbove_pivot_le_succAbove_pivot_iff : succAbove p ≤ succAbove q ↔ q ≤ p :=
strictAnti_left_succAbove.le_iff_le

theorem exists_unique_succAbove_eq {p i : Fin (n + 1)} (h : i ≠ p) : ∃! z, p.succAbove z = i :=
  exists_unique_of_exists_of_unique (exists_succAbove_eq h)
  (fun _ _ h₁ h₂ => succAbove_injective (x := p) (by rw [h₁, h₂]))

end SuccAbove

section PredAbove

/-- `predAbove p i` embeds `i : Fin (n+1)` into `Fin n` by subtracting one if `p < i`. -/
def predAbove (p : Fin n) (i : Fin (n + 1)) : Fin n :=
  if h : castSucc p < i then pred i ((zero_le _).trans_lt h).ne'
  else castPred i ((le_of_not_lt h).trans_lt (castSucc_lt_last _)).ne

theorem predAbove_eq_pred_or_castPred (p : Fin n) (i : Fin (n + 1)) :
    (∃ h, p.predAbove i = i.pred h) ∨ (∃ h, p.predAbove i = i.castPred h) :=
  (lt_or_le p.castSucc i).by_cases
    (fun h => Or.inl ⟨((zero_le _).trans_lt h).ne', dif_pos h⟩)
    (fun h => Or.inr ⟨(h.trans_lt (castSucc_lt_last _)).ne, dif_neg h.not_lt⟩)

theorem pred_le_predAbove (p : Fin n) (i : Fin (n + 1)) (hi : i ≠ 0) :
    i.pred hi ≤ p.predAbove i := by
  rcases (p.predAbove_eq_pred_or_castPred i) with (⟨_, h⟩ | ⟨_, h⟩) <;> rw [h]
  exact (pred_lt_castPred _ _).le

theorem predAbove_le_castPred (p : Fin n) (i : Fin (n + 1)) (hi : i ≠ last n) :
    p.predAbove i ≤ i.castPred hi := by
  rcases (p.predAbove_eq_pred_or_castPred i) with (⟨_, h⟩ | ⟨_, h⟩) <;> rw [h]
  exact (pred_lt_castPred _ _).le

@[simp]
theorem predAbove_of_le_castSucc {p : Fin n} {i : Fin (n + 1)} (h : i ≤ castSucc p)
    (hi := (h.trans_lt (castSucc_lt_last _)).ne) :
    p.predAbove i = i.castPred hi := dif_neg h.not_lt
#align fin.pred_above_below Fin.predAbove_of_le_castSucc

@[simp]
theorem predAbove_of_lt_succ {p : Fin n} {i : Fin (n + 1)} (h : i < succ p)
    (hi := ((le_last _).trans_lt' h).ne) :
    p.predAbove i = i.castPred hi := predAbove_of_le_castSucc (le_castSucc_iff.mpr h)

@[simp]
theorem predAbove_of_castSucc_lt {p : Fin n} {i : Fin (n + 1)} (h : castSucc p < i)
    (hi := ((zero_le _).trans_lt h).ne') :
    p.predAbove i = i.pred hi := dif_pos h
#align fin.pred_above_above Fin.predAbove_of_castSucc_lt

@[simp]
theorem predAbove_of_succ_le {p : Fin n} {i : Fin (n + 1)} (h : succ p ≤ i)
    (hi := (h.trans_lt' (succ_pos _)).ne') :
    p.predAbove i = i.pred hi := predAbove_of_castSucc_lt (castSucc_lt_iff_succ_le.mpr h)

theorem rev_predAbove {n : ℕ} (p : Fin n) (i : Fin (n + 1)) :
    rev (predAbove p i) = predAbove (rev p) (rev i) := by
  rcases castSucc_lt_or_lt_succ p i with (h | h)
  · rw [predAbove_of_castSucc_lt h, rev_pred]
    exact (predAbove_of_lt_succ ((rev_castSucc _ ▸ rev_lt_rev.mpr h))).symm
  · rw [predAbove_of_lt_succ h, rev_castPred]
    exact (predAbove_of_castSucc_lt (rev_succ _ ▸ (rev_lt_rev.mpr h))).symm

lemma predAbove_eq_iff {p k : Fin n} {i : Fin (n + 1)} :
    predAbove p i = k ↔ i = succAbove (succAbove i p) k := by
  rcases castSucc_lt_or_lt_succ p i with (h | h)
  · rw [predAbove_of_castSucc_lt h, pred_eq_iff_eq_succ, succAbove_of_castSucc_lt h]
    refine Iff.intro ?_ ?_ <;>
    rintro rfl <;>
    [skip; rw [lt_succAbove_iff_lt_succ] at h] <;>
    (rw [castSucc_lt_succ_iff] at h; rw [succAbove_castSucc_of_le h])
  · rw [predAbove_of_lt_succ h, castPred_eq_iff_eq_castSucc, succAbove_of_lt_succ h]
    refine Iff.intro ?_ ?_ <;>
    rintro rfl <;>
    [skip; rw [succAbove_lt_iff_castSucc_lt] at h ] <;>
    (rw [castSucc_lt_succ_iff] at h; rw [succAbove_succ_of_le h])

lemma eq_predAbove_iff {p k : Fin n} {i : Fin (n + 1)} :
    k = predAbove p i ↔ succAbove (succAbove i p) k = i := by
  rw [eq_comm, predAbove_eq_iff, eq_comm]

lemma predAbove_lt_iff {p k : Fin n} {i : Fin (n + 1)} :
    predAbove p i < k ↔ i < succAbove (succAbove i p) k := by
  rcases lt_or_le (castSucc p) i with (hpi | hpi)
  · rw [predAbove_of_castSucc_lt hpi, succAbove_of_castSucc_lt hpi, pred_lt_iff]
    rcases le_or_lt p k with (hpk | hpk)
    · rw [succAbove_castSucc_of_le hpk]
    · rw [succAbove_castSucc_of_lt hpk, ← le_castSucc_iff]
      rw [← castSucc_lt_castSucc_iff] at hpk
      exact ((hpk.trans hpi).ne').le_iff_lt
  · rw [predAbove_of_le_castSucc hpi, succAbove_of_le_castSucc hpi, castPred_lt_iff]
    rcases le_or_lt k p with (hkp | hkp)
    · rw [succAbove_succ_of_le hkp]
    · rw [succAbove_succ_of_lt hkp, ← le_castSucc_iff]
      rw [← castSucc_lt_castSucc_iff] at hkp
      exact (((hpi.trans_lt hkp).ne).le_iff_lt).symm

lemma predAbove_le_iff {p k : Fin n} {i : Fin (n + 1)} :
    predAbove p i ≤ k ↔ i ≤ succAbove (succAbove i p) k := by
  simp_rw [le_iff_lt_or_eq, predAbove_lt_iff, predAbove_eq_iff]

lemma predAbove_gt_iff {p k : Fin n} {i : Fin (n + 1)} :
    k < predAbove p i ↔ succAbove (succAbove i p) k < i := by
  simp_rw [← not_le]
  exact predAbove_le_iff.not

lemma predAbove_ge_iff {p k : Fin n} {i : Fin (n + 1)} :
    k ≤ predAbove p i ↔ succAbove (succAbove i p) k ≤ i := by
  simp_rw [← not_lt]
  exact predAbove_lt_iff.not

lemma le_predAbove_iff_castSucc_le {i : Fin (n + 1)} {p : Fin n} :
    p ≤ predAbove p i ↔ castSucc p ≤ i := by
  rw [predAbove_ge_iff, succAbove_succAbove_le_iff_castSucc_le]

lemma predAbove_le_iff_le_succ {i : Fin (n + 1)} {p : Fin n} :
    predAbove p i ≤ p ↔ i ≤ succ p := by
  rw [predAbove_le_iff, le_succAbove_succAbove_iff_le_succ]

lemma predAbove_lt_iff_lt_castSucc {i : Fin (n + 1)} {p : Fin n} :
    predAbove p i < p ↔ i < castSucc p := by
  rw [← not_le, le_predAbove_iff_castSucc_le, not_le]

lemma lt_predAbove_iff_lt_castSucc {i : Fin (n + 1)} {p : Fin n} :
    p < predAbove p i ↔ succ p < i := by
  rw [← not_le, predAbove_le_iff_le_succ, not_le]

@[simp]
theorem predAbove_right_zero' [NeZero n] {i : Fin n} : predAbove (i : Fin n) 0 = 0 := by
  simp_rw [predAbove_eq_iff, succAbove_zero_apply, succAbove_succ_zero']
@[simp]
theorem predAbove_zero_succ' [NeZero n] {i : Fin n} : predAbove 0 (i.succ) = i := by
  simp_rw [predAbove_eq_iff, succAbove_succ_zero', succAbove_zero_apply]
@[simp]
theorem succ_predAbove_zero' [NeZero n] {j : Fin (n + 1)} (h : j ≠ 0) :
    succ (predAbove 0 j) = j := by
  rcases exists_succ_eq_of_ne_zero h with ⟨k, rfl⟩
  rw [predAbove_zero_succ']
@[simp]
theorem predAbove_zero_of_ne_zero' [NeZero n] {i : Fin (n + 1)} (hi : i ≠ 0) :
    predAbove 0 i = i.pred hi := by
  rw [← exists_succ_eq] at hi
  rcases hi with ⟨y, rfl⟩
  exact predAbove_zero_succ'
#align fin.pred_above_zero Fin.predAbove_zero_of_ne_zero'
theorem predAbove_zero' [NeZero n] :
    predAbove (0 : Fin n) i = if hi : i = 0 then 0 else i.pred hi := by
  split_ifs with hi
  · rw [hi, predAbove_right_zero']
  · rw [predAbove_zero_of_ne_zero' hi]

theorem predAbove_right_zero {i : Fin (n + 1)} : predAbove i 0 = 0 := predAbove_right_zero'
theorem predAbove_zero_succ {i : Fin (n + 1)} : predAbove 0 (i.succ) = i := predAbove_zero_succ'
theorem succ_predAbove_zero {j : Fin (n + 2)} (h : j ≠ 0) : succ (predAbove 0 j) = j :=
  succ_predAbove_zero' h
@[simp]
theorem predAbove_zero_of_ne_zero {i : Fin (n + 2)} (hi : i ≠ 0) :
    predAbove 0 i = i.pred hi := by
  rw [← exists_succ_eq] at hi
  rcases hi with ⟨y, rfl⟩
  exact predAbove_zero_succ

theorem predAbove_zero : predAbove (0 : Fin (n + 1)) i = if hi : i = 0 then 0 else i.pred hi := by
  split_ifs with hi
  · rw [hi, predAbove_right_zero]
  · rw [predAbove_zero_of_ne_zero hi]

@[simp]
theorem predAbove_right_last : predAbove (i : Fin (n + 1)) (Fin.last (n + 1)) = last n := by
  simp_rw [predAbove_eq_iff, succAbove_last, succAbove_castSucc_last]
@[simp]
theorem predAbove_last_castSucc {i : Fin (n + 1)} :
    predAbove (Fin.last n) (i.castSucc) = i := by
  simp_rw [predAbove_eq_iff, succAbove_castSucc_last, succAbove_last_apply]
@[simp]
theorem predAbove_last_of_ne_last {i : Fin (n + 2)} (hi : i ≠ last _):
    predAbove (Fin.last n) i = castPred i hi := by
  rw [← exists_castSucc_eq] at hi
  rcases hi with ⟨y, rfl⟩
  exact predAbove_last_castSucc
theorem predAbove_last :
    predAbove (last n) i = if hi : i = Fin.last _ then last _ else i.castPred hi := by
  split_ifs with hi
  · rw [hi, predAbove_right_last]
  · rw [predAbove_last_of_ne_last hi]
#align fin.pred_above_last_apply Fin.predAbove_last

@[simp]
lemma succAbove_succAbove_predAbove (p : Fin n) (i : Fin (n + 1)) :
    succAbove (succAbove i p) (predAbove p i) = i := by rw [← eq_predAbove_iff]

@[simp]
theorem predAbove_succAbove_succAbove {j : Fin (n + 1)} {p : Fin n} {i : Fin n} :
    predAbove p (succAbove (succAbove j p) i) = i := by
  rw [predAbove_eq_iff, succAbove_succAbove_succAbove_succAbove]

theorem predAbove_succAbove_id {j : Fin (n + 1)} {p : Fin n} :
    (predAbove p) ∘ (succAbove (succAbove j p)) = id := by
  ext
  simp only [comp_apply, predAbove_succAbove_succAbove, id_eq]

@[simp]
lemma predAbove_predAbove_succAbove {p : Fin (n + 1)} {i : Fin n} :
    predAbove (predAbove i p) (succAbove p i) = i := by
  rw [predAbove_eq_iff, succAbove_succAbove_predAbove]

lemma predAbove_castSucc_of_le {p i : Fin n} (h : i ≤ p) : predAbove p (castSucc i) = i := by
  simp_rw [predAbove_eq_iff, succAbove_succAbove_castSucc_of_le h]

lemma predAbove_succ_of_le {p i : Fin n} (h : p ≤ i) : predAbove p (succ i) = i := by
  simp_rw [predAbove_eq_iff, succAbove_succAbove_succ_of_le h]

theorem succAbove_succAbove_succAbove_predAbove :
    succAbove (succAbove j i) (succAbove (predAbove i j) k) = succAbove j (succAbove i k) := by
  rcases castSucc_lt_or_lt_succ i j with (hij | hij)
  · cases' j using cases with j
    · exact (not_lt_bot hij).elim
    · rw [castSucc_lt_succ_iff] at hij
      rw [succAbove_succ_of_le hij, predAbove_succ_of_le hij,
      succAbove_succ_succAbove_eq_succAbove_castSucc_succAbove_of_le hij]
  · cases' j using lastCases with j
    · exact (not_top_lt hij).elim
    · rw [castSucc_lt_succ_iff] at hij
      rw [succAbove_castSucc_of_le hij, predAbove_castSucc_of_le hij,
      succAbove_succ_succAbove_eq_succAbove_castSucc_succAbove_of_le hij]

theorem succAbove_succAbove_comp_succAbove_predAbove :
    (succAbove (succAbove j i)) ∘ (succAbove (predAbove i j)) =
    succAbove j ∘ succAbove i :=
  funext (fun _ => succAbove_succAbove_succAbove_predAbove)

@[simp]
lemma predAbove_succ_self {i : Fin n} :
    predAbove i (succ i) = i := predAbove_succ_of_le le_rfl

@[simp]
lemma predAbove_castSucc_self {i : Fin n} :
    predAbove i (castSucc i) = i := predAbove_castSucc_of_le le_rfl

/-- `succ` commutes with `predAbove`. -/
@[simp]
theorem predAbove_succ_succ  (a : Fin n) (b : Fin (n + 1)) :
    predAbove (a.succ) (b.succ) = (a.predAbove b).succ := by
  simp_rw [predAbove_eq_iff, succAbove_succ_succ, succAbove_succAbove_predAbove]
#align fin.succ_pred_above_succ Fin.predAbove_succ_succ

/-- `castSucc` commutes with `predAbove`. -/
@[simp]
theorem predAbove_castSucc_castSucc {n : ℕ} (a : Fin n) (b : Fin (n + 1)) :
    predAbove (a.castSucc) (b.castSucc) = (a.predAbove b).castSucc := by
  simp_rw [predAbove_eq_iff, succAbove_castSucc_castSucc,
  succAbove_succAbove_predAbove]

lemma succ_predAbove_of_succ_le {p : Fin n} {i : Fin (n + 1)} (h : succ p ≤ i) :
    succ (predAbove p i) = i := by rw [← predAbove_succ_succ, predAbove_succ_of_le h]

lemma succ_predAbove_of_castSucc_lt {p : Fin n} {i : Fin (n + 1)} (h : castSucc p < i) :
    succ (predAbove p i) = i := succ_predAbove_of_succ_le (castSucc_lt_iff_succ_le.mp h)

lemma castSucc_predAbove_of_le_castSucc {p : Fin n} {i : Fin (n + 1)} (h : i ≤ castSucc p) :
    castSucc (predAbove p i) = i :=
  by rw [← predAbove_castSucc_castSucc, predAbove_castSucc_of_le h]

lemma castSucc_predAbove_of_lt_succ {p : Fin n} {i : Fin (n + 1)} (h : i < succ p) :
    castSucc (predAbove p i) = i := castSucc_predAbove_of_le_castSucc (le_castSucc_iff.mpr h)

theorem castSucc_predAbove_lt_of_lt {i j : Fin (n + 1)} {p : Fin n}
    (h : i < j) : castSucc (predAbove p i) < j := by
  rcases castSucc_lt_or_lt_succ p i with (hpi | hpi)
  · rw [castSucc_lt_iff_succ_le, succ_predAbove_of_castSucc_lt hpi]
    exact h.le
  · rw [castSucc_predAbove_of_lt_succ hpi]
    exact h

theorem succ_predAbove_le_of_lt {i j : Fin (n + 1)} {p : Fin n}
    (h : i < j) : succ (predAbove p i) ≤ j := by
  rw [← castSucc_lt_iff_succ_le]
  exact castSucc_predAbove_lt_of_lt h

theorem le_castSucc_predAbove_of_lt {i j : Fin (n + 1)} {p : Fin n}
    (h : i < j) : i ≤ castSucc (predAbove p j)  := by
  rcases castSucc_lt_or_lt_succ p j with (hpj | hpj)
  · rw [le_castSucc_iff, succ_predAbove_of_castSucc_lt hpj]
    exact h
  · rw [castSucc_predAbove_of_lt_succ hpj]
    exact h.le

theorem lt_succ_predAbove_of_lt {i j : Fin (n + 1)} {p : Fin n}
    (h : i < j) : i < succ (predAbove p j)  := by
  rw [← le_castSucc_iff]
  exact le_castSucc_predAbove_of_lt h

lemma eq_or_castSucc_succ_of_predAbove_eq (h : predAbove k i = predAbove k j) :
    i = j ∨ (j = castSucc k ∧ i = succ k) ∨
    (j = succ k ∧ i = castSucc k) := by
  rcases castSucc_lt_or_lt_succ k i with (hki | hki) <;>
  rcases castSucc_lt_or_lt_succ k j with (hkj | hkj)
  · rw [← succ_inj, succ_predAbove_of_castSucc_lt hki, succ_predAbove_of_castSucc_lt hkj] at h
    exact Or.inl h
  · refine Or.inr (Or.inl ?_)
    rw [← succ_inj, succ_predAbove_of_castSucc_lt hki, ← castSucc_inj, ← succ_castSucc,
    castSucc_predAbove_of_lt_succ hkj] at h
    simp_rw [le_antisymm_iff, le_castSucc_iff, ← castSucc_lt_iff_succ_le]
    refine ⟨⟨hkj, ?_⟩, ⟨?_, hki⟩⟩
    · rw [← castSucc_lt_castSucc_iff, h, castSucc_lt_iff_succ_le, succ_le_succ_iff] at hki
      exact hki
    · rw [← succ_lt_succ_iff, ← h, castSucc_lt_iff_succ_le, succ_le_succ_iff] at hkj
      exact hkj
  · refine Or.inr (Or.inr ?_)
    rw [← succ_inj, succ_predAbove_of_castSucc_lt hkj, ← castSucc_inj, ← succ_castSucc,
    castSucc_predAbove_of_lt_succ hki] at h
    simp_rw [le_antisymm_iff, le_castSucc_iff, ← castSucc_lt_iff_succ_le]
    refine ⟨⟨?_, hkj⟩, ⟨hki, ?_⟩⟩
    · rw [← succ_lt_succ_iff, h, castSucc_lt_iff_succ_le, succ_le_succ_iff] at hki
      exact hki
    · rw [← castSucc_lt_castSucc_iff, ← h, castSucc_lt_iff_succ_le, succ_le_succ_iff] at hkj
      exact hkj
  · rw [← castSucc_inj, castSucc_predAbove_of_lt_succ hki, castSucc_predAbove_of_lt_succ hkj] at h
    exact Or.inl h

lemma predAbove_eq_iff_eq_or_castSucc_succ :
    predAbove k i = predAbove k j ↔ (i = j ∨ (j = castSucc k ∧ i = succ k) ∨
    (j = succ k ∧ i = castSucc k)) := by
  refine Iff.intro eq_or_castSucc_succ_of_predAbove_eq ?_
  rintro (rfl | ⟨rfl, rfl⟩ | ⟨rfl, rfl⟩)
  · rfl
  · rw [predAbove_succ_self, predAbove_castSucc_self]
  · rw [predAbove_succ_self, predAbove_castSucc_self]

lemma predAbove_apply_eq_iff : predAbove i k = predAbove j k ↔
    (castSucc j < k ∧ castSucc i < k) ∨ (k ≤ castSucc j ∧ k ≤ castSucc i) := by
  simp_rw [predAbove_eq_iff]
  conv =>
    lhs
    lhs
    rw [← succAbove_succAbove_predAbove j k]
  simp_rw [succAbove_at_eq_iff_castSucc]
  rcases le_or_lt k (castSucc j) with (h | h)
  · simp_rw [castSucc_predAbove_of_le_castSucc h, succAbove_le_iff_succAbove_lt,
    lt_succAbove_iff_le_castSucc, succAbove_lt_iff_castSucc_lt]
  · simp_rw [le_castSucc_iff, castSucc_lt_iff_succ_le, succ_predAbove_of_castSucc_lt h,
    le_succAbove_iff_lt_succAbove, lt_succAbove_iff_lt_succ, succAbove_lt_iff_succ_le]

theorem predAbove_pred_eq_predAbove_castPred
    {i j : Fin (n + 1)} (h : i ≠ j) (h₁ : j ≠ 0) (h₂ : j ≠ last n) :
    predAbove (j.pred h₁) i = predAbove (j.castPred h₂) i := by
  simp_rw [predAbove_apply_eq_iff, castSucc_castPred, le_castSucc_iff,
  castSucc_lt_iff_succ_le, succ_pred]
  rcases h.lt_or_lt with (h | h)
  · exact Or.inr ⟨h.le, h⟩
  · exact Or.inl ⟨h, h.le⟩

lemma predAbove_castSucc_eq_iff : predAbove i (castSucc k) = predAbove j (castSucc k) ↔
    (j < k ∧ i < k) ∨ (k ≤ j ∧ k ≤ i) := by
  simp_rw [predAbove_apply_eq_iff, castSucc_lt_castSucc_iff, castSucc_le_castSucc_iff]

lemma predAbove_succ_eq_iff : predAbove i (succ k) = predAbove j (succ k) ↔
    (j ≤ k ∧ i ≤ k) ∨ (k < j ∧ k < i) := by
  simp_rw [predAbove_apply_eq_iff, castSucc_lt_succ_iff, succ_le_castSucc_iff]

theorem predAbove_predAbove {i j : Fin (n + 1)} (p q : Fin n) (hij : i ≠ j) :
    predAbove (predAbove p j) i = predAbove (predAbove q j) i := by
  rcases predAbove_eq_pred_or_castPred p j with (⟨h, heq⟩ | ⟨h, heq⟩) <;>
  rw [heq] <;>
  rcases predAbove_eq_pred_or_castPred q j with (⟨h₂, heq₂⟩ | ⟨h₂, heq₂⟩) <;>
  rw [heq₂]
  · rw [predAbove_pred_eq_predAbove_castPred hij h h₂]
  · rw [predAbove_pred_eq_predAbove_castPred hij h₂ h]

@[simp]
theorem succAbove_predAbove_predAbove {i j : Fin (n + 1)} (h : i ≠ j) {p : Fin n} :
    succAbove j (predAbove (predAbove p j) i) = i := by
  cases n
  · exact p.elim0
  · rw [predAbove_predAbove p 0 h]
    cases' j using cases with j
    · rw [succAbove_zero, predAbove_right_zero, succ_predAbove_zero h]
    · rw [predAbove_zero_succ]
      rcases lt_or_le (castSucc j) i with (hji | hji)
      · rw [← succ_inj, ← succAbove_succ_succ, succ_predAbove_of_castSucc_lt hji]
        rw [castSucc_lt_iff_succ_le, h.symm.le_iff_lt] at hji
        exact succAbove_succ_of_lt hji
      · rw [← castSucc_inj, ← succAbove_castSucc_castSucc, castSucc_predAbove_of_le_castSucc hji]
        rw [le_castSucc_iff] at hji
        exact succAbove_castSucc_of_lt hji

lemma succAbove_eq_iff (h : i ≠ j) (k : Fin n) :
    succAbove j p = i ↔ p = predAbove (predAbove k j) i := by
  rw [← succAbove_inj j, succAbove_predAbove_predAbove h]

lemma eq_succAbove_iff (h : i ≠ j) (k : Fin n) :
    i = succAbove j p ↔ predAbove (predAbove k j) i = p := by
  rw [eq_comm, succAbove_eq_iff h, eq_comm]

theorem predAbove_predAbove_eq_choose_succAbove_exists {i j : Fin (n + 1)} (h : i ≠ j) {p : Fin n} :
    predAbove (predAbove p j) i = (exists_succAbove_eq h).choose := by
  rw [← succAbove_inj j, succAbove_predAbove_predAbove h, (exists_succAbove_eq h).choose_spec]

theorem predAbove_castSucc_succ {n : ℕ} {a : Fin n} {b : Fin (n + 1)} (h : b ≠ castSucc a) :
    predAbove (a.castSucc) (b.succ) = (a.predAbove b).succ := by
  simp_rw [← predAbove_succ_succ, predAbove_succ_eq_iff, ← castSucc_lt_iff_succ_le,
  ← le_castSucc_iff, h.le_iff_lt, h.symm.le_iff_lt, and_self, lt_or_lt_iff_ne]
  exact h.symm

theorem predAbove_succ_castSucc {n : ℕ} {a : Fin n} {b : Fin (n + 1)} (h : b ≠ succ a) :
    predAbove (a.succ) (b.castSucc) = (a.predAbove b).castSucc := by
  simp_rw [← predAbove_castSucc_castSucc, predAbove_castSucc_eq_iff, castSucc_lt_iff_succ_le,
  le_castSucc_iff, h.le_iff_lt, h.symm.le_iff_lt, and_self, lt_or_lt_iff_ne]
  exact h.symm

lemma predAbove_succ_succAbove_castSucc_of_le_castSucc {i k : Fin (n + 1)} {j : Fin n}
    (h : i ≤ castSucc j) : predAbove (succ j) (succAbove (castSucc i) k) =
    succAbove i (predAbove j k) := by
  rcases le_or_lt i k with (hik | hik)
  · rw [succAbove_castSucc_of_le hik, predAbove_succ_succ, succAbove_of_le_castSucc]
    rcases le_or_lt k (castSucc j) with (hjk | hjk)
    · rw [castSucc_predAbove_of_le_castSucc hjk]
      exact hik
    · rw [le_castSucc_iff, succ_predAbove_of_castSucc_lt hjk]
      exact h.trans_lt hjk
  · rw [succAbove_castSucc_of_lt hik,
      succAbove_of_castSucc_lt ((castSucc_predAbove_of_le_castSucc
    ((h.trans_lt' hik).le)).symm ▸ hik)]
    exact predAbove_succ_castSucc (((h.trans_lt' hik).trans (castSucc_lt_succ _)).ne)

/- The second simplicial identity. -/
lemma predAbove_succ_comp_succAbove_castSucc {i : Fin (n + 1)} {j : Fin n}
    (h : i ≤ castSucc j) :
    (predAbove (succ j)) ∘ (succAbove (castSucc i)) = (succAbove i) ∘ (predAbove j) :=
  funext (fun _ => predAbove_succ_succAbove_castSucc_of_le_castSucc h)

lemma predAbove_castSucc_succAbove_succ_of_castSucc_lt {i k : Fin (n + 1)} {j : Fin n}
    (h : castSucc j < i) : predAbove (castSucc j) (succAbove (succ i) k) =
  succAbove i (predAbove j k) := by
  rcases le_or_lt k i with (hik | hik)
  · rw [succAbove_succ_of_le hik, predAbove_castSucc_castSucc, succAbove_of_castSucc_lt]
    rcases le_or_lt k (castSucc j) with (hjk | hjk)
    · rw [castSucc_predAbove_of_le_castSucc hjk]
      exact hjk.trans_lt h
    · rw [castSucc_lt_iff_succ_le, succ_predAbove_of_castSucc_lt hjk]
      exact hik
  · rw [succAbove_succ_of_lt hik,
      succAbove_of_lt_succ ((succ_predAbove_of_castSucc_lt (h.trans hik)).symm ▸ hik)]
    exact predAbove_castSucc_succ (h.trans hik).ne'

/- The fourth simplicial identity. -/
lemma predAbove_castSucc_comp_succAbove_castSucc {i : Fin (n + 1)} {j : Fin n}
    (h : castSucc j < i) :
    (predAbove (castSucc j)) ∘ (succAbove (succ i)) = (succAbove i) ∘ (predAbove j) :=
  funext (fun _ => predAbove_castSucc_succAbove_succ_of_castSucc_lt h)

@[simp]
lemma predAbove_succAbove_succAbove_succAbove_castSucc_succ {i k : Fin (n + 1)} {j : Fin n} :
    predAbove (succAbove i j) (succAbove (succAbove j.succ.castSucc i) k) =
    succAbove i (predAbove j k) := by
  rcases le_or_lt i (castSucc j) with (hij | hij)
  · rw [succAbove_of_le_castSucc hij]
    rw [succAbove_castSucc_of_lt (le_castSucc_iff.mp hij)]
    exact predAbove_succ_succAbove_castSucc_of_le_castSucc hij
  · rw [succAbove_of_castSucc_lt hij]
    rw [succAbove_castSucc_of_le (castSucc_lt_iff_succ_le.mp hij)]
    exact predAbove_castSucc_succAbove_succ_of_castSucc_lt hij

lemma predAbove_succAbove_castSucc {k i : Fin n} :
    predAbove i (succAbove (castSucc i) k) = k := by
  rcases le_or_lt i k with (h | h)
  · rw [succAbove_castSucc_of_le h, predAbove_succ_of_le h]
  · rw [succAbove_castSucc_of_lt h, predAbove_castSucc_of_le h.le]

/- First part of the third simplicial identity. -/
lemma predAbove_comp_succAbove_castSucc {i : Fin n} :
    (predAbove i) ∘ (succAbove (castSucc i)) = id :=
  funext (fun _ => predAbove_succAbove_castSucc)

lemma predAbove_succAbove_succ {k i : Fin n} :
    predAbove i (succAbove (succ i) k) = k := by
  rcases le_or_lt k i with (h | h)
  · rw [succAbove_succ_of_le h, predAbove_castSucc_of_le h]
  · rw [succAbove_succ_of_lt h, predAbove_succ_of_le h.le]

/- Second part of the third simplicial identity. -/
lemma predAbove_comp_succAbove_succ {i : Fin n} :
    (predAbove i) ∘ (succAbove (succ i)) = id :=
  funext (fun _ => predAbove_succAbove_succ)

lemma predAbove_predAbove_castSucc_eq_predAbove_predAbove_succ_same {k : Fin (n + 2)} {i : Fin n} :
    predAbove i (predAbove (castSucc i) k) = predAbove i (predAbove (succ i) k) := by
  cases' k using lastCases with k
  · simp only [predAbove_right_last]
  · cases' k using cases with k
    · simp only [castSucc_zero, predAbove_right_zero]
    · rw [predAbove_castSucc_castSucc]
      rcases eq_or_ne i k with (rfl | h)
      · simp only [predAbove_succ_self, predAbove_castSucc_self]
      · rw [predAbove_succ_castSucc ((succ_injective _).ne_iff.mpr h.symm)]

/- The special case of the fifth simplicial identity. -/
lemma predAbove_comp_predAbove_castSucc_eq_predAbove_comp_predAbove_succ {i : Fin n} :
    (predAbove i) ∘ (predAbove (castSucc i)) = (predAbove i) ∘ (predAbove (succ i)) :=
  funext (fun _ => predAbove_predAbove_castSucc_eq_predAbove_predAbove_succ_same)

lemma predAbove_predAbove_castSucc_castSucc_succ_of_lt (hik : i < k) :
    predAbove j (predAbove (castSucc i) (castSucc (succ k))) =
    predAbove i (predAbove (succ j) (castSucc (succ k))) := by
  rw [← succ_castSucc, predAbove_succ_of_le ((castSucc_le_castSucc_iff).mpr hik.le)]
  rcases le_or_lt k j with (hkj | hkj)
  · rw [predAbove_succ_succ, predAbove_castSucc_of_le hkj,
    predAbove_succ_of_le hik.le]
  · rw [predAbove_succ_of_le ((succ_le_castSucc_iff).mpr hkj),
    predAbove_castSucc_eq_iff]
    exact Or.inl ⟨hik, hkj⟩

lemma predAbove_predAbove_castSucc_castSucc_succ_of_gt (hkj : k < j) :
    predAbove j (predAbove (castSucc i) (castSucc (succ k))) =
    predAbove i (predAbove (succ j) (castSucc (succ k))) := by
  rw [predAbove_castSucc_of_le ((succ_le_succ_iff).mpr hkj.le)]
  rcases le_or_lt i k with (hik | hik)
  · rw [← succ_castSucc, predAbove_succ_of_le ((castSucc_le_castSucc_iff).mpr hik),
    predAbove_succ_of_le hik, predAbove_castSucc_of_le hkj.le]
  · rw [predAbove_castSucc_of_le ((succ_le_castSucc_iff).mpr hik), predAbove_succ_eq_iff]
    exact Or.inr ⟨hik, hkj⟩

lemma predAbove_predAbove_castSucc_castSucc_succ_of_gt_of_lt (hik : k < i) (hjk : j < k) :
    predAbove j (predAbove (castSucc i) (castSucc (succ k))) =
    predAbove i (predAbove (succ j) (castSucc (succ k))) := by
  rw [predAbove_castSucc_of_le ((succ_le_castSucc_iff).mpr hik), predAbove_succ_of_le hjk.le,
      ← succ_castSucc, predAbove_succ_of_le ((succ_le_castSucc_iff).mpr hjk),
      predAbove_castSucc_of_le hik.le]

lemma predAbove_predAbove_castSucc_eq_predAbove_predAbove_succ {k : Fin (n + 2)} {i j : Fin n}
    (h : i ≤ j) : predAbove j (predAbove (castSucc i) k) = predAbove i (predAbove (succ j) k) := by
  cases n
  · exact i.elim0
  · cases' k using lastCases with k
    · simp only [predAbove_right_last]
    · cases' k using cases with k
      · simp only [castSucc_zero, predAbove_right_zero]
      · rcases lt_or_le i k with (hik | hik)
        · rw [predAbove_predAbove_castSucc_castSucc_succ_of_lt hik]
        · rcases lt_or_le k j with (hkj | hkj)
          · rw [predAbove_predAbove_castSucc_castSucc_succ_of_gt hkj]
          · rw [(le_antisymm h (hkj.trans hik)),
            predAbove_predAbove_castSucc_eq_predAbove_predAbove_succ_same]

/- The general case of the fifth simplicial identity. -/
lemma predAbove_comp {i j : Fin n} (h : i ≤ j) :
    (predAbove j) ∘ (predAbove (castSucc i)) = (predAbove i) ∘ (predAbove (succ j)) :=
  funext (fun _ => predAbove_predAbove_castSucc_eq_predAbove_predAbove_succ h)

@[simp]
theorem succAbove_succAbove_predAbove_succAbove {p : Fin n} {j : Fin (n + 1)} :
    succAbove (succAbove j p) (predAbove p (succAbove j p)) = succAbove (succAbove j p) p := by
  rcases castSucc_lt_or_lt_succ p j with (h | h)
  · rw [succAbove_of_castSucc_lt h, predAbove_castSucc_self]
  · rw [succAbove_of_lt_succ h, predAbove_succ_self]

/-- TODO -/
def succAbove_predAbove_equiv : Equiv.Perm (Fin (n + 1) × Fin n) where
  toFun := fun ⟨p, i⟩ => (p.succAbove i, i.predAbove p)
  invFun := fun ⟨p, i⟩ => (p.succAbove i, i.predAbove p)
  left_inv _ := by simp_rw [predAbove_predAbove_succAbove, succAbove_succAbove_predAbove]
  right_inv _ := by simp_rw [predAbove_predAbove_succAbove, succAbove_succAbove_predAbove]

theorem predAbove_le_predAbove_of_le (p : Fin n) (a b : Fin (n + 1)) (hab : a ≤ b) :
    predAbove p a ≤ predAbove p b := by
  rcases castSucc_lt_or_lt_succ p a with (hpa | hpa) <;>
  rcases castSucc_lt_or_lt_succ p b with (hpb | hpb)
  · rw [← succ_le_succ_iff, succ_predAbove_of_castSucc_lt hpa, succ_predAbove_of_castSucc_lt hpb]
    exact hab
  · exact (hab.not_lt (le_of_castSucc_lt_of_succ_lt hpa hpb)).elim
  · rw [← castSucc_le_castSucc_iff, castSucc_predAbove_of_lt_succ hpa, ← succ_le_succ_iff,
    succ_castSucc, succ_predAbove_of_castSucc_lt hpb, succ_le_castSucc_iff]
    exact le_of_castSucc_lt_of_succ_lt hpb hpa
  · rw [← castSucc_le_castSucc_iff, castSucc_predAbove_of_lt_succ hpa,
    castSucc_predAbove_of_lt_succ hpb]
    exact hab

theorem predAbove_right_monotone (p : Fin n) : Monotone p.predAbove :=
  predAbove_le_predAbove_of_le _
#align fin.pred_above_right_monotone Fin.predAbove_right_monotone

theorem predAbove_le_predAbove_of_le_right (i : Fin (n + 1)) (a b : Fin n) (hab : a ≤ b) :
    predAbove a i ≤ predAbove b i := by
  rcases castSucc_lt_or_lt_succ a i with (hai | hai) <;>
  rcases castSucc_lt_or_lt_succ b i with (hbi | hbi)
  · rw [← succ_le_succ_iff, succ_predAbove_of_castSucc_lt hai, succ_predAbove_of_castSucc_lt hbi]
  · rw [← castSucc_le_castSucc_iff, castSucc_predAbove_of_lt_succ hbi, ← succ_le_succ_iff,
    succ_castSucc, succ_predAbove_of_castSucc_lt hai]
    exact (castSucc_lt_succ _).le
  · rw [castSucc_lt_iff_succ_le] at hbi
    rw [← succ_le_succ_iff] at hab
    exact ((hab.trans hbi).not_lt hai).elim
  · rw [← castSucc_le_castSucc_iff, castSucc_predAbove_of_lt_succ hai,
    castSucc_predAbove_of_lt_succ hbi]

theorem predAbove_left_monotone (i : Fin (n + 1)) :
    Monotone fun p => predAbove p i := predAbove_le_predAbove_of_le_right _
#align fin.pred_above_left_monotone Fin.predAbove_left_monotone

/-- Sending `Fin (n+1)` to `Fin n` by subtracting one from anything above `p`
then back to `Fin (n+1)` with a gap around `p` is the identity away from `p`. -/
@[simp]
theorem succAbove_castSucc_predAbove {p : Fin n} {i : Fin (n + 1)} (h : i ≠ castSucc p) :
    p.castSucc.succAbove (p.predAbove i) = i := by
  rw [succAbove_eq_iff h p, predAbove_castSucc_self]
#align fin.succ_above_pred_above Fin.succAbove_castSucc_predAbove

lemma succAbove_castSucc_predAbove_castSucc {p : Fin n} :
    succAbove (p.castSucc) (predAbove p (p.castSucc)) = succ p := by
  rw [predAbove_castSucc_self, succAbove_castSucc_self]

@[simp]
theorem succAbove_succ_predAbove {p : Fin n} {i : Fin (n + 1)} (h : i ≠ succ p) :
    succAbove (p.succ) (predAbove p i) = i := by
  rw [succAbove_eq_iff h p, predAbove_succ_self]
lemma succAbove_succ_predAbove_succ {p : Fin n} :
    succAbove (p.succ) (predAbove p (succ p)) = castSucc p := by
  rw [predAbove_succ_self, succAbove_succ_self]

/-- Sending `Fin n` into `Fin (n + 1)` with a gap at `p`
then back to `Fin n` by subtracting one from anything above `p` is the identity. -/
@[simp]
theorem predAbove_of_succAbove_castSucc (p : Fin n) (i : Fin n) :
    p.predAbove (p.castSucc.succAbove i) = i := by
  rw [← succAbove_succ_self, predAbove_succAbove_succAbove]
#align fin.pred_above_succ_above Fin.predAbove_of_succAbove_castSucc
@[simp]
theorem predAbove_of_succAbove_succ (p : Fin n) (i : Fin n) :
    p.predAbove (p.succ.succAbove i) = i := by
  rw [← succAbove_castSucc_self, predAbove_succAbove_succAbove]

end PredAbove

#align fin.coe_clamp Fin.coe_clamp

@[simp]
theorem coe_ofNat_eq_mod (m n : ℕ) [NeZero m] :
    ((n : Fin m) : ℕ) = n % m :=
  rfl
#align fin.coe_of_nat_eq_mod Fin.coe_ofNat_eq_mod

theorem forall_fin_succ' {P : Fin (n + 1) → Prop} :
    (∀ i, P i) ↔ (∀ i : Fin n, P i.castSucc) ∧ P (.last _) :=
  ⟨fun H => ⟨fun _ => H _, H _⟩, fun ⟨H0, H1⟩ i => Fin.lastCases H1 H0 i⟩

-- to match `Fin.eq_zero_or_eq_succ`
theorem eq_castSucc_or_eq_last {n : Nat} (i : Fin (n + 1)) :
    (∃ j : Fin n, i = j.castSucc) ∨ i = last n := by
  induction i using reverseInduction with
  | last => right; rfl
  | cast n => left; exact ⟨_, rfl⟩

section Mul

/-!
### mul
-/

#align fin.val_mul Fin.val_mul
#align fin.coe_mul Fin.coe_mul

protected theorem mul_one' [NeZero n] (k : Fin n) : k * 1 = k := by
  cases' n with n
  · simp [eq_iff_true_of_subsingleton]
  cases n
  · simp [fin_one_eq_zero]
  simp [eq_iff_veq, mul_def, mod_eq_of_lt (is_lt k)]
#align fin.mul_one Fin.mul_one'

#align fin.mul_comm Fin.mul_comm

protected theorem one_mul' [NeZero n] (k : Fin n) : (1 : Fin n) * k = k := by
  rw [Fin.mul_comm, Fin.mul_one']
#align fin.one_mul Fin.one_mul'

protected theorem mul_zero' [NeZero n] (k : Fin n) : k * 0 = 0 := by simp [eq_iff_veq, mul_def]
#align fin.mul_zero Fin.mul_zero'

protected theorem zero_mul' [NeZero n] (k : Fin n) : (0 : Fin n) * k = 0 := by
  simp [eq_iff_veq, mul_def]
#align fin.zero_mul Fin.zero_mul'

end Mul

open Qq in
instance toExpr (n : ℕ) : Lean.ToExpr (Fin n) where
  toTypeExpr := q(Fin $n)
  toExpr := match n with
    | 0 => finZeroElim
    | k + 1 => fun i => show Q(Fin $n) from
      have i : Q(Nat) := Lean.mkRawNatLit i -- raw literal to avoid ofNat-double-wrapping
      have : Q(NeZero $n) := haveI : $n =Q $k + 1 := ⟨⟩; by exact q(NeZero.succ)
      q(OfNat.ofNat $i)
#align fin.reflect Fin.toExprₓ

end Fin<|MERGE_RESOLUTION|>--- conflicted
+++ resolved
@@ -1569,23 +1569,8 @@
 def succAbove (p : Fin (n + 1)) (i : Fin n) : Fin (n + 1) :=
   if castSucc i < p then i.castSucc else i.succ
 
-<<<<<<< HEAD
 theorem succAbove_eq_castSucc_or_succ (p : Fin (n + 1)) (i : Fin n) :
     p.succAbove i = i.castSucc ∨ p.succAbove i = i.succ := ite_eq_or_eq _ _ _
-=======
-theorem strictMono_succAbove (p : Fin (n + 1)) : StrictMono (succAbove p) :=
-  (castSuccEmb : Fin n ↪o _).strictMono.ite (succEmbedding n).strictMono
-    (fun _ _ hij hj => lt_trans ((castSuccEmb : Fin n ↪o _).lt_iff_lt.2 hij) hj) fun i =>
-    (castSucc_lt_succ i).le
-#align fin.succ_above_aux Fin.strictMono_succAbove
-
-/--  `Fin.succAbove` as an `OrderEmbedding`, `succAboveEmb p i` embeds `Fin n` into `Fin (n + 1)`
-with a hole around `p`. -/
-@[simps! apply toEmbedding]
-def succAboveEmb (p : Fin (n + 1)) : Fin n ↪o Fin (n + 1) :=
-  OrderEmbedding.ofStrictMono (succAbove p) (strictMono_succAbove p)
-#align fin.succ_above Fin.succAboveEmb
->>>>>>> 9410c2d8
 
 /-- Embedding `i : Fin n` into `Fin (n + 1)` with a hole around `p : Fin (n + 1)`
 embeds `i` by `castSucc` when the resulting `i.castSucc < p`. -/
