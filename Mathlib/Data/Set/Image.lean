--- conflicted
+++ resolved
@@ -221,18 +221,12 @@
   ⟨fun ⟨_, hb, Eq⟩ => hf Eq ▸ hb, mem_image_of_mem f⟩
 #align function.injective.mem_set_image Function.Injective.mem_set_image
 
-<<<<<<< HEAD
 lemma preimage_subset_of_subset_image {t : Set β} (hf : Injective f) (h : t ⊆ f '' s) :
     f ⁻¹' t ⊆ s := fun _ hx ↦ hf.mem_set_image.1 $ h hx
 
-theorem ball_image_iff {f : α → β} {s : Set α} {p : β → Prop} :
-    (∀ y ∈ f '' s, p y) ↔ ∀ x ∈ s, p (f x) := by simp
-#align set.ball_image_iff Set.ball_image_iff
-=======
 theorem forall_mem_image {f : α → β} {s : Set α} {p : β → Prop} :
     (∀ y ∈ f '' s, p y) ↔ ∀ ⦃x⦄, x ∈ s → p (f x) := by simp
 #align set.ball_image_iff Set.forall_mem_image
->>>>>>> fe399668
 
 theorem exists_mem_image {f : α → β} {s : Set α} {p : β → Prop} :
     (∃ y ∈ f '' s, p y) ↔ ∃ x ∈ s, p (f x) := by simp
