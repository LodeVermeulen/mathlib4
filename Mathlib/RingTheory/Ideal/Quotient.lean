/-
Copyright (c) 2018 Kenny Lau. All rights reserved.
Released under Apache 2.0 license as described in the file LICENSE.
Authors: Kenny Lau, Chris Hughes, Mario Carneiro, Anne Baanen
-/
import Mathlib.LinearAlgebra.Quotient
import Mathlib.RingTheory.Congruence
import Mathlib.RingTheory.Ideal.Basic
import Mathlib.Tactic.FinCases

#align_import ring_theory.ideal.quotient from "leanprover-community/mathlib"@"949dc57e616a621462062668c9f39e4e17b64b69"

/-!
# Ideal quotients

This file defines ideal quotients as a special case of submodule quotients and proves some basic
results about these quotients.

See `Algebra.RingQuot` for quotients of non-commutative rings.

## Main definitions

 - `Ideal.Quotient`: the quotient of a commutative ring `R` by an ideal `I : Ideal R`

-/


universe u v w

namespace Ideal

open Set
open BigOperators

variable {R : Type u} [CommRing R] (I : Ideal R) {a b : R}
variable {S : Type v}

-- Note that at present `Ideal` means a left-ideal,
-- so this quotient is only useful in a commutative ring.
-- We should develop quotients by two-sided ideals as well.
/-- The quotient `R/I` of a ring `R` by an ideal `I`.

The ideal quotient of `I` is defined to equal the quotient of `I` as an `R`-submodule of `R`.
This definition is marked `reducible` so that typeclass instances can be shared between
`Ideal.Quotient I` and `Submodule.Quotient I`.
-/
@[reducible]
instance : HasQuotient R (Ideal R) :=
  Submodule.hasQuotient

namespace Quotient

variable {I} {x y : R}

instance one (I : Ideal R) : One (R ⧸ I) :=
  ⟨Submodule.Quotient.mk 1⟩
#align ideal.quotient.has_one Ideal.Quotient.one

/-- On `Ideal`s, `Submodule.quotientRel` is a ring congruence. -/
protected def ringCon (I : Ideal R) : RingCon R :=
  { QuotientAddGroup.con I.toAddSubgroup with
    mul' := fun {a₁ b₁ a₂ b₂} h₁ h₂ => by
      rw [Submodule.quotientRel_r_def] at h₁ h₂ ⊢
      have F := I.add_mem (I.mul_mem_left a₂ h₁) (I.mul_mem_right b₁ h₂)
      have : a₁ * a₂ - b₁ * b₂ = a₂ * (a₁ - b₁) + (a₂ - b₂) * b₁ := by
        rw [mul_sub, sub_mul, sub_add_sub_cancel, mul_comm, mul_comm b₁]
      rwa [← this] at F }
#align ideal.quotient.ring_con Ideal.Quotient.ringCon

instance commRing (I : Ideal R) : CommRing (R ⧸ I) :=
    inferInstanceAs (CommRing (Quotient.ringCon I).Quotient)
#align ideal.quotient.comm_ring Ideal.Quotient.commRing

-- Sanity test to make sure no diamonds have emerged in `commRing`
example : (commRing I).toAddCommGroup = Submodule.Quotient.addCommGroup I := rfl

-- this instance is harder to find than the one via `Algebra α (R ⧸ I)`, so use a lower priority
instance (priority := 100) isScalarTower_right {α} [SMul α R] [IsScalarTower α R R] :
    IsScalarTower α (R ⧸ I) (R ⧸ I) :=
  (Quotient.ringCon I).isScalarTower_right
#align ideal.quotient.is_scalar_tower_right Ideal.Quotient.isScalarTower_right

instance smulCommClass {α} [SMul α R] [IsScalarTower α R R] [SMulCommClass α R R] :
    SMulCommClass α (R ⧸ I) (R ⧸ I) :=
  (Quotient.ringCon I).smulCommClass
#align ideal.quotient.smul_comm_class Ideal.Quotient.smulCommClass

instance smulCommClass' {α} [SMul α R] [IsScalarTower α R R] [SMulCommClass R α R] :
    SMulCommClass (R ⧸ I) α (R ⧸ I) :=
  (Quotient.ringCon I).smulCommClass'
#align ideal.quotient.smul_comm_class' Ideal.Quotient.smulCommClass'

/-- The ring homomorphism from a ring `R` to a quotient ring `R/I`. -/
def mk (I : Ideal R) : R →+* R ⧸ I where
  toFun a := Submodule.Quotient.mk a
  map_zero' := rfl
  map_one' := rfl
  map_mul' _ _ := rfl
  map_add' _ _ := rfl
#align ideal.quotient.mk Ideal.Quotient.mk

instance {I : Ideal R} : Coe R (R ⧸ I) :=
  ⟨Ideal.Quotient.mk I⟩

/-- Two `RingHom`s from the quotient by an ideal are equal if their
compositions with `Ideal.Quotient.mk'` are equal.

See note [partially-applied ext lemmas]. -/
@[ext 1100]
theorem ringHom_ext [NonAssocSemiring S] ⦃f g : R ⧸ I →+* S⦄ (h : f.comp (mk I) = g.comp (mk I)) :
    f = g :=
  RingHom.ext fun x => Quotient.inductionOn' x <| (RingHom.congr_fun h : _)
#align ideal.quotient.ring_hom_ext Ideal.Quotient.ringHom_ext

instance inhabited : Inhabited (R ⧸ I) :=
  ⟨mk I 37⟩
#align ideal.quotient.inhabited Ideal.Quotient.inhabited

protected theorem eq : mk I x = mk I y ↔ x - y ∈ I :=
  Submodule.Quotient.eq I
#align ideal.quotient.eq Ideal.Quotient.eq

@[simp]
theorem mk_eq_mk (x : R) : (Submodule.Quotient.mk x : R ⧸ I) = mk I x := rfl
#align ideal.quotient.mk_eq_mk Ideal.Quotient.mk_eq_mk

theorem eq_zero_iff_mem {I : Ideal R} : mk I a = 0 ↔ a ∈ I :=
  Submodule.Quotient.mk_eq_zero _
#align ideal.quotient.eq_zero_iff_mem Ideal.Quotient.eq_zero_iff_mem

theorem eq_zero_iff_dvd (x y : R) : Ideal.Quotient.mk (Ideal.span ({x} : Set R)) y = 0 ↔ x ∣ y := by
  rw [Ideal.Quotient.eq_zero_iff_mem, Ideal.mem_span_singleton]

<<<<<<< HEAD
@[simp]
lemma quotient_singleton_eq (x : R) : mk (Ideal.span {x}) x = 0 := by
  rw [eq_zero_iff_dvd]

-- Porting note: new theorem
=======
-- Porting note (#10756): new theorem
>>>>>>> 171abc8c
theorem mk_eq_mk_iff_sub_mem (x y : R) : mk I x = mk I y ↔ x - y ∈ I := by
  rw [← eq_zero_iff_mem, map_sub, sub_eq_zero]

theorem zero_eq_one_iff {I : Ideal R} : (0 : R ⧸ I) = 1 ↔ I = ⊤ :=
  eq_comm.trans <| eq_zero_iff_mem.trans (eq_top_iff_one _).symm
#align ideal.quotient.zero_eq_one_iff Ideal.Quotient.zero_eq_one_iff

theorem zero_ne_one_iff {I : Ideal R} : (0 : R ⧸ I) ≠ 1 ↔ I ≠ ⊤ :=
  not_congr zero_eq_one_iff
#align ideal.quotient.zero_ne_one_iff Ideal.Quotient.zero_ne_one_iff

protected theorem nontrivial {I : Ideal R} (hI : I ≠ ⊤) : Nontrivial (R ⧸ I) :=
  ⟨⟨0, 1, zero_ne_one_iff.2 hI⟩⟩
#align ideal.quotient.nontrivial Ideal.Quotient.nontrivial

theorem subsingleton_iff {I : Ideal R} : Subsingleton (R ⧸ I) ↔ I = ⊤ := by
  rw [eq_top_iff_one, ← subsingleton_iff_zero_eq_one, eq_comm, ← (mk I).map_one,
    Quotient.eq_zero_iff_mem]
#align ideal.quotient.subsingleton_iff Ideal.Quotient.subsingleton_iff

instance : Unique (R ⧸ (⊤ : Ideal R)) :=
  ⟨⟨0⟩, by rintro ⟨x⟩; exact Quotient.eq_zero_iff_mem.mpr Submodule.mem_top⟩

theorem mk_surjective : Function.Surjective (mk I) := fun y =>
  Quotient.inductionOn' y fun x => Exists.intro x rfl
#align ideal.quotient.mk_surjective Ideal.Quotient.mk_surjective

instance : RingHomSurjective (mk I) :=
  ⟨mk_surjective⟩

/-- If `I` is an ideal of a commutative ring `R`, if `q : R → R/I` is the quotient map, and if
`s ⊆ R` is a subset, then `q⁻¹(q(s)) = ⋃ᵢ(i + s)`, the union running over all `i ∈ I`. -/
theorem quotient_ring_saturate (I : Ideal R) (s : Set R) :
    mk I ⁻¹' (mk I '' s) = ⋃ x : I, (fun y => x.1 + y) '' s := by
  ext x
  simp only [mem_preimage, mem_image, mem_iUnion, Ideal.Quotient.eq]
  exact
    ⟨fun ⟨a, a_in, h⟩ => ⟨⟨_, I.neg_mem h⟩, a, a_in, by simp⟩, fun ⟨⟨i, hi⟩, a, ha, Eq⟩ =>
      ⟨a, ha, by rw [← Eq, sub_add_eq_sub_sub_swap, sub_self, zero_sub]; exact I.neg_mem hi⟩⟩
#align ideal.quotient.quotient_ring_saturate Ideal.Quotient.quotient_ring_saturate

instance noZeroDivisors (I : Ideal R) [hI : I.IsPrime] : NoZeroDivisors (R ⧸ I) where
    eq_zero_or_eq_zero_of_mul_eq_zero {a b} := Quotient.inductionOn₂' a b fun {_ _} hab =>
      (hI.mem_or_mem (eq_zero_iff_mem.1 hab)).elim (Or.inl ∘ eq_zero_iff_mem.2)
        (Or.inr ∘ eq_zero_iff_mem.2)
#align ideal.quotient.no_zero_divisors Ideal.Quotient.noZeroDivisors

instance isDomain (I : Ideal R) [hI : I.IsPrime] : IsDomain (R ⧸ I) :=
  let _ := Quotient.nontrivial hI.1
  NoZeroDivisors.to_isDomain _
#align ideal.quotient.is_domain Ideal.Quotient.isDomain

theorem isDomain_iff_prime (I : Ideal R) : IsDomain (R ⧸ I) ↔ I.IsPrime := by
  refine' ⟨fun H => ⟨zero_ne_one_iff.1 _, fun {x y} h => _⟩, fun h => inferInstance⟩
  · haveI : Nontrivial (R ⧸ I) := ⟨H.2.1⟩
    exact zero_ne_one
  · simp only [← eq_zero_iff_mem, (mk I).map_mul] at h ⊢
    haveI := @IsDomain.to_noZeroDivisors (R ⧸ I) _ H
    exact eq_zero_or_eq_zero_of_mul_eq_zero h
#align ideal.quotient.is_domain_iff_prime Ideal.Quotient.isDomain_iff_prime

theorem exists_inv {I : Ideal R} [hI : I.IsMaximal] :
    ∀ {a : R ⧸ I}, a ≠ 0 → ∃ b : R ⧸ I, a * b = 1 := by
  rintro ⟨a⟩ h
  rcases hI.exists_inv (mt eq_zero_iff_mem.2 h) with ⟨b, c, hc, abc⟩
  rw [mul_comm] at abc
  refine' ⟨mk _ b, Quot.sound _⟩
  simp only [Submodule.quotientRel_r_def]
  rw [← eq_sub_iff_add_eq'] at abc
  rwa [abc, ← neg_mem_iff (G := R) (H := I), neg_sub] at hc
#align ideal.quotient.exists_inv Ideal.Quotient.exists_inv

open scoped Classical

/-- The quotient by a maximal ideal is a group with zero. This is a `def` rather than `instance`,
since users will have computable inverses in some applications.

See note [reducible non-instances]. -/
@[reducible]
protected noncomputable def groupWithZero (I : Ideal R) [hI : I.IsMaximal] :
    GroupWithZero (R ⧸ I) :=
  { inv := fun a => if ha : a = 0 then 0 else Classical.choose (exists_inv ha)
    mul_inv_cancel := fun a (ha : a ≠ 0) =>
      show a * dite _ _ _ = _ by rw [dif_neg ha]; exact Classical.choose_spec (exists_inv ha)
    inv_zero := dif_pos rfl }
#align ideal.quotient.group_with_zero Ideal.Quotient.groupWithZero

/-- The quotient by a maximal ideal is a field. This is a `def` rather than `instance`, since users
will have computable inverses (and `qsmul`, `rat_cast`) in some applications.

See note [reducible non-instances]. -/
@[reducible]
protected noncomputable def field (I : Ideal R) [hI : I.IsMaximal] : Field (R ⧸ I) :=
  { Quotient.commRing I, Quotient.groupWithZero I with qsmul := qsmulRec _ }
#align ideal.quotient.field Ideal.Quotient.field

/-- If the quotient by an ideal is a field, then the ideal is maximal. -/
theorem maximal_of_isField (I : Ideal R) (hqf : IsField (R ⧸ I)) : I.IsMaximal := by
  apply Ideal.isMaximal_iff.2
  constructor
  · intro h
    rcases hqf.exists_pair_ne with ⟨⟨x⟩, ⟨y⟩, hxy⟩
    exact hxy (Ideal.Quotient.eq.2 (mul_one (x - y) ▸ I.mul_mem_left _ h))
  · intro J x hIJ hxnI hxJ
    rcases hqf.mul_inv_cancel (mt Ideal.Quotient.eq_zero_iff_mem.1 hxnI) with ⟨⟨y⟩, hy⟩
    rw [← zero_add (1 : R), ← sub_self (x * y), sub_add]
    exact J.sub_mem (J.mul_mem_right _ hxJ) (hIJ (Ideal.Quotient.eq.1 hy))
#align ideal.quotient.maximal_of_is_field Ideal.Quotient.maximal_of_isField

/-- The quotient of a ring by an ideal is a field iff the ideal is maximal. -/
theorem maximal_ideal_iff_isField_quotient (I : Ideal R) : I.IsMaximal ↔ IsField (R ⧸ I) :=
  ⟨fun h =>
    let _i := @Quotient.field _ _ I h
    Field.toIsField _,
    maximal_of_isField _⟩
#align ideal.quotient.maximal_ideal_iff_is_field_quotient Ideal.Quotient.maximal_ideal_iff_isField_quotient

variable [Semiring S]

/-- Given a ring homomorphism `f : R →+* S` sending all elements of an ideal to zero,
lift it to the quotient by this ideal. -/
def lift (I : Ideal R) (f : R →+* S) (H : ∀ a : R, a ∈ I → f a = 0) : R ⧸ I →+* S :=
  { QuotientAddGroup.lift I.toAddSubgroup f.toAddMonoidHom H with
    map_one' := f.map_one
    map_mul' := fun a₁ a₂ => Quotient.inductionOn₂' a₁ a₂ f.map_mul }
#align ideal.quotient.lift Ideal.Quotient.lift

@[simp]
theorem lift_mk (I : Ideal R) (f : R →+* S) (H : ∀ a : R, a ∈ I → f a = 0) :
    lift I f H (mk I a) = f a :=
  rfl
#align ideal.quotient.lift_mk Ideal.Quotient.lift_mk

theorem lift_surjective_of_surjective (I : Ideal R) {f : R →+* S} (H : ∀ a : R, a ∈ I → f a = 0)
    (hf : Function.Surjective f) : Function.Surjective (Ideal.Quotient.lift I f H) := by
  intro y
  obtain ⟨x, rfl⟩ := hf y
  use Ideal.Quotient.mk I x
  simp only [Ideal.Quotient.lift_mk]
#align ideal.quotient.lift_surjective_of_surjective Ideal.Quotient.lift_surjective_of_surjective

/-- The ring homomorphism from the quotient by a smaller ideal to the quotient by a larger ideal.

This is the `Ideal.Quotient` version of `Quot.Factor` -/
def factor (S T : Ideal R) (H : S ≤ T) : R ⧸ S →+* R ⧸ T :=
  Ideal.Quotient.lift S (mk T) fun _ hx => eq_zero_iff_mem.2 (H hx)
#align ideal.quotient.factor Ideal.Quotient.factor

@[simp]
theorem factor_mk (S T : Ideal R) (H : S ≤ T) (x : R) : factor S T H (mk S x) = mk T x :=
  rfl
#align ideal.quotient.factor_mk Ideal.Quotient.factor_mk

@[simp]
theorem factor_comp_mk (S T : Ideal R) (H : S ≤ T) : (factor S T H).comp (mk S) = mk T := by
  ext x
  rw [RingHom.comp_apply, factor_mk]
#align ideal.quotient.factor_comp_mk Ideal.Quotient.factor_comp_mk

end Quotient

/-- Quotienting by equal ideals gives equivalent rings.

See also `Submodule.quotEquivOfEq` and `Ideal.quotientEquivAlgOfEq`.
-/
def quotEquivOfEq {R : Type*} [CommRing R] {I J : Ideal R} (h : I = J) : R ⧸ I ≃+* R ⧸ J :=
  { Submodule.quotEquivOfEq I J h with
    map_mul' := by
      rintro ⟨x⟩ ⟨y⟩
      rfl }
#align ideal.quot_equiv_of_eq Ideal.quotEquivOfEq

@[simp]
theorem quotEquivOfEq_mk {R : Type*} [CommRing R] {I J : Ideal R} (h : I = J) (x : R) :
    quotEquivOfEq h (Ideal.Quotient.mk I x) = Ideal.Quotient.mk J x :=
  rfl
#align ideal.quot_equiv_of_eq_mk Ideal.quotEquivOfEq_mk

@[simp]
theorem quotEquivOfEq_symm {R : Type*} [CommRing R] {I J : Ideal R} (h : I = J) :
    (Ideal.quotEquivOfEq h).symm = Ideal.quotEquivOfEq h.symm := by ext; rfl
#align ideal.quot_equiv_of_eq_symm Ideal.quotEquivOfEq_symm

section Pi

variable (ι : Type v)

/-- `R^n/I^n` is a `R/I`-module. -/
instance modulePi : Module (R ⧸ I) ((ι → R) ⧸ I.pi ι) where
  smul c m :=
    Quotient.liftOn₂' c m (fun r m => Submodule.Quotient.mk <| r • m) <| by
      intro c₁ m₁ c₂ m₂ hc hm
      apply Ideal.Quotient.eq.2
      rw [Submodule.quotientRel_r_def] at hc hm
      intro i
      exact I.mul_sub_mul_mem hc (hm i)
  one_smul := by
    rintro ⟨a⟩
    convert_to Ideal.Quotient.mk (I.pi ι) _ = Ideal.Quotient.mk (I.pi ι) _
    congr with i; exact one_mul (a i)
  mul_smul := by
    rintro ⟨a⟩ ⟨b⟩ ⟨c⟩
    convert_to Ideal.Quotient.mk (I.pi ι) _ = Ideal.Quotient.mk (I.pi ι) _
    congr 1; funext i; exact mul_assoc a b (c i)
  smul_add := by
    rintro ⟨a⟩ ⟨b⟩ ⟨c⟩
    convert_to Ideal.Quotient.mk (I.pi ι) _ = Ideal.Quotient.mk (I.pi ι) _
    congr with i; exact mul_add a (b i) (c i)
  smul_zero := by
    rintro ⟨a⟩
    convert_to Ideal.Quotient.mk (I.pi ι) _ = Ideal.Quotient.mk (I.pi ι) _
    congr with _; exact mul_zero a
  add_smul := by
    rintro ⟨a⟩ ⟨b⟩ ⟨c⟩
    convert_to Ideal.Quotient.mk (I.pi ι) _ = Ideal.Quotient.mk (I.pi ι) _
    congr with i; exact add_mul a b (c i)
  zero_smul := by
    rintro ⟨a⟩
    convert_to Ideal.Quotient.mk (I.pi ι) _ = Ideal.Quotient.mk (I.pi ι) _
    congr with i; exact zero_mul (a i)
#align ideal.module_pi Ideal.modulePi

/-- `R^n/I^n` is isomorphic to `(R/I)^n` as an `R/I`-module. -/
noncomputable def piQuotEquiv : ((ι → R) ⧸ I.pi ι) ≃ₗ[R ⧸ I] ι → (R ⧸ I) where
  toFun := fun x ↦
      Quotient.liftOn' x (fun f i => Ideal.Quotient.mk I (f i)) fun a b hab =>
        funext fun i => (Submodule.Quotient.eq' _).2 (QuotientAddGroup.leftRel_apply.mp hab i)
  map_add' := by rintro ⟨_⟩ ⟨_⟩; rfl
  map_smul' := by rintro ⟨_⟩ ⟨_⟩; rfl
  invFun := fun x ↦ Ideal.Quotient.mk (I.pi ι) fun i ↦ Quotient.out' (x i)
  left_inv := by
    rintro ⟨x⟩
    exact Ideal.Quotient.eq.2 fun i => Ideal.Quotient.eq.1 (Quotient.out_eq' _)
  right_inv := by
    intro x
    ext i
    obtain ⟨_, _⟩ := @Quot.exists_rep _ _ (x i)
    convert Quotient.out_eq' (x i)
#align ideal.pi_quot_equiv Ideal.piQuotEquiv

/-- If `f : R^n → R^m` is an `R`-linear map and `I ⊆ R` is an ideal, then the image of `I^n` is
    contained in `I^m`. -/
theorem map_pi {ι : Type*} [Finite ι] {ι' : Type w} (x : ι → R) (hi : ∀ i, x i ∈ I)
    (f : (ι → R) →ₗ[R] ι' → R) (i : ι') : f x i ∈ I := by
  classical
    cases nonempty_fintype ι
    rw [pi_eq_sum_univ x]
    simp only [Finset.sum_apply, smul_eq_mul, map_sum, Pi.smul_apply, map_smul]
    exact I.sum_mem fun j _ => I.mul_mem_right _ (hi j)
#align ideal.map_pi Ideal.map_pi

end Pi

end Ideal<|MERGE_RESOLUTION|>--- conflicted
+++ resolved
@@ -131,15 +131,11 @@
 theorem eq_zero_iff_dvd (x y : R) : Ideal.Quotient.mk (Ideal.span ({x} : Set R)) y = 0 ↔ x ∣ y := by
   rw [Ideal.Quotient.eq_zero_iff_mem, Ideal.mem_span_singleton]
 
-<<<<<<< HEAD
 @[simp]
 lemma quotient_singleton_eq (x : R) : mk (Ideal.span {x}) x = 0 := by
   rw [eq_zero_iff_dvd]
 
--- Porting note: new theorem
-=======
 -- Porting note (#10756): new theorem
->>>>>>> 171abc8c
 theorem mk_eq_mk_iff_sub_mem (x y : R) : mk I x = mk I y ↔ x - y ∈ I := by
   rw [← eq_zero_iff_mem, map_sub, sub_eq_zero]
 
