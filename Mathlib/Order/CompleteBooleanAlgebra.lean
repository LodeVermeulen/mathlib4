/-
Copyright (c) 2017 Johannes Hölzl. All rights reserved.
Released under Apache 2.0 license as described in the file LICENSE.
Authors: Johannes Hölzl, Yaël Dillies
-/
import Mathlib.Order.CompleteLattice
import Mathlib.Order.Directed
import Mathlib.Logic.Equiv.Set

#align_import order.complete_boolean_algebra from "leanprover-community/mathlib"@"71b36b6f3bbe3b44e6538673819324d3ee9fcc96"

/-!
# Frames, completely distributive lattices and complete Boolean algebras

In this file we define and provide API for (co)frames, completely distributive lattices and
complete Boolean algebras.

We distinguish two different distributivity properties:
 1. `inf_iSup_eq : (a ⊓ ⨆ i, f i) = ⨆ i, a ⊓ f i` (finite `⊓` distributes over infinite `⨆`).
  This is required by `Frame`, `CompleteDistribLattice`, and `CompleteBooleanAlgebra`
  (`Coframe`, etc., require the dual property).
 2. `iInf_iSup_eq : (⨅ i, ⨆ j, f i j) = ⨆ s, ⨅ i, f i (s i)`
  (infinite `⨅` distributes over infinite `⨆`).
  This stronger property is called "completely distributive",
  and is required by `CompletelyDistribLattice` and `CompleteAtomicBooleanAlgebra`.

## Typeclasses

* `Order.Frame`: Frame: A complete lattice whose `⊓` distributes over `⨆`.
* `Order.Coframe`: Coframe: A complete lattice whose `⊔` distributes over `⨅`.
* `CompleteDistribLattice`: Complete distributive lattices: A complete lattice whose `⊓` and `⊔`
  distribute over `⨆` and `⨅` respectively.
* `CompleteBooleanAlgebra`: Complete Boolean algebra: A Boolean algebra whose `⊓`
  and `⊔` distribute over `⨆` and `⨅` respectively.
* `CompletelyDistribLattice`: Completely distributive lattices: A complete lattice whose
  `⨅` and `⨆` satisfy `iInf_iSup_eq`.
* `CompleteBooleanAlgebra`: Complete Boolean algebra: A Boolean algebra whose `⊓`
  and `⊔` distribute over `⨆` and `⨅` respectively.
* `CompleteAtomicBooleanAlgebra`: Complete atomic Boolean algebra:
  A complete Boolean algebra which is additionally completely distributive.
  (This implies that it's (co)atom(ist)ic.)

A set of opens gives rise to a topological space precisely if it forms a frame. Such a frame is also
completely distributive, but not all frames are. `Filter` is a coframe but not a completely
distributive lattice.

## References

* [Wikipedia, *Complete Heyting algebra*](https://en.wikipedia.org/wiki/Complete_Heyting_algebra)
* [Francis Borceux, *Handbook of Categorical Algebra III*][borceux-vol3]
-/

set_option autoImplicit true


open Function Set

universe u v w

variable {α : Type u} {β : Type v} {ι : Sort w} {κ : ι → Sort w'}

/-- A frame, aka complete Heyting algebra, is a complete lattice whose `⊓` distributes over `⨆`. -/
class Order.Frame (α : Type*) extends CompleteLattice α, HeytingAlgebra α where
  /-- `⊓` distributes over `⨆`. -/
  inf_sSup_le_iSup_inf (a : α) (s : Set α) : a ⊓ sSup s ≤ ⨆ b ∈ s, a ⊓ b
#align order.frame Order.Frame

/-- A coframe, aka complete Brouwer algebra or complete co-Heyting algebra, is a complete lattice
whose `⊔` distributes over `⨅`. -/
class Order.Coframe (α : Type*) extends CompleteLattice α, CoheytingAlgebra α where
  /-- `⊔` distributes over `⨅`. -/
  iInf_sup_le_sup_sInf (a : α) (s : Set α) : ⨅ b ∈ s, a ⊔ b ≤ a ⊔ sInf s
#align order.coframe Order.Coframe

open Order

/-- A complete distributive lattice is a complete lattice whose `⊔` and `⊓` respectively
distribute over `⨅` and `⨆`. -/
class CompleteDistribLattice (α : Type*) extends Frame α, Coframe α
#align complete_distrib_lattice CompleteDistribLattice

/-- In a complete distributive lattice, `⊔` distributes over `⨅`. -/
add_decl_doc CompleteDistribLattice.iInf_sup_le_sup_sInf

/-- A completely distributive lattice is a complete lattice whose `⨅` and `⨆`
distribute over each other. -/
class CompletelyDistribLattice (α : Type u) extends CompleteLattice α, BiheytingAlgebra α where
  protected iInf_iSup_eq {ι : Type u} {κ : ι → Type u} (f : ∀ a, κ a → α) :
    (⨅ a, ⨆ b, f a b) = ⨆ g : ∀ a, κ a, ⨅ a, f a (g a)

theorem le_iInf_iSup [CompleteLattice α] {f : ∀ a, κ a → α} :
    (⨆ g : ∀ a, κ a, ⨅ a, f a (g a)) ≤ ⨅ a, ⨆ b, f a b :=
  iSup_le fun _ => le_iInf fun a => le_trans (iInf_le _ a) (le_iSup _ _)

theorem iInf_iSup_eq [CompletelyDistribLattice α] {f : ∀ a, κ a → α} :
    (⨅ a, ⨆ b, f a b) = ⨆ g : ∀ a, κ a, ⨅ a, f a (g a) :=
  (le_antisymm · le_iInf_iSup) <| calc
    _ = ⨅ a : range (range <| f ·), ⨆ b : a.1, b.1 := by
      simp_rw [iInf_subtype, iInf_range, iSup_subtype, iSup_range]
    _ = _ := CompletelyDistribLattice.iInf_iSup_eq _
    _ ≤ _ := iSup_le fun g => by
      refine le_trans ?_ <| le_iSup _ fun a => Classical.choose (g ⟨_, a, rfl⟩).2
      refine le_iInf fun a => le_trans (iInf_le _ ⟨range (f a), a, rfl⟩) ?_
      rw [← Classical.choose_spec (g ⟨_, a, rfl⟩).2]

theorem iSup_iInf_le [CompleteLattice α] {f : ∀ a, κ a → α} :
    (⨆ a, ⨅ b, f a b) ≤ ⨅ g : ∀ a, κ a, ⨆ a, f a (g a) :=
  le_iInf_iSup (α := αᵒᵈ)

theorem iSup_iInf_eq [CompletelyDistribLattice α] {f : ∀ a, κ a → α} :
    (⨆ a, ⨅ b, f a b) = ⨅ g : ∀ a, κ a, ⨆ a, f a (g a) := by
  refine le_antisymm iSup_iInf_le ?_
  rw [iInf_iSup_eq]
  refine iSup_le fun g => ?_
  have ⟨a, ha⟩ : ∃ a, ∀ b, ∃ f, ∃ h : a = g f, h ▸ b = f (g f) := of_not_not fun h => by
    push_neg at h
    choose h hh using h
    have := hh _ h rfl
    contradiction
  refine le_trans ?_ (le_iSup _ a)
  refine le_iInf fun b => ?_
  obtain ⟨h, rfl, rfl⟩ := ha b
  exact iInf_le _ _

instance (priority := 100) CompletelyDistribLattice.toCompleteDistribLattice
    [CompletelyDistribLattice α] : CompleteDistribLattice α where
  __ := ‹CompletelyDistribLattice α›
  iInf_sup_le_sup_sInf a s := calc
    _ = ⨅ b : s, ⨆ x : Bool, cond x a b := by simp_rw [iInf_subtype, iSup_bool_eq, cond]
    _ = _ := iInf_iSup_eq
    _ ≤ _ := iSup_le fun f => by
      if h : ∀ i, f i = false then
        simp [h, iInf_subtype, ← sInf_eq_iInf]
      else
        have ⟨i, h⟩ : ∃ i, f i = true := by simpa using h
        refine le_trans (iInf_le _ i) ?_
        simp [h]
  inf_sSup_le_iSup_inf a s := calc
    _ = ⨅ x : Bool, ⨆ y : cond x PUnit s, match x with | true => a | false => y.1 := by
      simp_rw [iInf_bool_eq, cond, iSup_const, iSup_subtype, sSup_eq_iSup]
    _ = _ := iInf_iSup_eq
    _ ≤ _ := by
      simp_rw [iInf_bool_eq]
      refine iSup_le fun g => le_trans ?_ (le_iSup _ (g false).1)
      refine le_trans ?_ (le_iSup _ (g false).2)
      rfl

-- See note [lower instance priority]
instance (priority := 100) CompleteLinearOrder.toCompletelyDistribLattice [CompleteLinearOrder α] :
    CompletelyDistribLattice α where
  __ := ‹CompleteLinearOrder α›
  iInf_iSup_eq {α β} g := by
    let lhs := ⨅ a, ⨆ b, g a b
    let rhs := ⨆ h : ∀ a, β a, ⨅ a, g a (h a)
    suffices lhs ≤ rhs from le_antisymm this le_iInf_iSup
    if h : ∃ x, rhs < x ∧ x < lhs then
      rcases h with ⟨x, hr, hl⟩
      suffices rhs ≥ x from nomatch not_lt.2 this hr
      have : ∀ a, ∃ b, x < g a b := fun a =>
        lt_iSup_iff.1 <| lt_of_not_le fun h =>
            lt_irrefl x (lt_of_lt_of_le hl (le_trans (iInf_le _ a) h))
      choose f hf using this
      refine le_trans ?_ (le_iSup _ f)
      exact le_iInf fun a => le_of_lt (hf a)
    else
      refine le_of_not_lt fun hrl : rhs < lhs => not_le_of_lt hrl ?_
      replace h : ∀ x, x ≤ rhs ∨ lhs ≤ x := by
        simpa only [not_exists, not_and_or, not_or, not_lt] using h
      have : ∀ a, ∃ b, rhs < g a b := fun a =>
        lt_iSup_iff.1 <| lt_of_lt_of_le hrl (iInf_le _ a)
      choose f hf using this
      have : ∀ a, lhs ≤ g a (f a) := fun a =>
        (h (g a (f a))).resolve_left (by simpa using hf a)
      refine le_trans ?_ (le_iSup _ f)
      exact le_iInf fun a => this _

section Frame

variable [Frame α] {s t : Set α} {a b : α}

instance OrderDual.instCoframe : Coframe αᵒᵈ where
  __ := instCompleteLattice
  __ := instCoheytingAlgebra
  iInf_sup_le_sup_sInf := @Frame.inf_sSup_le_iSup_inf α _
#align order_dual.coframe OrderDual.instCoframe

theorem inf_sSup_eq : a ⊓ sSup s = ⨆ b ∈ s, a ⊓ b :=
  (Frame.inf_sSup_le_iSup_inf _ _).antisymm iSup_inf_le_inf_sSup
#align inf_Sup_eq inf_sSup_eq

theorem sSup_inf_eq : sSup s ⊓ b = ⨆ a ∈ s, a ⊓ b := by
  simpa only [inf_comm] using @inf_sSup_eq α _ s b
#align Sup_inf_eq sSup_inf_eq

theorem iSup_inf_eq (f : ι → α) (a : α) : (⨆ i, f i) ⊓ a = ⨆ i, f i ⊓ a := by
  rw [iSup, sSup_inf_eq, iSup_range]
#align supr_inf_eq iSup_inf_eq

theorem inf_iSup_eq (a : α) (f : ι → α) : (a ⊓ ⨆ i, f i) = ⨆ i, a ⊓ f i := by
  simpa only [inf_comm] using iSup_inf_eq f a
#align inf_supr_eq inf_iSup_eq

theorem iSup₂_inf_eq {f : ∀ i, κ i → α} (a : α) :
    (⨆ (i) (j), f i j) ⊓ a = ⨆ (i) (j), f i j ⊓ a := by
  simp only [iSup_inf_eq]
#align bsupr_inf_eq iSup₂_inf_eq

theorem inf_iSup₂_eq {f : ∀ i, κ i → α} (a : α) :
    (a ⊓ ⨆ (i) (j), f i j) = ⨆ (i) (j), a ⊓ f i j := by
  simp only [inf_iSup_eq]
#align inf_bsupr_eq inf_iSup₂_eq

theorem iSup_inf_iSup {ι ι' : Type*} {f : ι → α} {g : ι' → α} :
    ((⨆ i, f i) ⊓ ⨆ j, g j) = ⨆ i : ι × ι', f i.1 ⊓ g i.2 := by
  simp_rw [iSup_inf_eq, inf_iSup_eq, iSup_prod]
#align supr_inf_supr iSup_inf_iSup

theorem biSup_inf_biSup {ι ι' : Type*} {f : ι → α} {g : ι' → α} {s : Set ι} {t : Set ι'} :
    ((⨆ i ∈ s, f i) ⊓ ⨆ j ∈ t, g j) = ⨆ p ∈ s ×ˢ t, f (p : ι × ι').1 ⊓ g p.2 := by
  simp only [iSup_subtype', iSup_inf_iSup]
  exact (Equiv.surjective _).iSup_congr (Equiv.Set.prod s t).symm fun x => rfl
#align bsupr_inf_bsupr biSup_inf_biSup

theorem sSup_inf_sSup : sSup s ⊓ sSup t = ⨆ p ∈ s ×ˢ t, (p : α × α).1 ⊓ p.2 := by
  simp only [sSup_eq_iSup, biSup_inf_biSup]
#align Sup_inf_Sup sSup_inf_sSup

theorem iSup_disjoint_iff {f : ι → α} : Disjoint (⨆ i, f i) a ↔ ∀ i, Disjoint (f i) a := by
  simp only [disjoint_iff, iSup_inf_eq, iSup_eq_bot]
#align supr_disjoint_iff iSup_disjoint_iff

theorem disjoint_iSup_iff {f : ι → α} : Disjoint a (⨆ i, f i) ↔ ∀ i, Disjoint a (f i) := by
  simpa only [disjoint_comm] using @iSup_disjoint_iff
#align disjoint_supr_iff disjoint_iSup_iff

theorem iSup₂_disjoint_iff {f : ∀ i, κ i → α} :
    Disjoint (⨆ (i) (j), f i j) a ↔ ∀ i j, Disjoint (f i j) a := by
  simp_rw [iSup_disjoint_iff]
#align supr₂_disjoint_iff iSup₂_disjoint_iff

theorem disjoint_iSup₂_iff {f : ∀ i, κ i → α} :
    Disjoint a (⨆ (i) (j), f i j) ↔ ∀ i j, Disjoint a (f i j) := by
  simp_rw [disjoint_iSup_iff]
#align disjoint_supr₂_iff disjoint_iSup₂_iff

theorem sSup_disjoint_iff {s : Set α} : Disjoint (sSup s) a ↔ ∀ b ∈ s, Disjoint b a := by
  simp only [disjoint_iff, sSup_inf_eq, iSup_eq_bot]
#align Sup_disjoint_iff sSup_disjoint_iff

theorem disjoint_sSup_iff {s : Set α} : Disjoint a (sSup s) ↔ ∀ b ∈ s, Disjoint a b := by
  simpa only [disjoint_comm] using @sSup_disjoint_iff
#align disjoint_Sup_iff disjoint_sSup_iff

theorem iSup_inf_of_monotone {ι : Type*} [Preorder ι] [IsDirected ι (· ≤ ·)] {f g : ι → α}
    (hf : Monotone f) (hg : Monotone g) : ⨆ i, f i ⊓ g i = (⨆ i, f i) ⊓ ⨆ i, g i := by
  refine' (le_iSup_inf_iSup f g).antisymm _
  rw [iSup_inf_iSup]
  refine' iSup_mono' fun i => _
  rcases directed_of (· ≤ ·) i.1 i.2 with ⟨j, h₁, h₂⟩
  exact ⟨j, inf_le_inf (hf h₁) (hg h₂)⟩
#align supr_inf_of_monotone iSup_inf_of_monotone

theorem iSup_inf_of_antitone {ι : Type*} [Preorder ι] [IsDirected ι (swap (· ≤ ·))] {f g : ι → α}
    (hf : Antitone f) (hg : Antitone g) : ⨆ i, f i ⊓ g i = (⨆ i, f i) ⊓ ⨆ i, g i :=
  @iSup_inf_of_monotone α _ ιᵒᵈ _ _ f g hf.dual_left hg.dual_left
#align supr_inf_of_antitone iSup_inf_of_antitone

-- see Note [lower instance priority]
instance (priority := 100) Frame.toDistribLattice : DistribLattice α :=
  DistribLattice.ofInfSupLe fun a b c => by
    rw [← sSup_pair, ← sSup_pair, inf_sSup_eq, ← sSup_image, image_pair]
#align frame.to_distrib_lattice Frame.toDistribLattice

instance Prod.instFrame [Frame α] [Frame β] : Frame (α × β) where
  __ := instCompleteLattice
  __ := instHeytingAlgebra
  inf_sSup_le_iSup_inf a s := by
    simp [Prod.le_def, sSup_eq_iSup, fst_iSup, snd_iSup, fst_iInf, snd_iInf, inf_iSup_eq]

instance Pi.instFrame {ι : Type*} {π : ι → Type*} [∀ i, Frame (π i)] : Frame (∀ i, π i) where
  __ := instCompleteLattice
  __ := instHeytingAlgebra
  inf_sSup_le_iSup_inf a s i := by
    simp only [sSup_apply, iSup_apply, inf_apply, inf_iSup_eq, ← iSup_subtype'']; rfl
#align pi.frame Pi.instFrame

end Frame

section Coframe

variable [Coframe α] {s t : Set α} {a b : α}

instance OrderDual.instFrame : Frame αᵒᵈ where
  __ := instCompleteLattice
  __ := instHeytingAlgebra
  inf_sSup_le_iSup_inf := @Coframe.iInf_sup_le_sup_sInf α _
#align order_dual.frame OrderDual.instFrame

theorem sup_sInf_eq : a ⊔ sInf s = ⨅ b ∈ s, a ⊔ b :=
  @inf_sSup_eq αᵒᵈ _ _ _
#align sup_Inf_eq sup_sInf_eq

theorem sInf_sup_eq : sInf s ⊔ b = ⨅ a ∈ s, a ⊔ b :=
  @sSup_inf_eq αᵒᵈ _ _ _
#align Inf_sup_eq sInf_sup_eq

theorem iInf_sup_eq (f : ι → α) (a : α) : (⨅ i, f i) ⊔ a = ⨅ i, f i ⊔ a :=
  @iSup_inf_eq αᵒᵈ _ _ _ _
#align infi_sup_eq iInf_sup_eq

theorem sup_iInf_eq (a : α) (f : ι → α) : (a ⊔ ⨅ i, f i) = ⨅ i, a ⊔ f i :=
  @inf_iSup_eq αᵒᵈ _ _ _ _
#align sup_infi_eq sup_iInf_eq

theorem iInf₂_sup_eq {f : ∀ i, κ i → α} (a : α) : (⨅ (i) (j), f i j) ⊔ a = ⨅ (i) (j), f i j ⊔ a :=
  @iSup₂_inf_eq αᵒᵈ _ _ _ _ _
#align binfi_sup_eq iInf₂_sup_eq

theorem sup_iInf₂_eq {f : ∀ i, κ i → α} (a : α) : (a ⊔ ⨅ (i) (j), f i j) = ⨅ (i) (j), a ⊔ f i j :=
  @inf_iSup₂_eq αᵒᵈ _ _ _ _ _
#align sup_binfi_eq sup_iInf₂_eq

theorem iInf_sup_iInf {ι ι' : Type*} {f : ι → α} {g : ι' → α} :
    ((⨅ i, f i) ⊔ ⨅ i, g i) = ⨅ i : ι × ι', f i.1 ⊔ g i.2 :=
  @iSup_inf_iSup αᵒᵈ _ _ _ _ _
#align infi_sup_infi iInf_sup_iInf

theorem biInf_sup_biInf {ι ι' : Type*} {f : ι → α} {g : ι' → α} {s : Set ι} {t : Set ι'} :
    ((⨅ i ∈ s, f i) ⊔ ⨅ j ∈ t, g j) = ⨅ p ∈ s ×ˢ t, f (p : ι × ι').1 ⊔ g p.2 :=
  @biSup_inf_biSup αᵒᵈ _ _ _ _ _ _ _
#align binfi_sup_binfi biInf_sup_biInf

theorem sInf_sup_sInf : sInf s ⊔ sInf t = ⨅ p ∈ s ×ˢ t, (p : α × α).1 ⊔ p.2 :=
  @sSup_inf_sSup αᵒᵈ _ _ _
#align Inf_sup_Inf sInf_sup_sInf

theorem iInf_sup_of_monotone {ι : Type*} [Preorder ι] [IsDirected ι (swap (· ≤ ·))] {f g : ι → α}
    (hf : Monotone f) (hg : Monotone g) : ⨅ i, f i ⊔ g i = (⨅ i, f i) ⊔ ⨅ i, g i :=
  @iSup_inf_of_antitone αᵒᵈ _ _ _ _ _ _ hf.dual_right hg.dual_right
#align infi_sup_of_monotone iInf_sup_of_monotone

theorem iInf_sup_of_antitone {ι : Type*} [Preorder ι] [IsDirected ι (· ≤ ·)] {f g : ι → α}
    (hf : Antitone f) (hg : Antitone g) : ⨅ i, f i ⊔ g i = (⨅ i, f i) ⊔ ⨅ i, g i :=
  @iSup_inf_of_monotone αᵒᵈ _ _ _ _ _ _ hf.dual_right hg.dual_right
#align infi_sup_of_antitone iInf_sup_of_antitone

-- see Note [lower instance priority]
instance (priority := 100) Coframe.toDistribLattice : DistribLattice α where
  __ := ‹Coframe α›
  le_sup_inf a b c := by
    rw [← sInf_pair, ← sInf_pair, sup_sInf_eq, ← sInf_image, image_pair]
#align coframe.to_distrib_lattice Coframe.toDistribLattice

instance Prod.instCoframe [Coframe β] : Coframe (α × β) where
  __ := instCompleteLattice
  __ := instCoheytingAlgebra
  iInf_sup_le_sup_sInf a s := by
    simp [Prod.le_def, sInf_eq_iInf, fst_iSup, snd_iSup, fst_iInf, snd_iInf, sup_iInf_eq]

instance Pi.instCoframe {ι : Type*} {π : ι → Type*} [∀ i, Coframe (π i)] : Coframe (∀ i, π i) where
  __ := instCompleteLattice
  __ := instCoheytingAlgebra
  iInf_sup_le_sup_sInf a s i := by
    simp only [sInf_apply, iInf_apply, sup_apply, sup_iInf_eq, ← iInf_subtype'']; rfl
#align pi.coframe Pi.instCoframe

end Coframe

section CompleteDistribLattice

variable [CompleteDistribLattice α] {a b : α} {s t : Set α}

<<<<<<< HEAD
instance OrderDual.instCompleteDistribLattice [CompleteDistribLattice α] :
=======
-- Porting note (#11083): this is mysteriously slow. Minimised in
-- https://leanprover.zulipchat.com/#narrow/stream/287929-mathlib4/topic/Performance.20issue.20with.20.60CompleteBooleanAlgebra.60
-- but not yet resolved.
instance OrderDual.completeDistribLattice (α) [CompleteDistribLattice α] :
>>>>>>> 1aabff10
    CompleteDistribLattice αᵒᵈ where
  __ := instFrame
  __ := instCoframe

instance Prod.instCompleteDistribLattice [CompleteDistribLattice β] :
    CompleteDistribLattice (α × β) where
  __ := instFrame
  __ := instCoframe

instance Pi.instCompleteDistribLattice {ι : Type*} {π : ι → Type*}
    [∀ i, CompleteDistribLattice (π i)] : CompleteDistribLattice (∀ i, π i) where
  __ := instFrame
  __ := instCoframe
#align pi.complete_distrib_lattice Pi.instCompleteDistribLattice

end CompleteDistribLattice

section CompletelyDistribLattice

instance OrderDual.instCompletelyDistribLattice [CompletelyDistribLattice α] :
    CompletelyDistribLattice αᵒᵈ where
  __ := instFrame
  __ := instCoframe
  iInf_iSup_eq _ := iSup_iInf_eq (α := α)

instance Prod.instCompletelyDistribLattice [CompletelyDistribLattice α] [CompletelyDistribLattice β] :
    CompletelyDistribLattice (α × β) where
  __ := instFrame
  __ := instCoframe
  iInf_iSup_eq f := by ext <;> simp [fst_iSup, fst_iInf, snd_iSup, snd_iInf, iInf_iSup_eq]

instance Pi.instCompletelyDistribLattice {ι : Type*} {π : ι → Type*}
    [∀ i, CompletelyDistribLattice (π i)] : CompletelyDistribLattice (∀ i, π i) where
  __ := instFrame
  __ := instCoframe
  iInf_iSup_eq f := by ext i; simp only [iInf_apply, iSup_apply, iInf_iSup_eq]

end CompletelyDistribLattice

/--
A complete Boolean algebra is a Boolean algebra that is also a complete distributive lattice.

It is only completely distributive if it is also atomic.
-/
class CompleteBooleanAlgebra (α) extends BooleanAlgebra α, CompleteDistribLattice α
#align complete_boolean_algebra CompleteBooleanAlgebra

instance Prod.instCompleteBooleanAlgebra [CompleteBooleanAlgebra α] [CompleteBooleanAlgebra β] :
    CompleteBooleanAlgebra (α × β) where
  __ := instBooleanAlgebra
  __ := instCompleteDistribLattice

instance Pi.instCompleteBooleanAlgebra {ι : Type*} {π : ι → Type*} [∀ i, CompleteBooleanAlgebra (π i)] :
    CompleteBooleanAlgebra (∀ i, π i) where
  __ := instBooleanAlgebra
  __ := instCompleteDistribLattice
#align pi.complete_boolean_algebra Pi.instCompleteBooleanAlgebra

instance OrderDual.instCompleteBooleanAlgebra [hα : CompleteBooleanAlgebra α] :
    CompleteBooleanAlgebra αᵒᵈ where
  __ := instBooleanAlgebra
  __ := instCompleteDistribLattice

section CompleteBooleanAlgebra

variable [CompleteBooleanAlgebra α] {a b : α} {s : Set α} {f : ι → α}

theorem compl_iInf : (iInf f)ᶜ = ⨆ i, (f i)ᶜ :=
  le_antisymm
    (compl_le_of_compl_le <| le_iInf fun i => compl_le_of_compl_le <|
      le_iSup (HasCompl.compl ∘ f) i)
    (iSup_le fun _ => compl_le_compl <| iInf_le _ _)
#align compl_infi compl_iInf

theorem compl_iSup : (iSup f)ᶜ = ⨅ i, (f i)ᶜ :=
  compl_injective (by simp [compl_iInf])
#align compl_supr compl_iSup

theorem compl_sInf : (sInf s)ᶜ = ⨆ i ∈ s, iᶜ := by simp only [sInf_eq_iInf, compl_iInf]
#align compl_Inf compl_sInf

theorem compl_sSup : (sSup s)ᶜ = ⨅ i ∈ s, iᶜ := by simp only [sSup_eq_iSup, compl_iSup]
#align compl_Sup compl_sSup

theorem compl_sInf' : (sInf s)ᶜ = sSup (HasCompl.compl '' s) :=
  compl_sInf.trans sSup_image.symm
#align compl_Inf' compl_sInf'

theorem compl_sSup' : (sSup s)ᶜ = sInf (HasCompl.compl '' s) :=
  compl_sSup.trans sInf_image.symm
#align compl_Sup' compl_sSup'

end CompleteBooleanAlgebra

/--
A complete atomic Boolean algebra is a complete Boolean algebra
that is also completely distributive.

We take iSup_iInf_eq as the definition here,
and prove later on that this implies atomicity.
-/
class CompleteAtomicBooleanAlgebra (α : Type u) extends
    CompletelyDistribLattice α, CompleteBooleanAlgebra α where
  iInf_sup_le_sup_sInf := CompletelyDistribLattice.toCompleteDistribLattice.iInf_sup_le_sup_sInf
  inf_sSup_le_iSup_inf := CompletelyDistribLattice.toCompleteDistribLattice.inf_sSup_le_iSup_inf

instance Prod.instCompleteAtomicBooleanAlgebra [CompleteAtomicBooleanAlgebra α]
    [CompleteAtomicBooleanAlgebra β] : CompleteAtomicBooleanAlgebra (α × β) where
  __ := instBooleanAlgebra
  __ := instCompletelyDistribLattice

instance Pi.instCompleteAtomicBooleanAlgebra {ι : Type*} {π : ι → Type*}
    [∀ i, CompleteAtomicBooleanAlgebra (π i)] : CompleteAtomicBooleanAlgebra (∀ i, π i) where
  __ := instCompleteBooleanAlgebra
  iInf_iSup_eq f := by ext; rw [iInf_iSup_eq]

instance OrderDual.instCompleteAtomicBooleanAlgebra [CompleteAtomicBooleanAlgebra α] :
    CompleteAtomicBooleanAlgebra αᵒᵈ where
  __ := instCompleteBooleanAlgebra
  __ := instCompletelyDistribLattice

instance Prop.instCompleteAtomicBooleanAlgebra : CompleteAtomicBooleanAlgebra Prop where
  __ := Prop.completeLattice
  __ := Prop.booleanAlgebra
  iInf_iSup_eq f := by simp [Classical.skolem]

instance Prop.instCompleteBooleanAlgebra : CompleteBooleanAlgebra Prop := inferInstance
#align Prop.complete_boolean_algebra Prop.instCompleteBooleanAlgebra

section lift

-- See note [reducible non-instances]
/-- Pullback an `Order.Frame` along an injection. -/
@[reducible]
protected def Function.Injective.frame [Sup α] [Inf α] [SupSet α] [InfSet α] [Top α] [Bot α]
    [HasCompl α] [HImp α] [Frame β] (f : α → β) (hf : Injective f)
    (map_sup : ∀ a b, f (a ⊔ b) = f a ⊔ f b) (map_inf : ∀ a b, f (a ⊓ b) = f a ⊓ f b)
    (map_sSup : ∀ s, f (sSup s) = ⨆ a ∈ s, f a) (map_sInf : ∀ s, f (sInf s) = ⨅ a ∈ s, f a)
    (map_top : f ⊤ = ⊤) (map_bot : f ⊥ = ⊥) (map_compl : ∀ a, f aᶜ = (f a)ᶜ)
    (map_himp : ∀ a b, f (a ⇨ b) = f a ⇨ f b) : Frame α where
  __ := hf.completeLattice f map_sup map_inf map_sSup map_sInf map_top map_bot
  __ := hf.heytingAlgebra f map_sup map_inf map_top map_bot map_compl map_himp
  inf_sSup_le_iSup_inf a s := by
    change f (a ⊓ sSup s) ≤ f _
    rw [← sSup_image, map_inf, map_sSup s, inf_iSup₂_eq]
    simp_rw [← map_inf]
    exact ((map_sSup _).trans iSup_image).ge
#align function.injective.frame Function.Injective.frame

-- See note [reducible non-instances]
/-- Pullback an `Order.Coframe` along an injection. -/
@[reducible]
protected def Function.Injective.coframe [Sup α] [Inf α] [SupSet α] [InfSet α] [Top α] [Bot α]
    [HNot α] [SDiff α] [Coframe β] (f : α → β) (hf : Injective f)
    (map_sup : ∀ a b, f (a ⊔ b) = f a ⊔ f b) (map_inf : ∀ a b, f (a ⊓ b) = f a ⊓ f b)
    (map_sSup : ∀ s, f (sSup s) = ⨆ a ∈ s, f a) (map_sInf : ∀ s, f (sInf s) = ⨅ a ∈ s, f a)
    (map_top : f ⊤ = ⊤) (map_bot : f ⊥ = ⊥) (map_hnot : ∀ a, f (￢a) = ￢f a)
    (map_sdiff : ∀ a b, f (a \ b) = f a \ f b) : Coframe α where
  __ := hf.completeLattice f map_sup map_inf map_sSup map_sInf map_top map_bot
  __ := hf.coheytingAlgebra f map_sup map_inf map_top map_bot map_hnot map_sdiff
  iInf_sup_le_sup_sInf a s := by
    change f _ ≤ f (a ⊔ sInf s)
    rw [← sInf_image, map_sup, map_sInf s, sup_iInf₂_eq]
    simp_rw [← map_sup]
    exact ((map_sInf _).trans iInf_image).le
#align function.injective.coframe Function.Injective.coframe

-- See note [reducible non-instances]
/-- Pullback a `CompleteDistribLattice` along an injection. -/
@[reducible]
protected def Function.Injective.completeDistribLattice [Sup α] [Inf α] [SupSet α] [InfSet α]
    [Top α] [Bot α] [HasCompl α] [HImp α] [HNot α] [SDiff α] [CompleteDistribLattice β] (f : α → β)
    (hf : Injective f)
    (map_sup : ∀ a b, f (a ⊔ b) = f a ⊔ f b) (map_inf : ∀ a b, f (a ⊓ b) = f a ⊓ f b)
    (map_sSup : ∀ s, f (sSup s) = ⨆ a ∈ s, f a) (map_sInf : ∀ s, f (sInf s) = ⨅ a ∈ s, f a)
    (map_top : f ⊤ = ⊤) (map_bot : f ⊥ = ⊥)
    (map_compl : ∀ a, f aᶜ = (f a)ᶜ) (map_himp : ∀ a b, f (a ⇨ b) = f a ⇨ f b)
    (map_hnot : ∀ a, f (￢a) = ￢f a) (map_sdiff : ∀ a b, f (a \ b) = f a \ f b) :
    CompleteDistribLattice α where
  __ := hf.frame f map_sup map_inf map_sSup map_sInf map_top map_bot map_compl map_himp
  __ := hf.coframe f map_sup map_inf map_sSup map_sInf map_top map_bot map_hnot map_sdiff
#align function.injective.complete_distrib_lattice Function.Injective.completeDistribLattice

-- See note [reducible non-instances]
/-- Pullback a `CompletelyDistribLattice` along an injection. -/
@[reducible]
protected def Function.Injective.completelyDistribLattice [Sup α] [Inf α] [SupSet α] [InfSet α]
    [Top α] [Bot α] [HasCompl α] [HImp α] [HNot α] [SDiff α] [CompletelyDistribLattice β]
    (f : α → β) (hf : Injective f)
    (map_sup : ∀ a b, f (a ⊔ b) = f a ⊔ f b) (map_inf : ∀ a b, f (a ⊓ b) = f a ⊓ f b)
    (map_sSup : ∀ s, f (sSup s) = ⨆ a ∈ s, f a) (map_sInf : ∀ s, f (sInf s) = ⨅ a ∈ s, f a)
    (map_top : f ⊤ = ⊤) (map_bot : f ⊥ = ⊥)
    (map_compl : ∀ a, f aᶜ = (f a)ᶜ) (map_himp : ∀ a b, f (a ⇨ b) = f a ⇨ f b)
    (map_hnot : ∀ a, f (￢a) = ￢f a) (map_sdiff : ∀ a b, f (a \ b) = f a \ f b) :
    CompletelyDistribLattice α where
  __ := hf.completeLattice f map_sup map_inf map_sSup map_sInf map_top map_bot
  __ := hf.biheytingAlgebra f map_sup map_inf map_top map_bot map_compl map_hnot map_himp map_sdiff
  iInf_iSup_eq g := hf <| by
    simp_rw [iInf, map_sInf, iInf_range, iSup, map_sSup, iSup_range, map_sInf, iInf_range,
      iInf_iSup_eq]

-- See note [reducible non-instances]
/-- Pullback a `CompleteBooleanAlgebra` along an injection. -/
@[reducible]
protected def Function.Injective.completeBooleanAlgebra [Sup α] [Inf α] [SupSet α] [InfSet α]
    [Top α] [Bot α] [HasCompl α] [HImp α] [HNot α] [SDiff α] [CompleteBooleanAlgebra β] (f : α → β)
    (hf : Injective f) (map_sup : ∀ a b, f (a ⊔ b) = f a ⊔ f b)
    (map_inf : ∀ a b, f (a ⊓ b) = f a ⊓ f b) (map_sSup : ∀ s, f (sSup s) = ⨆ a ∈ s, f a)
    (map_sInf : ∀ s, f (sInf s) = ⨅ a ∈ s, f a) (map_top : f ⊤ = ⊤) (map_bot : f ⊥ = ⊥)
    (map_compl : ∀ a, f aᶜ = (f a)ᶜ) (map_himp : ∀ a b, f (a ⇨ b) = f a ⇨ f b)
    (map_hnot : ∀ a, f (￢a) = ￢f a) (map_sdiff : ∀ a b, f (a \ b) = f a \ f b) :
    CompleteBooleanAlgebra α where
  __ := hf.completeDistribLattice f map_sup map_inf map_sSup map_sInf map_top map_bot map_compl
    map_himp map_hnot map_sdiff
  __ := hf.booleanAlgebra f map_sup map_inf map_top map_bot map_compl map_sdiff
#align function.injective.complete_boolean_algebra Function.Injective.completeBooleanAlgebra

-- See note [reducible non-instances]
/-- Pullback a `CompleteAtomicBooleanAlgebra` along an injection. -/
@[reducible]
protected def Function.Injective.completeAtomicBooleanAlgebra [Sup α] [Inf α] [SupSet α] [InfSet α]
    [Top α] [Bot α] [HasCompl α] [HImp α] [HNot α] [SDiff α] [CompleteAtomicBooleanAlgebra β]
    (f : α → β) (hf : Injective f) (map_sup : ∀ a b, f (a ⊔ b) = f a ⊔ f b)
    (map_inf : ∀ a b, f (a ⊓ b) = f a ⊓ f b) (map_sSup : ∀ s, f (sSup s) = ⨆ a ∈ s, f a)
    (map_sInf : ∀ s, f (sInf s) = ⨅ a ∈ s, f a) (map_top : f ⊤ = ⊤) (map_bot : f ⊥ = ⊥)
    (map_compl : ∀ a, f aᶜ = (f a)ᶜ) (map_himp : ∀ a b, f (a ⇨ b) = f a ⇨ f b)
    (map_hnot : ∀ a, f (￢a) = ￢f a) (map_sdiff : ∀ a b, f (a \ b) = f a \ f b) :
    CompleteAtomicBooleanAlgebra α where
  __ := hf.completelyDistribLattice f map_sup map_inf map_sSup map_sInf map_top map_bot map_compl
    map_himp map_hnot map_sdiff
  __ := hf.booleanAlgebra f map_sup map_inf map_top map_bot map_compl map_sdiff

end lift

namespace PUnit

variable (s : Set PUnit.{u + 1}) (x y : PUnit.{u + 1})

instance completeAtomicBooleanAlgebra : CompleteAtomicBooleanAlgebra PUnit := by
  refine'
    { PUnit.booleanAlgebra with
      sSup := fun _ => unit
      sInf := fun _ => unit
      .. } <;>
  (intros; trivial)

instance completeBooleanAlgebra : CompleteBooleanAlgebra PUnit := inferInstance

instance completeLinearOrder : CompleteLinearOrder PUnit :=
  { PUnit.completeBooleanAlgebra, PUnit.linearOrder with }

@[simp]
theorem sSup_eq : sSup s = unit :=
  rfl
#align punit.Sup_eq PUnit.sSup_eq

@[simp]
theorem sInf_eq : sInf s = unit :=
  rfl
#align punit.Inf_eq PUnit.sInf_eq

end PUnit<|MERGE_RESOLUTION|>--- conflicted
+++ resolved
@@ -370,14 +370,7 @@
 
 variable [CompleteDistribLattice α] {a b : α} {s t : Set α}
 
-<<<<<<< HEAD
 instance OrderDual.instCompleteDistribLattice [CompleteDistribLattice α] :
-=======
--- Porting note (#11083): this is mysteriously slow. Minimised in
--- https://leanprover.zulipchat.com/#narrow/stream/287929-mathlib4/topic/Performance.20issue.20with.20.60CompleteBooleanAlgebra.60
--- but not yet resolved.
-instance OrderDual.completeDistribLattice (α) [CompleteDistribLattice α] :
->>>>>>> 1aabff10
     CompleteDistribLattice αᵒᵈ where
   __ := instFrame
   __ := instCoframe
