/-
Copyright (c) 2022 Yaël Dillies, Bhavik Mehta. All rights reserved.
Released under Apache 2.0 license as described in the file LICENSE.
Authors: Yaël Dillies, Bhavik Mehta
-/
import Mathlib.Algebra.BigOperators.Basic
import Mathlib.Order.SupIndep
import Mathlib.Order.Atoms
import Mathlib.Data.Fintype.Powerset
import Mathlib.Data.Nat.Order.Lemmas

#align_import order.partition.finpartition from "leanprover-community/mathlib"@"d6fad0e5bf2d6f48da9175d25c3dc5706b3834ce"

/-!
# Finite partitions

In this file, we define finite partitions. A finpartition of `a : α` is a finite set of pairwise
disjoint parts `parts : Finset α` which does not contain `⊥` and whose supremum is `a`.

Finpartitions of a finset are at the heart of Szemerédi's regularity lemma. They are also studied
purely order theoretically in Sperner theory.

## Constructions

We provide many ways to build finpartitions:
* `Finpartition.ofErase`: Builds a finpartition by erasing `⊥` for you.
* `Finpartition.ofSubset`: Builds a finpartition from a subset of the parts of a previous
  finpartition.
* `Finpartition.empty`: The empty finpartition of `⊥`.
* `Finpartition.indiscrete`: The indiscrete, aka trivial, aka pure, finpartition made of a single
  part.
* `Finpartition.discrete`: The discrete finpartition of `s : Finset α` made of singletons.
* `Finpartition.bind`: Puts together the finpartitions of the parts of a finpartition into a new
  finpartition.
* `Finpartition.ofSetoid`: With `Fintype α`, constructs the finpartition of `univ : Finset α`
  induced by the equivalence classes of `s : Setoid α`.
* `Finpartition.atomise`: Makes a finpartition of `s : Finset α` by breaking `s` along all finsets
  in `F : Finset (Finset α)`. Two elements of `s` belong to the same part iff they belong to the
  same elements of `F`.

`Finpartition.indiscrete` and `Finpartition.bind` together form the monadic structure of
`Finpartition`.

## Implementation notes

Forbidding `⊥` as a part follows mathematical tradition and is a pragmatic choice concerning
operations on `Finpartition`. Not caring about `⊥` being a part or not breaks extensionality (it's
not because the parts of `P` and the parts of `Q` have the same elements that `P = Q`). Enforcing
`⊥` to be a part makes `Finpartition.bind` uglier and doesn't rid us of the need of
`Finpartition.ofErase`.

## TODO

The order is the wrong way around to make `Finpartition a` a graded order. Is it bad to depart from
the literature and turn the order around?
-/


open BigOperators Finset Function

variable {α : Type*}

/-- A finite partition of `a : α` is a pairwise disjoint finite set of elements whose supremum is
`a`. We forbid `⊥` as a part. -/
@[ext]
structure Finpartition [Lattice α] [OrderBot α] (a : α) where
  -- Porting note: Docstrings added
  /-- The elements of the finite partition of `a` -/
  parts : Finset α
  /-- The partition is supremum-independent -/
  supIndep : parts.SupIndep id
  /-- The supremum of the partition is `a` -/
  sup_parts : parts.sup id = a
  /-- No element of the partition is bottom-/
  not_bot_mem : ⊥ ∉ parts
  deriving DecidableEq
#align finpartition Finpartition
#align finpartition.parts Finpartition.parts
#align finpartition.sup_indep Finpartition.supIndep
#align finpartition.sup_parts Finpartition.sup_parts
#align finpartition.not_bot_mem Finpartition.not_bot_mem

-- Porting note: attribute [protected] doesn't work
-- attribute [protected] Finpartition.supIndep

namespace Finpartition

section Lattice

variable [Lattice α] [OrderBot α]

/-- A `Finpartition` constructor which does not insist on `⊥` not being a part. -/
@[simps]
def ofErase [DecidableEq α] {a : α} (parts : Finset α) (sup_indep : parts.SupIndep id)
    (sup_parts : parts.sup id = a) : Finpartition a
    where
  parts := parts.erase ⊥
  supIndep := sup_indep.subset (erase_subset _ _)
  sup_parts := (sup_erase_bot _).trans sup_parts
  not_bot_mem := not_mem_erase _ _
#align finpartition.of_erase Finpartition.ofErase

/-- A `Finpartition` constructor from a bigger existing finpartition. -/
@[simps]
def ofSubset {a b : α} (P : Finpartition a) {parts : Finset α} (subset : parts ⊆ P.parts)
    (sup_parts : parts.sup id = b) : Finpartition b :=
  { parts := parts
    supIndep := P.supIndep.subset subset
    sup_parts := sup_parts
    not_bot_mem := fun h ↦ P.not_bot_mem (subset h) }
#align finpartition.of_subset Finpartition.ofSubset

/-- Changes the type of a finpartition to an equal one. -/
@[simps]
def copy {a b : α} (P : Finpartition a) (h : a = b) : Finpartition b
    where
  parts := P.parts
  supIndep := P.supIndep
  sup_parts := h ▸ P.sup_parts
  not_bot_mem := P.not_bot_mem
#align finpartition.copy Finpartition.copy

/-- Transfer a finpartition over an order isomorphism. -/
def map {β : Type*} [Lattice β] [OrderBot β] {a : α} (P : Finpartition a) (e : α ≃o β) :
    Finpartition (e a) where
  parts := P.parts.map e
  supIndep u hu _ hb hbu _ hx hxu := by
    rw [← map_symm_subset] at hu
    simp only [mem_map_equiv] at hb
    have := P.supIndep hu hb (by simp [hbu]) (map_rel e.symm hx) ?_
    · rw [← e.symm.map_bot] at this
      exact e.symm.map_rel_iff.mp this
    · convert e.symm.map_rel_iff.mpr hxu
      rw [map_finset_sup, sup_map]
      rfl
  sup_parts := by simp [← P.sup_parts]
  not_bot_mem := by
    rw [mem_map_equiv]
    convert P.not_bot_mem
    exact e.symm.map_bot

variable (α)

/-- The empty finpartition. -/
@[simps]
protected def empty : Finpartition (⊥ : α)
    where
  parts := ∅
  supIndep := supIndep_empty _
  sup_parts := Finset.sup_empty
  not_bot_mem := not_mem_empty ⊥
#align finpartition.empty Finpartition.empty

instance : Inhabited (Finpartition (⊥ : α)) :=
  ⟨Finpartition.empty α⟩

@[simp]
theorem default_eq_empty : (default : Finpartition (⊥ : α)) = Finpartition.empty α :=
  rfl
#align finpartition.default_eq_empty Finpartition.default_eq_empty

variable {α} {a : α}

/-- The finpartition in one part, aka indiscrete finpartition. -/
@[simps]
def indiscrete (ha : a ≠ ⊥) : Finpartition a
    where
  parts := {a}
  supIndep := supIndep_singleton _ _
  sup_parts := Finset.sup_singleton
  not_bot_mem h := ha (mem_singleton.1 h).symm
#align finpartition.indiscrete Finpartition.indiscrete

variable (P : Finpartition a)

protected theorem le {b : α} (hb : b ∈ P.parts) : b ≤ a :=
  (le_sup hb).trans P.sup_parts.le
#align finpartition.le Finpartition.le

theorem ne_bot {b : α} (hb : b ∈ P.parts) : b ≠ ⊥ := by
  intro h
  refine' P.not_bot_mem (_)
  rw [h] at hb
  exact hb
#align finpartition.ne_bot Finpartition.ne_bot

protected theorem disjoint : (P.parts : Set α).PairwiseDisjoint id :=
  P.supIndep.pairwiseDisjoint
#align finpartition.disjoint Finpartition.disjoint

variable {P}

theorem parts_eq_empty_iff : P.parts = ∅ ↔ a = ⊥ := by
  simp_rw [← P.sup_parts]
  refine' ⟨fun h ↦ _, fun h ↦ eq_empty_iff_forall_not_mem.2 fun b hb ↦ P.not_bot_mem _⟩
  · rw [h]
    exact Finset.sup_empty
  · rwa [← le_bot_iff.1 ((le_sup hb).trans h.le)]
#align finpartition.parts_eq_empty_iff Finpartition.parts_eq_empty_iff

theorem parts_nonempty_iff : P.parts.Nonempty ↔ a ≠ ⊥ := by
  rw [nonempty_iff_ne_empty, not_iff_not, parts_eq_empty_iff]
#align finpartition.parts_nonempty_iff Finpartition.parts_nonempty_iff

theorem parts_nonempty (P : Finpartition a) (ha : a ≠ ⊥) : P.parts.Nonempty :=
  parts_nonempty_iff.2 ha
#align finpartition.parts_nonempty Finpartition.parts_nonempty

@[simp]
theorem parts_equiv {β : Type*} [Lattice β] [OrderBot β] {e : α ≃o β} :
    (P.map e).parts = P.parts.map e := rfl

instance : Unique (Finpartition (⊥ : α)) :=
  { (inferInstance : Inhabited (Finpartition (⊥ : α))) with
    uniq := fun P ↦ by
      ext a
      exact iff_of_false (fun h ↦ P.ne_bot h <| le_bot_iff.1 <| P.le h) (not_mem_empty a) }

-- See note [reducible non instances]
/-- There's a unique partition of an atom. -/
@[reducible]
def _root_.IsAtom.uniqueFinpartition (ha : IsAtom a) : Unique (Finpartition a)
    where
  default := indiscrete ha.1
  uniq P := by
    have h : ∀ b ∈ P.parts, b = a := fun _ hb ↦
      (ha.le_iff.mp <| P.le hb).resolve_left (P.ne_bot hb)
    ext b
    refine' Iff.trans ⟨h b, _⟩ mem_singleton.symm
    rintro rfl
    obtain ⟨c, hc⟩ := P.parts_nonempty ha.1
    simp_rw [← h c hc]
    exact hc
#align is_atom.unique_finpartition IsAtom.uniqueFinpartition

instance [Fintype α] [DecidableEq α] (a : α) : Fintype (Finpartition a) :=
  @Fintype.ofSurjective { p : Finset α // p.SupIndep id ∧ p.sup id = a ∧ ⊥ ∉ p } (Finpartition a) _
    (Subtype.fintype _) (fun i ↦ ⟨i.1, i.2.1, i.2.2.1, i.2.2.2⟩) fun ⟨_, y, z, w⟩ ↦
    ⟨⟨_, y, z, w⟩, rfl⟩

/-! ### Refinement order -/


section Order

/-- We say that `P ≤ Q` if `P` refines `Q`: each part of `P` is less than some part of `Q`. -/
instance : LE (Finpartition a) :=
  ⟨fun P Q ↦ ∀ ⦃b⦄, b ∈ P.parts → ∃ c ∈ Q.parts, b ≤ c⟩

instance : PartialOrder (Finpartition a) :=
  { (inferInstance : LE (Finpartition a)) with
    le_refl := fun P b hb ↦ ⟨b, hb, le_rfl⟩
    le_trans := fun P Q R hPQ hQR b hb ↦ by
      obtain ⟨c, hc, hbc⟩ := hPQ hb
      obtain ⟨d, hd, hcd⟩ := hQR hc
      exact ⟨d, hd, hbc.trans hcd⟩
    le_antisymm := fun P Q hPQ hQP ↦ by
      ext b
      refine' ⟨fun hb ↦ _, fun hb ↦ _⟩
      · obtain ⟨c, hc, hbc⟩ := hPQ hb
        obtain ⟨d, hd, hcd⟩ := hQP hc
        rwa [hbc.antisymm]
        rwa [P.disjoint.eq_of_le hb hd (P.ne_bot hb) (hbc.trans hcd)]
      · obtain ⟨c, hc, hbc⟩ := hQP hb
        obtain ⟨d, hd, hcd⟩ := hPQ hc
        rwa [hbc.antisymm]
        rwa [Q.disjoint.eq_of_le hb hd (Q.ne_bot hb) (hbc.trans hcd)] }

instance [Decidable (a = ⊥)] : OrderTop (Finpartition a)
    where
  top := if ha : a = ⊥ then (Finpartition.empty α).copy ha.symm else indiscrete ha
  le_top P := by
    split_ifs with h
    · intro x hx
      simpa [h, P.ne_bot hx] using P.le hx
    · exact fun b hb ↦ ⟨a, mem_singleton_self _, P.le hb⟩

theorem parts_top_subset (a : α) [Decidable (a = ⊥)] : (⊤ : Finpartition a).parts ⊆ {a} := by
  intro b hb
  have hb : b ∈ Finpartition.parts (dite _ _ _) := hb
  split_ifs at hb
  · simp only [copy_parts, empty_parts, not_mem_empty] at hb
  · exact hb
#align finpartition.parts_top_subset Finpartition.parts_top_subset

theorem parts_top_subsingleton (a : α) [Decidable (a = ⊥)] :
    ((⊤ : Finpartition a).parts : Set α).Subsingleton :=
  Set.subsingleton_of_subset_singleton fun _ hb ↦ mem_singleton.1 <| parts_top_subset _ hb
#align finpartition.parts_top_subsingleton Finpartition.parts_top_subsingleton

end Order

end Lattice

section DistribLattice

variable [DistribLattice α] [OrderBot α]

section Inf

variable [DecidableEq α] {a b c : α}

instance : Inf (Finpartition a) :=
  ⟨fun P Q ↦
    ofErase ((P.parts ×ˢ Q.parts).image fun bc ↦ bc.1 ⊓ bc.2)
      (by
        rw [supIndep_iff_disjoint_erase]
        simp only [mem_image, and_imp, exists_prop, forall_exists_index, id.def, Prod.exists,
          mem_product, Finset.disjoint_sup_right, mem_erase, Ne.def]
        rintro _ x₁ y₁ hx₁ hy₁ rfl _ h x₂ y₂ hx₂ hy₂ rfl
        rcases eq_or_ne x₁ x₂ with (rfl | xdiff)
        · refine' Disjoint.mono inf_le_right inf_le_right (Q.disjoint hy₁ hy₂ _)
          intro t
          simp [t] at h
        exact Disjoint.mono inf_le_left inf_le_left (P.disjoint hx₁ hx₂ xdiff))
      (by
        rw [sup_image, id_comp, sup_product_left]
        trans P.parts.sup id ⊓ Q.parts.sup id
        · simp_rw [Finset.sup_inf_distrib_right, Finset.sup_inf_distrib_left]
          rfl
        · rw [P.sup_parts, Q.sup_parts, inf_idem])⟩

@[simp]
theorem parts_inf (P Q : Finpartition a) :
    (P ⊓ Q).parts = ((P.parts ×ˢ Q.parts).image fun bc : α × α ↦ bc.1 ⊓ bc.2).erase ⊥ :=
  rfl
#align finpartition.parts_inf Finpartition.parts_inf

instance : SemilatticeInf (Finpartition a) :=
  { (inferInstance : PartialOrder (Finpartition a)),
    (inferInstance : Inf (Finpartition a)) with
    inf_le_left := fun P Q b hb ↦ by
      obtain ⟨c, hc, rfl⟩ := mem_image.1 (mem_of_mem_erase hb)
      rw [mem_product] at hc
      exact ⟨c.1, hc.1, inf_le_left⟩
    inf_le_right := fun P Q b hb ↦ by
      obtain ⟨c, hc, rfl⟩ := mem_image.1 (mem_of_mem_erase hb)
      rw [mem_product] at hc
      exact ⟨c.2, hc.2, inf_le_right⟩
    le_inf := fun P Q R hPQ hPR b hb ↦ by
      obtain ⟨c, hc, hbc⟩ := hPQ hb
      obtain ⟨d, hd, hbd⟩ := hPR hb
      have h := _root_.le_inf hbc hbd
      refine'
        ⟨c ⊓ d,
          mem_erase_of_ne_of_mem (ne_bot_of_le_ne_bot (P.ne_bot hb) h)
            (mem_image.2 ⟨(c, d), mem_product.2 ⟨hc, hd⟩, rfl⟩),
          h⟩ }

end Inf

theorem exists_le_of_le {a b : α} {P Q : Finpartition a} (h : P ≤ Q) (hb : b ∈ Q.parts) :
    ∃ c ∈ P.parts, c ≤ b := by
  by_contra H
  refine' Q.ne_bot hb (disjoint_self.1 <| Disjoint.mono_right (Q.le hb) _)
  rw [← P.sup_parts, Finset.disjoint_sup_right]
  rintro c hc
  obtain ⟨d, hd, hcd⟩ := h hc
  refine' (Q.disjoint hb hd _).mono_right hcd
  rintro rfl
  simp only [not_exists, not_and] at H
  exact H _ hc hcd
#align finpartition.exists_le_of_le Finpartition.exists_le_of_le

theorem card_mono {a : α} {P Q : Finpartition a} (h : P ≤ Q) : Q.parts.card ≤ P.parts.card := by
  classical
    have : ∀ b ∈ Q.parts, ∃ c ∈ P.parts, c ≤ b := fun b ↦ exists_le_of_le h
    choose f hP hf using this
    rw [← card_attach]
    refine' card_le_card_of_inj_on (fun b ↦ f _ b.2) (fun b _ ↦ hP _ b.2) fun b _ c _ h ↦ _
    exact
      Subtype.coe_injective
        (Q.disjoint.elim b.2 c.2 fun H ↦
          P.ne_bot (hP _ b.2) <| disjoint_self.1 <| H.mono (hf _ b.2) <| h.le.trans <| hf _ c.2)
#align finpartition.card_mono Finpartition.card_mono

variable [DecidableEq α] {a b c : α}

section Bind

variable {P : Finpartition a} {Q : ∀ i ∈ P.parts, Finpartition i}

/-- Given a finpartition `P` of `a` and finpartitions of each part of `P`, this yields the
finpartition of `a` obtained by juxtaposing all the subpartitions. -/
@[simps]
def bind (P : Finpartition a) (Q : ∀ i ∈ P.parts, Finpartition i) : Finpartition a
    where
  parts := P.parts.attach.biUnion fun i ↦ (Q i.1 i.2).parts
  supIndep := by
    rw [supIndep_iff_pairwiseDisjoint]
    rintro a ha b hb h
    rw [Finset.mem_coe, Finset.mem_biUnion] at ha hb
    obtain ⟨⟨A, hA⟩, -, ha⟩ := ha
    obtain ⟨⟨B, hB⟩, -, hb⟩ := hb
    obtain rfl | hAB := eq_or_ne A B
    · exact (Q A hA).disjoint ha hb h
    · exact (P.disjoint hA hB hAB).mono ((Q A hA).le ha) ((Q B hB).le hb)
  sup_parts := by
    simp_rw [sup_biUnion]
    trans (sup P.parts id)
    · rw [eq_comm, ← Finset.sup_attach]
      exact sup_congr rfl fun b _hb ↦ (Q b.1 b.2).sup_parts.symm
    · exact P.sup_parts
  not_bot_mem h := by
    rw [Finset.mem_biUnion] at h
    obtain ⟨⟨A, hA⟩, -, h⟩ := h
    exact (Q A hA).not_bot_mem h
#align finpartition.bind Finpartition.bind

theorem mem_bind : b ∈ (P.bind Q).parts ↔ ∃ A hA, b ∈ (Q A hA).parts := by
  rw [bind, mem_biUnion]
  constructor
  · rintro ⟨⟨A, hA⟩, -, h⟩
    exact ⟨A, hA, h⟩
  · rintro ⟨A, hA, h⟩
    exact ⟨⟨A, hA⟩, mem_attach _ ⟨A, hA⟩, h⟩
#align finpartition.mem_bind Finpartition.mem_bind

theorem card_bind (Q : ∀ i ∈ P.parts, Finpartition i) :
    (P.bind Q).parts.card = ∑ A in P.parts.attach, (Q _ A.2).parts.card := by
  apply card_biUnion
  rintro ⟨b, hb⟩ - ⟨c, hc⟩ - hbc
  rw [Finset.disjoint_left]
  rintro d hdb hdc
  rw [Ne.def, Subtype.mk_eq_mk] at hbc
  exact
    (Q b hb).ne_bot hdb
      (eq_bot_iff.2 <|
        (le_inf ((Q b hb).le hdb) <| (Q c hc).le hdc).trans <| (P.disjoint hb hc hbc).le_bot)
#align finpartition.card_bind Finpartition.card_bind

end Bind

/-- Adds `b` to a finpartition of `a` to make a finpartition of `a ⊔ b`. -/
@[simps]
def extend (P : Finpartition a) (hb : b ≠ ⊥) (hab : Disjoint a b) (hc : a ⊔ b = c) : Finpartition c
    where
  parts := insert b P.parts
  supIndep := by
    rw [supIndep_iff_pairwiseDisjoint, coe_insert]
    exact P.disjoint.insert fun d hd _ ↦ hab.symm.mono_right <| P.le hd
  sup_parts := by rwa [sup_insert, P.sup_parts, id, _root_.sup_comm]
  not_bot_mem h := (mem_insert.1 h).elim hb.symm P.not_bot_mem
#align finpartition.extend Finpartition.extend

theorem card_extend (P : Finpartition a) (b c : α) {hb : b ≠ ⊥} {hab : Disjoint a b}
    {hc : a ⊔ b = c} : (P.extend hb hab hc).parts.card = P.parts.card + 1 :=
  card_insert_of_not_mem fun h ↦ hb <| hab.symm.eq_bot_of_le <| P.le h
#align finpartition.card_extend Finpartition.card_extend

end DistribLattice

section GeneralizedBooleanAlgebra

variable [GeneralizedBooleanAlgebra α] [DecidableEq α] {a b c : α} (P : Finpartition a)

/-- Restricts a finpartition to avoid a given element. -/
@[simps!]
def avoid (b : α) : Finpartition (a \ b) :=
  ofErase
    (P.parts.image (· \ b))
    (P.disjoint.image_finset_of_le fun a ↦ sdiff_le).supIndep
    (by rw [sup_image, id_comp, Finset.sup_sdiff_right, ← id_def, P.sup_parts])
#align finpartition.avoid Finpartition.avoid

@[simp]
theorem mem_avoid : c ∈ (P.avoid b).parts ↔ ∃ d ∈ P.parts, ¬d ≤ b ∧ d \ b = c := by
  simp only [avoid, ofErase, mem_erase, Ne.def, mem_image, exists_prop, ← exists_and_left,
    @and_left_comm (c ≠ ⊥)]
  refine' exists_congr fun d ↦ and_congr_right' <| and_congr_left _
  rintro rfl
  rw [sdiff_eq_bot_iff]
#align finpartition.mem_avoid Finpartition.mem_avoid

end GeneralizedBooleanAlgebra

end Finpartition

/-! ### Finite partitions of finsets -/


namespace Finpartition

variable [DecidableEq α] {s t u : Finset α} (P : Finpartition s) {a : α}

theorem nonempty_of_mem_parts {a : Finset α} (ha : a ∈ P.parts) : a.Nonempty :=
  nonempty_iff_ne_empty.2 <| P.ne_bot ha
#align finpartition.nonempty_of_mem_parts Finpartition.nonempty_of_mem_parts

lemma eq_of_mem_parts (ht : t ∈ P.parts) (hu : u ∈ P.parts) (hat : a ∈ t) (hau : a ∈ u) : t = u :=
  P.disjoint.elim ht hu <| not_disjoint_iff.2 ⟨a, hat, hau⟩

theorem exists_mem (ha : a ∈ s) : ∃ t ∈ P.parts, a ∈ t := by
  simp_rw [← P.sup_parts] at ha
  exact mem_sup.1 ha
#align finpartition.exists_mem Finpartition.exists_mem

theorem existsUnique_mem (ha : a ∈ s) : ∃! t, t ∈ P.parts ∧ a ∈ t := by
  obtain ⟨t, ht, ht'⟩ := P.exists_mem ha
  refine' ⟨t, ⟨ht, ht'⟩, _⟩
  rintro u ⟨hu, hu'⟩
  exact P.eq_of_mem_parts hu ht hu' ht'

/-- The part of the finpartition that `a` lies in. -/
def part (ha : a ∈ s) : Finset α := choose (hp := P.existsUnique_mem ha)

theorem part_mem (ha : a ∈ s) : P.part ha ∈ P.parts := choose_mem _ _ _

theorem mem_part (ha : a ∈ s) : a ∈ P.part ha := choose_property _ _ _

/-- First equivalence in the `IsEquipartition.partPreservingEquiv` chain. -/
noncomputable def equivProduct : s ≃ { t : Finset α × ℕ // t.1 ∈ P.parts ∧ t.2 < t.1.card } where
  toFun x := by
    let p := P.part x.2
    exact ⟨⟨p, p.equivFin ⟨x.1, P.mem_part x.2⟩⟩,
      ⟨by dsimp only; exact P.part_mem x.2, by dsimp only; apply Fin.prop⟩⟩
  invFun t := by
    obtain ⟨⟨p, i⟩, ⟨m, l⟩⟩ := t
    let x := p.equivFin.symm ⟨i, l⟩
    exact ⟨x.1, mem_of_subset ((le_sup m).trans P.sup_parts.le) x.2⟩
  left_inv x := by simp
  right_inv t := by
    obtain ⟨⟨p, i⟩, ⟨m, l⟩⟩ := t
    let x := p.equivFin.symm ⟨i, l⟩
    have ξ : x.1 ∈ s := mem_of_subset ((le_sup m).trans P.sup_parts.le) x.2
    have ξ' : P.part ξ = p := P.eq_of_mem_parts (P.part_mem _) m (P.mem_part _) x.2
    simp only [ξ', Subtype.mk.injEq, Prod.mk.injEq, true_and]
    have : p.equivFin x = i := by simp [x]
    convert this

theorem equivProduct_part_eq_part {b} (ha : a ∈ s) (hb : b ∈ s) : P.part ha = P.part hb ↔
    (P.equivProduct ⟨a, ha⟩).1.1 = (P.equivProduct ⟨b, hb⟩).1.1 := ⟨id, id⟩

theorem equivProduct3_lt {n} (l : n < s.card) :
    n % P.parts.card < P.parts.card ∧
    n % P.parts.card + P.parts.card * (n / P.parts.card) < s.card := by
  have y : 0 < P.parts.card := by
    have z := n.zero_le.trans_lt l
    rw [Finset.card_pos] at z ⊢
    obtain ⟨_, m⟩ := z
    have := P.part_mem m
    use P.part m
  exact ⟨Nat.mod_lt _ y, by rw [Nat.mod_add_div]; exact l⟩

/-- Third equivalence in the `IsEquipartition.partPreservingEquiv` chain. -/
def equivProduct3 :
    { t : ℕ × ℕ // t.1 < P.parts.card ∧ t.1 + P.parts.card * t.2 < s.card } ≃
    Fin s.card where
  toFun := fun ⟨⟨r, q⟩, ⟨_, b⟩⟩ ↦ ⟨r + P.parts.card * q, b⟩
  invFun := fun ⟨n, l⟩ ↦
    ⟨⟨n % P.parts.card, n / P.parts.card⟩, equivProduct3_lt (P := P) l⟩
  left_inv := fun ⟨⟨r, q⟩, ⟨a, b⟩⟩ ↦ by
    simp only [Nat.add_mul_mod_self_left, Subtype.mk.injEq, Prod.mk.injEq]
    have y : 0 < P.parts.card := r.zero_le.trans_lt a
    constructor
    · rw [Nat.mod_eq_iff_lt y.ne.symm]; exact a
    · rw [Nat.add_mul_div_left _ _ y, (Nat.div_eq_zero_iff y).mpr a, zero_add]
  right_inv := fun ⟨n, l⟩ ↦ by
    dsimp only; split; rename_i lt
    simp_rw [Subtype.mk.injEq, Prod.mk.injEq, Fin.mk.injEq] at lt ⊢
    rw [← lt.1, ← lt.2, Nat.mod_add_div]

theorem equivProduct3_part_eq_part {t u} :
    t.1.1 = u.1.1 ↔ (equivProduct3 P t) % P.parts.card = (equivProduct3 P u) % P.parts.card := by
  unfold equivProduct3
  constructor <;> intro h
  · aesop
  · aesop_destruct_products
    rename_i a _ b _ l1 _ l2 _ e
    simp_all only [Equiv.coe_fn_mk, Nat.add_mul_mod_self_left]
    have y : 0 < P.parts.card := a.zero_le.trans_lt l1
    have a' : a % P.parts.card = a := by rw [Nat.mod_eq_iff_lt y.ne.symm]; exact l1
    have b' : b % P.parts.card = b := by rw [Nat.mod_eq_iff_lt y.ne.symm]; exact l2
    rw [a', b'] at e
    exact e

theorem biUnion_parts : P.parts.biUnion id = s :=
  (sup_eq_biUnion _ _).symm.trans P.sup_parts
#align finpartition.bUnion_parts Finpartition.biUnion_parts

theorem sum_card_parts : ∑ i in P.parts, i.card = s.card := by
  convert congr_arg Finset.card P.biUnion_parts
  rw [card_biUnion P.supIndep.pairwiseDisjoint]
  rfl
#align finpartition.sum_card_parts Finpartition.sum_card_parts

/-- `⊥` is the partition in singletons, aka discrete partition. -/
instance (s : Finset α) : Bot (Finpartition s) :=
  ⟨{  parts := s.map ⟨singleton, singleton_injective⟩
      supIndep :=
        Set.PairwiseDisjoint.supIndep
          (by
            rw [Finset.coe_map]
            exact Finset.pairwiseDisjoint_range_singleton.subset (Set.image_subset_range _ _))
      sup_parts := by rw [sup_map, id_comp, Embedding.coeFn_mk, Finset.sup_singleton']
      not_bot_mem := by simp }⟩

@[simp]
theorem parts_bot (s : Finset α) :
    (⊥ : Finpartition s).parts = s.map ⟨singleton, singleton_injective⟩ :=
  rfl
#align finpartition.parts_bot Finpartition.parts_bot

theorem card_bot (s : Finset α) : (⊥ : Finpartition s).parts.card = s.card :=
  Finset.card_map _
#align finpartition.card_bot Finpartition.card_bot

theorem mem_bot_iff : t ∈ (⊥ : Finpartition s).parts ↔ ∃ a ∈ s, {a} = t :=
  mem_map
#align finpartition.mem_bot_iff Finpartition.mem_bot_iff

instance (s : Finset α) : OrderBot (Finpartition s) :=
  { (inferInstance : Bot (Finpartition s)) with
    bot_le := fun P t ht ↦ by
      rw [mem_bot_iff] at ht
      obtain ⟨a, ha, rfl⟩ := ht
      obtain ⟨t, ht, hat⟩ := P.exists_mem ha
      exact ⟨t, ht, singleton_subset_iff.2 hat⟩ }

theorem card_parts_le_card (P : Finpartition s) : P.parts.card ≤ s.card := by
  rw [← card_bot s]
  exact card_mono bot_le
#align finpartition.card_parts_le_card Finpartition.card_parts_le_card

/-- Note that this inequality still holds when `P` is empty. -/
lemma card_mod_card_parts_le : s.card % P.parts.card ≤ P.parts.card := by
  rcases P.parts.card.eq_zero_or_pos with h | h
  · have h' := h
    rw [Finset.card_eq_zero, parts_eq_empty_iff, bot_eq_empty, ← Finset.card_eq_zero] at h'
    rw [h, h']
  · exact (Nat.mod_lt _ h).le

variable [Fintype α]

/-- A setoid over a finite type induces a finpartition of the type's elements,
where the parts are the setoid's equivalence classes. -/
def ofSetoid (s : Setoid α) [DecidableRel s.r] : Finpartition (univ : Finset α) where
  parts := univ.image fun a => univ.filter (s.r a)
  supIndep := by
    simp only [mem_univ, forall_true_left, supIndep_iff_pairwiseDisjoint, Set.PairwiseDisjoint,
      Set.Pairwise, coe_image, coe_univ, Set.image_univ, Set.mem_range, ne_eq,
      forall_exists_index, forall_apply_eq_imp_iff]
    intro _ _ q
    contrapose! q
    rw [not_disjoint_iff] at q
    obtain ⟨c, ⟨d1, d2⟩⟩ := q
    rw [id_eq, mem_filter] at d1 d2
    ext y
    simp only [mem_univ, forall_true_left, mem_filter, true_and]
    exact ⟨fun r1 => s.trans (s.trans d2.2 (s.symm d1.2)) r1,
           fun r2 => s.trans (s.trans d1.2 (s.symm d2.2)) r2⟩
  sup_parts := by
    ext a
    simp only [sup_image, Function.id_comp, mem_univ, mem_sup, mem_filter, true_and, iff_true]
    use a; exact s.refl a
  not_bot_mem := by
    rw [bot_eq_empty, mem_image, not_exists]
    intro a
    simp only [filter_eq_empty_iff, not_forall, mem_univ, forall_true_left, true_and, not_not]
    use a; exact s.refl a

theorem mem_part_ofSetoid_iff_rel {s : Setoid α} [DecidableRel s.r] {b : α} :
    b ∈ (ofSetoid s).part (mem_univ a) ↔ s.r a b := by
  simp only [part, ofSetoid]
  generalize_proofs H
  have := choose_spec _ _ H
  simp only [mem_univ, mem_image, true_and] at this
  obtain ⟨⟨_, hc⟩, this⟩ := this
  simp only [← hc, mem_univ, mem_filter, true_and] at this ⊢
  exact ⟨s.trans (s.symm this), s.trans this⟩

section Atomise

/-- Cuts `s` along the finsets in `F`: Two elements of `s` will be in the same part if they are
in the same finsets of `F`. -/
def atomise (s : Finset α) (F : Finset (Finset α)) : Finpartition s :=
  ofErase (F.powerset.image fun Q ↦ s.filter fun i ↦ ∀ t ∈ F, t ∈ Q ↔ i ∈ t)
    (Set.PairwiseDisjoint.supIndep fun x hx y hy h ↦
      disjoint_left.mpr fun z hz1 hz2 ↦
        h (by
            rw [mem_coe, mem_image] at hx hy
            obtain ⟨Q, hQ, rfl⟩ := hx
            obtain ⟨R, hR, rfl⟩ := hy
            suffices h' : Q = R by
              subst h'
              exact of_eq_true (eq_self (
                filter (fun i ↦ ∀ (t : Finset α), t ∈ F → (t ∈ Q ↔ i ∈ t)) s))
            rw [id, mem_filter] at hz1 hz2
            rw [mem_powerset] at hQ hR
            ext i
            refine' ⟨fun hi ↦ _, fun hi ↦ _⟩
            · rwa [hz2.2 _ (hQ hi), ← hz1.2 _ (hQ hi)]
            · rwa [hz1.2 _ (hR hi), ← hz2.2 _ (hR hi)]))
    (by
      refine' (Finset.sup_le fun t ht ↦ _).antisymm fun a ha ↦ _
      · rw [mem_image] at ht
        obtain ⟨A, _, rfl⟩ := ht
        exact s.filter_subset _
      · rw [mem_sup]
        refine'
          ⟨s.filter fun i ↦ ∀ t, t ∈ F → ((t ∈ F.filter fun u ↦ a ∈ u) ↔ i ∈ t),
            mem_image_of_mem _ (mem_powerset.2 <| filter_subset _ _),
            mem_filter.2 ⟨ha, fun t ht ↦ _⟩⟩
        rw [mem_filter]
        exact and_iff_right ht)
#align finpartition.atomise Finpartition.atomise

variable {F : Finset (Finset α)}

<<<<<<< HEAD
theorem mem_atomise : t ∈ (atomise s F).parts ↔
    t.Nonempty ∧ ∃ Q ⊆ F, (s.filter fun i ↦ ∀ u ∈ F, u ∈ Q ↔ i ∈ u) = t := by
=======
theorem mem_atomise :
    t ∈ (atomise s F).parts ↔
      t.Nonempty ∧ ∃ Q ⊆ F, (s.filter fun i ↦ ∀ u ∈ F, u ∈ Q ↔ i ∈ u) = t := by
>>>>>>> 69fd837a
  simp only [atomise, ofErase, bot_eq_empty, mem_erase, mem_image, nonempty_iff_ne_empty,
    mem_singleton, and_comm, mem_powerset, exists_prop]
#align finpartition.mem_atomise Finpartition.mem_atomise

theorem atomise_empty (hs : s.Nonempty) : (atomise s ∅).parts = {s} := by
  simp only [atomise, powerset_empty, image_singleton, not_mem_empty, IsEmpty.forall_iff,
    imp_true_iff, filter_True]
  exact erase_eq_of_not_mem (not_mem_singleton.2 hs.ne_empty.symm)
#align finpartition.atomise_empty Finpartition.atomise_empty

theorem card_atomise_le : (atomise s F).parts.card ≤ 2 ^ F.card :=
  (card_le_card <| erase_subset _ _).trans <| Finset.card_image_le.trans (card_powerset _).le
#align finpartition.card_atomise_le Finpartition.card_atomise_le

theorem biUnion_filter_atomise (ht : t ∈ F) (hts : t ⊆ s) :
    ((atomise s F).parts.filter fun u ↦ u ⊆ t ∧ u.Nonempty).biUnion id = t := by
  ext a
  refine' mem_biUnion.trans ⟨fun ⟨u, hu, ha⟩ ↦ (mem_filter.1 hu).2.1 ha, fun ha ↦ _⟩
  obtain ⟨u, hu, hau⟩ := (atomise s F).exists_mem (hts ha)
  refine' ⟨u, mem_filter.2 ⟨hu, fun b hb ↦ _, _, hau⟩, hau⟩
  obtain ⟨Q, _hQ, rfl⟩ := (mem_atomise.1 hu).2
  rw [mem_filter] at hau hb
  rwa [← hb.2 _ ht, hau.2 _ ht]
#align finpartition.bUnion_filter_atomise Finpartition.biUnion_filter_atomise

theorem card_filter_atomise_le_two_pow (ht : t ∈ F) :
    ((atomise s F).parts.filter fun u ↦ u ⊆ t ∧ u.Nonempty).card ≤ 2 ^ (F.card - 1) := by
  suffices h :
    ((atomise s F).parts.filter fun u ↦ u ⊆ t ∧ u.Nonempty) ⊆
      (F.erase t).powerset.image fun P ↦ s.filter fun i ↦ ∀ x ∈ F, x ∈ insert t P ↔ i ∈ x by
    refine' (card_le_card h).trans (card_image_le.trans _)
    rw [card_powerset, card_erase_of_mem ht]
  rw [subset_iff]
  simp_rw [mem_image, mem_powerset, mem_filter, and_imp, Finset.Nonempty, exists_imp, mem_atomise,
    and_imp, Finset.Nonempty, exists_imp, and_imp]
  rintro P' i hi P PQ rfl hy₂ j _hj
  refine' ⟨P.erase t, erase_subset_erase _ PQ, _⟩
  simp only [insert_erase (((mem_filter.1 hi).2 _ ht).2 <| hy₂ hi)]
#align finpartition.card_filter_atomise_le_two_pow Finpartition.card_filter_atomise_le_two_pow

end Atomise

section Representatives

/-- Choose representatives from each part of a finpartition, collecting them into a finset. -/
noncomputable def reprs : Finset α :=
  P.parts.attach.map ⟨fun p => (P.nonempty_of_mem_parts p.2).choose, by
    rw [Injective]
    intro ⟨v1, p1⟩ ⟨v2, p2⟩ eq
    rw [Subtype.mk.injEq]
    exact P.eq_of_mem_parts p1 p2 (eq ▸ (P.nonempty_of_mem_parts p1).choose_spec)
      (P.nonempty_of_mem_parts p2).choose_spec⟩

theorem card_reprs : P.reprs.card = P.parts.card := by simp [reprs]

theorem mem_of_reprs (h : a ∈ P.reprs) : a ∈ s := by
  simp_rw [reprs, mem_map, mem_attach, true_and] at h
  obtain ⟨p, rfl⟩ := h
  exact mem_of_subset ((le_sup p.2).trans P.sup_parts.le) (P.nonempty_of_mem_parts p.2).choose_spec

/-- Two representatives coming from the same part are equal. -/
theorem reprs_injective {b : α} (ha : a ∈ P.reprs) (hb : b ∈ P.reprs)
    (hc : P.part (P.mem_of_reprs ha) = P.part (P.mem_of_reprs hb)) : a = b := by
  rw [reprs, mem_map] at ha hb
  obtain ⟨⟨_, am⟩, _, ha'⟩ := ha
  obtain ⟨⟨_, bm⟩, _, hb'⟩ := hb
  rw [P.eq_of_mem_parts (P.part_mem _) am (P.mem_part _)
    (ha' ▸ (P.nonempty_of_mem_parts am).choose_spec),
      P.eq_of_mem_parts (P.part_mem _) bm (P.mem_part _)
    (hb' ▸ (P.nonempty_of_mem_parts bm).choose_spec)] at hc
  simp_rw [hc] at ha'
  exact ha' ▸ hb'

end Representatives

end Finpartition<|MERGE_RESOLUTION|>--- conflicted
+++ resolved
@@ -707,14 +707,9 @@
 
 variable {F : Finset (Finset α)}
 
-<<<<<<< HEAD
-theorem mem_atomise : t ∈ (atomise s F).parts ↔
-    t.Nonempty ∧ ∃ Q ⊆ F, (s.filter fun i ↦ ∀ u ∈ F, u ∈ Q ↔ i ∈ u) = t := by
-=======
 theorem mem_atomise :
     t ∈ (atomise s F).parts ↔
       t.Nonempty ∧ ∃ Q ⊆ F, (s.filter fun i ↦ ∀ u ∈ F, u ∈ Q ↔ i ∈ u) = t := by
->>>>>>> 69fd837a
   simp only [atomise, ofErase, bot_eq_empty, mem_erase, mem_image, nonempty_iff_ne_empty,
     mem_singleton, and_comm, mem_powerset, exists_prop]
 #align finpartition.mem_atomise Finpartition.mem_atomise
