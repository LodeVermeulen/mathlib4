--- conflicted
+++ resolved
@@ -1876,13 +1876,6 @@
 instance instCompleteLattice [CompleteLattice α] [CompleteLattice β] : CompleteLattice (α × β) where
   __ := boundedOrder α β
   le_sSup _ _ hab := ⟨le_sSup <| mem_image_of_mem _ hab, le_sSup <| mem_image_of_mem _ hab⟩
-<<<<<<< HEAD
-  sSup_le _ _ h := ⟨sSup_le <| ball_image_of_ball fun p hp => (h p hp).1,
-    sSup_le <| ball_image_of_ball fun p hp => (h p hp).2⟩
-  sInf_le _ _ hab := ⟨sInf_le <| mem_image_of_mem _ hab, sInf_le <| mem_image_of_mem _ hab⟩
-  le_sInf _ _ h := ⟨le_sInf <| ball_image_of_ball fun p hp => (h p hp).1,
-    le_sInf <| ball_image_of_ball fun p hp => (h p hp).2⟩
-=======
   sSup_le _ _ h :=
     ⟨sSup_le <| forall_mem_image.2 fun p hp => (h p hp).1,
       sSup_le <| forall_mem_image.2 fun p hp => (h p hp).2⟩
@@ -1890,7 +1883,6 @@
   le_sInf _ _ h :=
     ⟨le_sInf <| forall_mem_image.2 fun p hp => (h p hp).1,
       le_sInf <| forall_mem_image.2 fun p hp => (h p hp).2⟩
->>>>>>> 68df7d0d
 
 end Prod
 
