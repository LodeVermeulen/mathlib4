/-
Copyright (c) 2023 Joachim Breitner. All rights reserved.
Released under Apache 2.0 license as described in the file LICENSE.
Authors: Joachim Breitner
-/
import Mathlib.Probability.ProbabilityMassFunction.Basic
import Mathlib.Probability.ProbabilityMassFunction.Constructions
import Mathlib.MeasureTheory.Integral.Bochner

/-!
# Integrals with a measure derived from probability mass functions.

This files connects `PMF` with `integral`. The main result is that the integral (i.e. the expected
value) with regard to a measure derived from a `PMF` is a sum weighted by the `PMF`.

It also provides the expected value for specific probability mass functions.
-/

namespace PMF

open MeasureTheory BigOperators ENNReal TopologicalSpace

section General

variable {α : Type*} [MeasurableSpace α] [MeasurableSingletonClass α]
variable {E : Type*} [NormedAddCommGroup E] [NormedSpace ℝ E] [CompleteSpace E]

theorem integral_eq_tsum (p : PMF α) (f : α → E) (hf : Integrable f p.toMeasure) :
    ∫ a, f a ∂(p.toMeasure) = ∑' a, (p a).toReal • f a := calc
  _ = ∫ a in p.support, f a ∂(p.toMeasure) := by rw [restrict_toMeasure_support p]
  _ = ∑' (a : support p), (p.toMeasure {a.val}).toReal • f a := by
    apply integral_countable f p.support_countable
    rwa [restrict_toMeasure_support p]
  _ = ∑' (a : support p), (p a).toReal • f a := by
    congr with x; congr 2
    apply PMF.toMeasure_apply_singleton p x (MeasurableSet.singleton _)
  _ = ∑' a, (p a).toReal • f a :=
    tsum_subtype_eq_of_support_subset <| by calc
      (fun a ↦ (p a).toReal • f a).support ⊆ (fun a ↦ (p a).toReal).support :=
        Function.support_smul_subset_left _ _
      _ ⊆ support p := fun x h1 h2 => h1 (by simp [h2])

theorem integral_eq_sum [Fintype α] (p : PMF α) (f : α → E) :
    ∫ a, f a ∂(p.toMeasure) = ∑ a, (p a).toReal • f a := by
<<<<<<< HEAD
  rw [integral_fintype _ (integrable_of_fintype _ f)]
=======
  rw [integral_fintype _ (.of_finite _ f)]
>>>>>>> 3502115b
  congr with x; congr 2
  exact PMF.toMeasure_apply_singleton p x (MeasurableSet.singleton _)

end General

theorem bernoulli_expectation {p : ℝ≥0∞} (h : p ≤ 1) :
    ∫ b, cond b 1 0 ∂((bernoulli p h).toMeasure) = p.toReal := by simp [integral_eq_sum]<|MERGE_RESOLUTION|>--- conflicted
+++ resolved
@@ -42,11 +42,7 @@
 
 theorem integral_eq_sum [Fintype α] (p : PMF α) (f : α → E) :
     ∫ a, f a ∂(p.toMeasure) = ∑ a, (p a).toReal • f a := by
-<<<<<<< HEAD
-  rw [integral_fintype _ (integrable_of_fintype _ f)]
-=======
   rw [integral_fintype _ (.of_finite _ f)]
->>>>>>> 3502115b
   congr with x; congr 2
   exact PMF.toMeasure_apply_singleton p x (MeasurableSet.singleton _)
 
