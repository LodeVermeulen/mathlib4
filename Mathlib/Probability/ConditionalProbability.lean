/-
Copyright (c) 2022 Rishikesh Vaishnav. All rights reserved.
Released under Apache 2.0 license as described in the file LICENSE.
Authors: Rishikesh Vaishnav
-/
import Mathlib.MeasureTheory.Measure.Typeclasses

#align_import probability.conditional_probability from "leanprover-community/mathlib"@"70fd9563a21e7b963887c9360bd29b2393e6225a"

/-!
# Conditional Probability

This file defines conditional probability and includes basic results relating to it.

Given some measure `μ` defined on a measure space on some type `Ω` and some `s : Set Ω`,
we define the measure of `μ` conditioned on `s` as the restricted measure scaled by
the inverse of the measure of `s`: `cond μ s = (μ s)⁻¹ • μ.restrict s`. The scaling
ensures that this is a probability measure (when `μ` is a finite measure).

From this definition, we derive the "axiomatic" definition of conditional probability
based on application: for any `s t : Set Ω`, we have `μ[t|s] = (μ s)⁻¹ * μ (s ∩ t)`.

## Main Statements

* `cond_cond_eq_cond_inter`: conditioning on one set and then another is equivalent
  to conditioning on their intersection.
* `cond_eq_inv_mul_cond_mul`: Bayes' Theorem, `μ[t|s] = (μ s)⁻¹ * μ[s|t] * (μ t)`.

## Notations

This file uses the notation `μ[|s]` the measure of `μ` conditioned on `s`,
and `μ[t|s]` for the probability of `t` given `s` under `μ` (equivalent to the
application `μ[|s] t`).

These notations are contained in the locale `ProbabilityTheory`.

## Implementation notes

Because we have the alternative measure restriction application principles
`Measure.restrict_apply` and `Measure.restrict_apply'`, which require
measurability of the restricted and restricting sets, respectively,
many of the theorems here will have corresponding alternatives as well.
For the sake of brevity, we've chosen to only go with `Measure.restrict_apply'`
for now, but the alternative theorems can be added if needed.

Use of `@[simp]` generally follows the rule of removing conditions on a measure
when possible.

Hypotheses that are used to "define" a conditional distribution by requiring that
the conditioning set has non-zero measure should be named using the abbreviation
"c" (which stands for "conditionable") rather than "nz". For example `(hci : μ (s ∩ t) ≠ 0)`
(rather than `hnzi`) should be used for a hypothesis ensuring that `μ[|s ∩ t]` is defined.

## Tags

conditional, conditioned, bayes
-/

noncomputable section

open ENNReal MeasureTheory MeasureTheory.Measure MeasurableSpace Set
open scoped BigOperators

variable {Ω Ω' α : Type*} {m : MeasurableSpace Ω} {m' : MeasurableSpace Ω'} (μ : Measure Ω)
  {s t : Set Ω}

namespace ProbabilityTheory

section Definitions

/-- The conditional probability measure of measure `μ` on set `s` is `μ` restricted to `s`
and scaled by the inverse of `μ s` (to make it a probability measure):
`(μ s)⁻¹ • μ.restrict s`. -/
def cond (s : Set Ω) : Measure Ω :=
  (μ s)⁻¹ • μ.restrict s
#align probability_theory.cond ProbabilityTheory.cond

end Definitions

@[inherit_doc] scoped notation μ "[" s "|" t "]" => ProbabilityTheory.cond μ t s
@[inherit_doc] scoped notation:max μ "[|" t "]" => ProbabilityTheory.cond μ t

/-- The conditional probability measure of measure `μ` on `{ω | X ω = x}`.

It is `μ` restricted to `{ω | X ω = x}` and scaled by the inverse of `μ {ω | X ω = x}`
(to make it a probability measure): `(μ {ω | X ω = x})⁻¹ • μ.restrict {ω | X ω = x}`. -/
scoped notation:max μ "[|" X " ← " x "]" => μ[|X ⁻¹' {x}]

/-- The conditional probability measure of any measure on any set of finite positive measure
is a probability measure. -/
theorem cond_isProbabilityMeasure_of_finite (hcs : μ s ≠ 0) (hs : μ s ≠ ∞) :
    IsProbabilityMeasure μ[|s] :=
  ⟨by
    unfold ProbabilityTheory.cond
    simp only [Measure.coe_smul, Pi.smul_apply, MeasurableSet.univ, Measure.restrict_apply,
      Set.univ_inter, smul_eq_mul]
    exact ENNReal.inv_mul_cancel hcs hs⟩

/-- The conditional probability measure of any finite measure on any set of positive measure
is a probability measure. -/
theorem cond_isProbabilityMeasure [IsFiniteMeasure μ] (hcs : μ s ≠ 0) :
    IsProbabilityMeasure μ[|s] := cond_isProbabilityMeasure_of_finite μ hcs (measure_ne_top μ s)
#align probability_theory.cond_is_probability_measure ProbabilityTheory.cond_isProbabilityMeasure

instance cond_isFiniteMeasure : IsFiniteMeasure μ[|s] := by
  constructor
  simp only [Measure.coe_smul, Pi.smul_apply, MeasurableSet.univ, Measure.restrict_apply,
    Set.univ_inter, smul_eq_mul, ProbabilityTheory.cond, ← ENNReal.div_eq_inv_mul]
  exact ENNReal.div_self_le_one.trans_lt ENNReal.one_lt_top

theorem cond_toMeasurable_eq :
    μ[|(toMeasurable μ s)] = μ[|s] := by
  unfold cond
  by_cases hnt : μ s = ∞
  · simp [hnt]
  · simp [Measure.restrict_toMeasurable hnt]

variable {μ} in
lemma cond_absolutelyContinuous : μ[|s] ≪ μ :=
  smul_absolutelyContinuous.trans restrict_le_self.absolutelyContinuous

variable {μ} in
lemma absolutelyContinuous_cond_univ [IsFiniteMeasure μ] : μ ≪ μ[|univ] := by
  rw [cond, restrict_univ]
  refine absolutelyContinuous_smul ?_
  simp [measure_ne_top]

section Bayes

@[simp]
theorem cond_empty : μ[|∅] = 0 := by simp [cond]
#align probability_theory.cond_empty ProbabilityTheory.cond_empty

@[simp]
theorem cond_univ [IsProbabilityMeasure μ] : μ[|Set.univ] = μ := by
  simp [cond, measure_univ, Measure.restrict_univ]
#align probability_theory.cond_univ ProbabilityTheory.cond_univ

@[simp] lemma cond_eq_zero (hμs : μ s ≠ ⊤) : μ[|s] = 0 ↔ μ s = 0 := by simp [cond, hμs]

lemma cond_eq_zero_of_meas_eq_zero (hμs : μ s = 0) : μ[|s] = 0 := by simp [hμs]

/-- The axiomatic definition of conditional probability derived from a measure-theoretic one. -/
theorem cond_apply (hms : MeasurableSet s) (t : Set Ω) : μ[t|s] = (μ s)⁻¹ * μ (s ∩ t) := by
  rw [cond, Measure.smul_apply, Measure.restrict_apply' hms, Set.inter_comm, smul_eq_mul]
#align probability_theory.cond_apply ProbabilityTheory.cond_apply

theorem cond_apply' {t : Set Ω} (hA : MeasurableSet t) : μ[t|s] = (μ s)⁻¹ * μ (s ∩ t) := by
  rw [cond, Measure.smul_apply, Measure.restrict_apply hA, Set.inter_comm, smul_eq_mul]

theorem cond_inter_self (hms : MeasurableSet s) (t : Set Ω) : μ[s ∩ t|s] = μ[t|s] := by
  rw [cond_apply _ hms, ← Set.inter_assoc, Set.inter_self, ← cond_apply _ hms]
#align probability_theory.cond_inter_self ProbabilityTheory.cond_inter_self

theorem inter_pos_of_cond_ne_zero (hms : MeasurableSet s) (hcst : μ[t|s] ≠ 0) : 0 < μ (s ∩ t) := by
  refine' pos_iff_ne_zero.mpr (right_ne_zero_of_mul _)
  · exact (μ s)⁻¹
  convert hcst
  simp [hms, Set.inter_comm, cond]
#align probability_theory.inter_pos_of_cond_ne_zero ProbabilityTheory.inter_pos_of_cond_ne_zero

theorem cond_pos_of_inter_ne_zero [IsFiniteMeasure μ]
    (hms : MeasurableSet s) (hci : μ (s ∩ t) ≠ 0) : 0 < μ[|s] t := by
  rw [cond_apply _ hms]
  refine' ENNReal.mul_pos _ hci
  exact ENNReal.inv_ne_zero.mpr (measure_ne_top _ _)
#align probability_theory.cond_pos_of_inter_ne_zero ProbabilityTheory.cond_pos_of_inter_ne_zero

lemma cond_cond_eq_cond_inter' (hms : MeasurableSet s) (hmt : MeasurableSet t) (hcs : μ s ≠ ∞) :
    μ[|s][|t] = μ[|s ∩ t] := by
  ext u
<<<<<<< HEAD
  simp [*, hms.inter hmt, cond_apply, ← Set.inter_assoc, ENNReal.mul_inv, ← mul_assoc,
    mul_comm _ (μ s)⁻¹, ENNReal.inv_mul_cancel]
=======
  rw [cond_apply _ hmt, cond_apply _ hms, cond_apply _ hms, cond_apply _ (hms.inter hmt)]
  obtain hst | hst := eq_or_ne (μ (s ∩ t)) 0
  · have : μ (s ∩ t ∩ u) = 0 := measure_mono_null (Set.inter_subset_left _ _) hst
    simp [this, ← Set.inter_assoc]
  · have hcs' : μ s ≠ 0 :=
      (μ.toOuterMeasure.pos_of_subset_ne_zero (Set.inter_subset_left _ _) hst).ne'
    simp [*, ← mul_assoc, ← Set.inter_assoc, ENNReal.mul_inv, ENNReal.mul_inv_cancel,
      mul_right_comm _ _ (μ s)⁻¹]
>>>>>>> 3502115b
#align probability_theory.cond_cond_eq_cond_inter' ProbabilityTheory.cond_cond_eq_cond_inter'

/-- Conditioning first on `s` and then on `t` results in the same measure as conditioning
on `s ∩ t`. -/
theorem cond_cond_eq_cond_inter [IsFiniteMeasure μ] (hms : MeasurableSet s)
    (hmt : MeasurableSet t) : μ[|s][|t] = μ[|s ∩ t] :=
  cond_cond_eq_cond_inter' μ hms hmt (measure_ne_top μ s)
#align probability_theory.cond_cond_eq_cond_inter ProbabilityTheory.cond_cond_eq_cond_inter

theorem cond_mul_eq_inter' (hms : MeasurableSet s) (hcs' : μ s ≠ ∞) (t : Set Ω) :
    μ[t|s] * μ s = μ (s ∩ t) := by
  obtain hcs | hcs := eq_or_ne (μ s) 0
  · simp [hcs, measure_inter_null_of_null_left]
  · rw [cond_apply μ hms t, mul_comm, ← mul_assoc, ENNReal.mul_inv_cancel hcs hcs', one_mul]
#align probability_theory.cond_mul_eq_inter' ProbabilityTheory.cond_mul_eq_inter'

theorem cond_mul_eq_inter [IsFiniteMeasure μ] (hms : MeasurableSet s) (t : Set Ω) :
    μ[t|s] * μ s = μ (s ∩ t) := cond_mul_eq_inter' μ hms (measure_ne_top _ s) t
#align probability_theory.cond_mul_eq_inter ProbabilityTheory.cond_mul_eq_inter

/-- A version of the law of total probability. -/
theorem cond_add_cond_compl_eq [IsFiniteMeasure μ] (hms : MeasurableSet s) :
    μ[t|s] * μ s + μ[t|sᶜ] * μ sᶜ = μ t := by
  rw [cond_mul_eq_inter μ hms, cond_mul_eq_inter μ hms.compl, Set.inter_comm _ t,
    Set.inter_comm _ t]
  exact measure_inter_add_diff t hms
#align probability_theory.cond_add_cond_compl_eq ProbabilityTheory.cond_add_cond_compl_eq

/-- **Bayes' Theorem** -/
theorem cond_eq_inv_mul_cond_mul [IsFiniteMeasure μ]
    (hms : MeasurableSet s) (hmt : MeasurableSet t) : μ[t|s] = (μ s)⁻¹ * μ[s|t] * μ t := by
  rw [mul_assoc, cond_mul_eq_inter μ hmt s, Set.inter_comm, cond_apply _ hms]
#align probability_theory.cond_eq_inv_mul_cond_mul ProbabilityTheory.cond_eq_inv_mul_cond_mul

end Bayes

lemma comap_cond {i : Ω' → Ω} (hi : MeasurableEmbedding i) (hi' : ∀ᵐ ω ∂μ, ω ∈ range i)
    (hs : MeasurableSet s) : comap i μ[|s] = (comap i μ)[|i ⁻¹' s] := by
  ext t ht
  change μ (range i)ᶜ = 0 at hi'
  rw [cond_apply, comap_apply, cond_apply, comap_apply, comap_apply, image_inter,
    image_preimage_eq_inter_range, inter_right_comm, measure_inter_conull hi',
    measure_inter_conull hi']
  all_goals first
  | exact hi.injective
  | exact hi.measurableSet_image'
  | exact hs
  | exact ht
  | exact hi.measurable hs
  | exact (hi.measurable hs).inter ht

variable [Fintype α] [MeasurableSpace α] [DiscreteMeasurableSpace α]

/-- The **law of total probability** for a random variable taking finitely many values: a measure
`μ` can be expressed as a linear combination of its conditional measures `μ[|X ← x]` on fibers of a
random variable `X` valued in a fintype. -/
lemma sum_meas_smul_cond_fiber {X : Ω → α} (hX : Measurable X) (μ : Measure Ω) [IsFiniteMeasure μ] :
    ∑ x, μ (X ⁻¹' {x}) • μ[|X ← x] = μ := by
  ext E hE
  calc
    _ = ∑ x, μ (X ⁻¹' {x} ∩ E) := by
      simp only [Measure.coe_finset_sum, Measure.coe_smul, Finset.sum_apply,
        Pi.smul_apply, smul_eq_mul]
      simp_rw [mul_comm (μ _), cond_mul_eq_inter _ (hX (.singleton _))]
    _ = _ := by
      have : ⋃ x ∈ Finset.univ, X ⁻¹' {x} ∩ E = E := by simp; ext _; simp
      rw [← measure_biUnion_finset _ fun _ _ ↦ (hX (.singleton _)).inter hE, this]
      aesop (add simp [PairwiseDisjoint, Set.Pairwise, Function.onFun, disjoint_left])

end ProbabilityTheory<|MERGE_RESOLUTION|>--- conflicted
+++ resolved
@@ -169,19 +169,8 @@
 lemma cond_cond_eq_cond_inter' (hms : MeasurableSet s) (hmt : MeasurableSet t) (hcs : μ s ≠ ∞) :
     μ[|s][|t] = μ[|s ∩ t] := by
   ext u
-<<<<<<< HEAD
   simp [*, hms.inter hmt, cond_apply, ← Set.inter_assoc, ENNReal.mul_inv, ← mul_assoc,
     mul_comm _ (μ s)⁻¹, ENNReal.inv_mul_cancel]
-=======
-  rw [cond_apply _ hmt, cond_apply _ hms, cond_apply _ hms, cond_apply _ (hms.inter hmt)]
-  obtain hst | hst := eq_or_ne (μ (s ∩ t)) 0
-  · have : μ (s ∩ t ∩ u) = 0 := measure_mono_null (Set.inter_subset_left _ _) hst
-    simp [this, ← Set.inter_assoc]
-  · have hcs' : μ s ≠ 0 :=
-      (μ.toOuterMeasure.pos_of_subset_ne_zero (Set.inter_subset_left _ _) hst).ne'
-    simp [*, ← mul_assoc, ← Set.inter_assoc, ENNReal.mul_inv, ENNReal.mul_inv_cancel,
-      mul_right_comm _ _ (μ s)⁻¹]
->>>>>>> 3502115b
 #align probability_theory.cond_cond_eq_cond_inter' ProbabilityTheory.cond_cond_eq_cond_inter'
 
 /-- Conditioning first on `s` and then on `t` results in the same measure as conditioning
