--- conflicted
+++ resolved
@@ -12,22 +12,4 @@
 `Tactic.GCongr.Core`. In this file we set it up for use across the library by listing
 `positivity` as a first-pass discharger for side goals (`gcongr_discharger`). -/
 
-<<<<<<< HEAD
-set_option autoImplicit true
-
-macro_rules | `(tactic| gcongr_discharger) => `(tactic| positivity)
-
-/-! # ≤, / -/
-
-protected theorem Nat.div_le_div {a b c d : ℕ} (h1 : a ≤ b) (h2 : d ≤ c) (h3 : d ≠ 0) :
-    a / c ≤ b / d :=
-  calc a / c ≤ b / c := Nat.div_le_div_right h1
-    _ ≤ b / d := Nat.div_le_div_left h2 (Nat.pos_of_ne_zero h3)
-
-attribute [gcongr]
-  Nat.div_le_div -- tt / tt
-  Nat.div_le_div_left -- ff / tt
-  Nat.div_le_div_right -- tt / ff
-=======
-macro_rules | `(tactic| gcongr_discharger) => `(tactic| positivity)
->>>>>>> 2feb8a34
+macro_rules | `(tactic| gcongr_discharger) => `(tactic| positivity)