--- conflicted
+++ resolved
@@ -328,15 +328,12 @@
 @[simp] lemma Equiv.embeddingFinSucc_snd {n : ℕ} {ι : Type*} (e : Fin (n+1) ↪ ι) :
     ((Equiv.embeddingFinSucc n ι e).2 : ι) = e 0 := rfl
 
-<<<<<<< HEAD
-=======
 @[simp] lemma Equiv.coe_embeddingFinSucc_symm {n : ℕ} {ι : Type*}
     (f : Σ (e : Fin n ↪ ι), {i // i ∉ Set.range e}) :
     ((Equiv.embeddingFinSucc n ι).symm f : Fin (n + 1) → ι) = Fin.cons f.2.1 f.1 := by
   ext i
   exact Fin.cases rfl (fun j ↦ rfl) i
 
->>>>>>> 98843f5b
 /-- Equivalence between `Fin (n + 1) → β` and `β × (Fin n → β)` which separates out the last
 element of the tuple. -/
 @[simps! (config := .asFn)]
