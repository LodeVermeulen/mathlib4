/-
Copyright (c) 2022 Moritz Doll. All rights reserved.
Released under Apache 2.0 license as described in the file LICENSE.
Authors: Moritz Doll
-/
import Mathlib.Analysis.Calculus.ContDiff.Bounds
import Mathlib.Analysis.Calculus.IteratedDeriv.Defs
import Mathlib.Analysis.Calculus.LineDeriv.Basic
import Mathlib.Analysis.LocallyConvex.WithSeminorms
import Mathlib.Analysis.Normed.Group.ZeroAtInfty
import Mathlib.Analysis.SpecialFunctions.Pow.Real
import Mathlib.Analysis.SpecialFunctions.JapaneseBracket
import Mathlib.Topology.Algebra.UniformFilterBasis
import Mathlib.Tactic.MoveAdd

#align_import analysis.schwartz_space from "leanprover-community/mathlib"@"e137999b2c6f2be388f4cd3bbf8523de1910cd2b"

/-!
# Schwartz space

This file defines the Schwartz space. Usually, the Schwartz space is defined as the set of smooth
functions $f : ℝ^n → ℂ$ such that there exists $C_{αβ} > 0$ with $$|x^α ∂^β f(x)| < C_{αβ}$$ for
all $x ∈ ℝ^n$ and for all multiindices $α, β$.
In mathlib, we use a slightly different approach and define the Schwartz space as all
smooth functions `f : E → F`, where `E` and `F` are real normed vector spaces such that for all
natural numbers `k` and `n` we have uniform bounds `‖x‖^k * ‖iteratedFDeriv ℝ n f x‖ < C`.
This approach completely avoids using partial derivatives as well as polynomials.
We construct the topology on the Schwartz space by a family of seminorms, which are the best
constants in the above estimates. The abstract theory of topological vector spaces developed in
`SeminormFamily.moduleFilterBasis` and `WithSeminorms.toLocallyConvexSpace` turns the
Schwartz space into a locally convex topological vector space.

## Main definitions

* `SchwartzMap`: The Schwartz space is the space of smooth functions such that all derivatives
decay faster than any power of `‖x‖`.
* `SchwartzMap.seminorm`: The family of seminorms as described above
* `SchwartzMap.fderivCLM`: The differential as a continuous linear map
`𝓢(E, F) →L[𝕜] 𝓢(E, E →L[ℝ] F)`
* `SchwartzMap.derivCLM`: The one-dimensional derivative as a continuous linear map
`𝓢(ℝ, F) →L[𝕜] 𝓢(ℝ, F)`
* `SchwartzMap.integralCLM`: Integration as a continuous linear map `𝓢(ℝ, F) →L[ℝ] F`

## Main statements

* `SchwartzMap.instUniformAddGroup` and `SchwartzMap.instLocallyConvexSpace`: The Schwartz space
is a locally convex topological vector space.
* `SchwartzMap.one_add_le_sup_seminorm_apply`: For a Schwartz function `f` there is a uniform bound
on `(1 + ‖x‖) ^ k * ‖iteratedFDeriv ℝ n f x‖`.

## Implementation details

The implementation of the seminorms is taken almost literally from `ContinuousLinearMap.opNorm`.

## Notation

* `𝓢(E, F)`: The Schwartz space `SchwartzMap E F` localized in `SchwartzSpace`

## Tags

Schwartz space, tempered distributions
-/

noncomputable section

open scoped BigOperators Nat NNReal

variable {𝕜 𝕜' D E F G V : Type*}
variable [NormedAddCommGroup E] [NormedSpace ℝ E]
variable [NormedAddCommGroup F] [NormedSpace ℝ F]
variable (E F)

/-- A function is a Schwartz function if it is smooth and all derivatives decay faster than
  any power of `‖x‖`. -/
structure SchwartzMap where
  toFun : E → F
  smooth' : ContDiff ℝ ⊤ toFun
  decay' : ∀ k n : ℕ, ∃ C : ℝ, ∀ x, ‖x‖ ^ k * ‖iteratedFDeriv ℝ n toFun x‖ ≤ C
#align schwartz_map SchwartzMap

/-- A function is a Schwartz function if it is smooth and all derivatives decay faster than
  any power of `‖x‖`. -/
scoped[SchwartzMap] notation "𝓢(" E ", " F ")" => SchwartzMap E F

variable {E F}

namespace SchwartzMap

-- Porting note: removed
-- instance : Coe 𝓢(E, F) (E → F) := ⟨toFun⟩

instance instFunLike : FunLike 𝓢(E, F) E F where
  coe f := f.toFun
  coe_injective' f g h := by cases f; cases g; congr
#align schwartz_map.fun_like SchwartzMap.instFunLike

/-- Helper instance for when there's too many metavariables to apply `DFunLike.hasCoeToFun`. -/
instance instCoeFun : CoeFun 𝓢(E, F) fun _ => E → F :=
  DFunLike.hasCoeToFun
#align schwartz_map.has_coe_to_fun SchwartzMap.instCoeFun

/-- All derivatives of a Schwartz function are rapidly decaying. -/
theorem decay (f : 𝓢(E, F)) (k n : ℕ) :
    ∃ C : ℝ, 0 < C ∧ ∀ x, ‖x‖ ^ k * ‖iteratedFDeriv ℝ n f x‖ ≤ C := by
  rcases f.decay' k n with ⟨C, hC⟩
  exact ⟨max C 1, by positivity, fun x => (hC x).trans (le_max_left _ _)⟩
#align schwartz_map.decay SchwartzMap.decay

/-- Every Schwartz function is smooth. -/
theorem smooth (f : 𝓢(E, F)) (n : ℕ∞) : ContDiff ℝ n f :=
  f.smooth'.of_le le_top
#align schwartz_map.smooth SchwartzMap.smooth

/-- Every Schwartz function is continuous. -/
@[continuity]
protected theorem continuous (f : 𝓢(E, F)) : Continuous f :=
  (f.smooth 0).continuous
#align schwartz_map.continuous SchwartzMap.continuous

instance instContinuousMapClass : ContinuousMapClass 𝓢(E, F) E F where
  map_continuous := SchwartzMap.continuous

/-- Every Schwartz function is differentiable. -/
protected theorem differentiable (f : 𝓢(E, F)) : Differentiable ℝ f :=
  (f.smooth 1).differentiable rfl.le
#align schwartz_map.differentiable SchwartzMap.differentiable

/-- Every Schwartz function is differentiable at any point. -/
protected theorem differentiableAt (f : 𝓢(E, F)) {x : E} : DifferentiableAt ℝ f x :=
  f.differentiable.differentiableAt
#align schwartz_map.differentiable_at SchwartzMap.differentiableAt

@[ext]
theorem ext {f g : 𝓢(E, F)} (h : ∀ x, (f : E → F) x = g x) : f = g :=
  DFunLike.ext f g h
#align schwartz_map.ext SchwartzMap.ext

section IsBigO

open Asymptotics Filter

variable (f : 𝓢(E, F))

/-- Auxiliary lemma, used in proving the more general result `isBigO_cocompact_rpow`. -/
theorem isBigO_cocompact_zpow_neg_nat (k : ℕ) :
    f =O[cocompact E] fun x => ‖x‖ ^ (-k : ℤ) := by
  obtain ⟨d, _, hd'⟩ := f.decay k 0
  simp only [norm_iteratedFDeriv_zero] at hd'
  simp_rw [Asymptotics.IsBigO, Asymptotics.IsBigOWith]
  refine' ⟨d, Filter.Eventually.filter_mono Filter.cocompact_le_cofinite _⟩
  refine' (Filter.eventually_cofinite_ne 0).mono fun x hx => _
  rw [Real.norm_of_nonneg (zpow_nonneg (norm_nonneg _) _), zpow_neg, ← div_eq_mul_inv, le_div_iff']
  exacts [hd' x, zpow_pos_of_pos (norm_pos_iff.mpr hx) _]
set_option linter.uppercaseLean3 false in
#align schwartz_map.is_O_cocompact_zpow_neg_nat SchwartzMap.isBigO_cocompact_zpow_neg_nat

theorem isBigO_cocompact_rpow [ProperSpace E] (s : ℝ) :
    f =O[cocompact E] fun x => ‖x‖ ^ s := by
  let k := ⌈-s⌉₊
  have hk : -(k : ℝ) ≤ s := neg_le.mp (Nat.le_ceil (-s))
  refine' (isBigO_cocompact_zpow_neg_nat f k).trans _
  suffices (fun x : ℝ => x ^ (-k : ℤ)) =O[atTop] fun x : ℝ => x ^ s
    from this.comp_tendsto tendsto_norm_cocompact_atTop
  simp_rw [Asymptotics.IsBigO, Asymptotics.IsBigOWith]
  refine' ⟨1, (Filter.eventually_ge_atTop 1).mono fun x hx => _⟩
  rw [one_mul, Real.norm_of_nonneg (Real.rpow_nonneg (zero_le_one.trans hx) _),
    Real.norm_of_nonneg (zpow_nonneg (zero_le_one.trans hx) _), ← Real.rpow_intCast, Int.cast_neg,
    Int.cast_natCast]
  exact Real.rpow_le_rpow_of_exponent_le hx hk
set_option linter.uppercaseLean3 false in
#align schwartz_map.is_O_cocompact_rpow SchwartzMap.isBigO_cocompact_rpow

theorem isBigO_cocompact_zpow [ProperSpace E] (k : ℤ) :
    f =O[cocompact E] fun x => ‖x‖ ^ k := by
  simpa only [Real.rpow_intCast] using isBigO_cocompact_rpow f k
set_option linter.uppercaseLean3 false in
#align schwartz_map.is_O_cocompact_zpow SchwartzMap.isBigO_cocompact_zpow

end IsBigO

section Aux

theorem bounds_nonempty (k n : ℕ) (f : 𝓢(E, F)) :
    ∃ c : ℝ, c ∈ { c : ℝ | 0 ≤ c ∧ ∀ x : E, ‖x‖ ^ k * ‖iteratedFDeriv ℝ n f x‖ ≤ c } :=
  let ⟨M, hMp, hMb⟩ := f.decay k n
  ⟨M, le_of_lt hMp, hMb⟩
#align schwartz_map.bounds_nonempty SchwartzMap.bounds_nonempty

theorem bounds_bddBelow (k n : ℕ) (f : 𝓢(E, F)) :
    BddBelow { c | 0 ≤ c ∧ ∀ x, ‖x‖ ^ k * ‖iteratedFDeriv ℝ n f x‖ ≤ c } :=
  ⟨0, fun _ ⟨hn, _⟩ => hn⟩
#align schwartz_map.bounds_bdd_below SchwartzMap.bounds_bddBelow

theorem decay_add_le_aux (k n : ℕ) (f g : 𝓢(E, F)) (x : E) :
    ‖x‖ ^ k * ‖iteratedFDeriv ℝ n ((f : E → F) + (g : E → F)) x‖ ≤
      ‖x‖ ^ k * ‖iteratedFDeriv ℝ n f x‖ + ‖x‖ ^ k * ‖iteratedFDeriv ℝ n g x‖ := by
  rw [← mul_add]
  refine' mul_le_mul_of_nonneg_left _ (by positivity)
  rw [iteratedFDeriv_add_apply (f.smooth _) (g.smooth _)]
  exact norm_add_le _ _
#align schwartz_map.decay_add_le_aux SchwartzMap.decay_add_le_aux

theorem decay_neg_aux (k n : ℕ) (f : 𝓢(E, F)) (x : E) :
    ‖x‖ ^ k * ‖iteratedFDeriv ℝ n (-f : E → F) x‖ = ‖x‖ ^ k * ‖iteratedFDeriv ℝ n f x‖ := by
  rw [iteratedFDeriv_neg_apply, norm_neg]
#align schwartz_map.decay_neg_aux SchwartzMap.decay_neg_aux

variable [NormedField 𝕜] [NormedSpace 𝕜 F] [SMulCommClass ℝ 𝕜 F]

theorem decay_smul_aux (k n : ℕ) (f : 𝓢(E, F)) (c : 𝕜) (x : E) :
    ‖x‖ ^ k * ‖iteratedFDeriv ℝ n (c • (f : E → F)) x‖ =
      ‖c‖ * ‖x‖ ^ k * ‖iteratedFDeriv ℝ n f x‖ := by
  rw [mul_comm ‖c‖, mul_assoc, iteratedFDeriv_const_smul_apply (f.smooth _),
    norm_smul c (iteratedFDeriv ℝ n (⇑f) x)]
#align schwartz_map.decay_smul_aux SchwartzMap.decay_smul_aux

end Aux

section SeminormAux

/-- Helper definition for the seminorms of the Schwartz space. -/
protected def seminormAux (k n : ℕ) (f : 𝓢(E, F)) : ℝ :=
  sInf { c | 0 ≤ c ∧ ∀ x, ‖x‖ ^ k * ‖iteratedFDeriv ℝ n f x‖ ≤ c }
#align schwartz_map.seminorm_aux SchwartzMap.seminormAux

theorem seminormAux_nonneg (k n : ℕ) (f : 𝓢(E, F)) : 0 ≤ f.seminormAux k n :=
  le_csInf (bounds_nonempty k n f) fun _ ⟨hx, _⟩ => hx
#align schwartz_map.seminorm_aux_nonneg SchwartzMap.seminormAux_nonneg

theorem le_seminormAux (k n : ℕ) (f : 𝓢(E, F)) (x : E) :
    ‖x‖ ^ k * ‖iteratedFDeriv ℝ n (⇑f) x‖ ≤ f.seminormAux k n :=
  le_csInf (bounds_nonempty k n f) fun _ ⟨_, h⟩ => h x
#align schwartz_map.le_seminorm_aux SchwartzMap.le_seminormAux

/-- If one controls the norm of every `A x`, then one controls the norm of `A`. -/
theorem seminormAux_le_bound (k n : ℕ) (f : 𝓢(E, F)) {M : ℝ} (hMp : 0 ≤ M)
    (hM : ∀ x, ‖x‖ ^ k * ‖iteratedFDeriv ℝ n f x‖ ≤ M) : f.seminormAux k n ≤ M :=
  csInf_le (bounds_bddBelow k n f) ⟨hMp, hM⟩
#align schwartz_map.seminorm_aux_le_bound SchwartzMap.seminormAux_le_bound

end SeminormAux

/-! ### Algebraic properties -/

section SMul

variable [NormedField 𝕜] [NormedSpace 𝕜 F] [SMulCommClass ℝ 𝕜 F] [NormedField 𝕜'] [NormedSpace 𝕜' F]
  [SMulCommClass ℝ 𝕜' F]

instance instSMul : SMul 𝕜 𝓢(E, F) :=
  ⟨fun c f =>
    { toFun := c • (f : E → F)
      smooth' := (f.smooth _).const_smul c
      decay' := fun k n => by
        refine' ⟨f.seminormAux k n * (‖c‖ + 1), fun x => _⟩
        have hc : 0 ≤ ‖c‖ := by positivity
        refine' le_trans _ ((mul_le_mul_of_nonneg_right (f.le_seminormAux k n x) hc).trans _)
        · apply Eq.le
          rw [mul_comm _ ‖c‖, ← mul_assoc]
          exact decay_smul_aux k n f c x
        · apply mul_le_mul_of_nonneg_left _ (f.seminormAux_nonneg k n)
          linarith }⟩
#align schwartz_map.has_smul SchwartzMap.instSMul

@[simp]
theorem smul_apply {f : 𝓢(E, F)} {c : 𝕜} {x : E} : (c • f) x = c • f x :=
  rfl
#align schwartz_map.smul_apply SchwartzMap.smul_apply

instance instIsScalarTower [SMul 𝕜 𝕜'] [IsScalarTower 𝕜 𝕜' F] : IsScalarTower 𝕜 𝕜' 𝓢(E, F) :=
  ⟨fun a b f => ext fun x => smul_assoc a b (f x)⟩
#align schwartz_map.is_scalar_tower SchwartzMap.instIsScalarTower

instance instSMulCommClass [SMulCommClass 𝕜 𝕜' F] : SMulCommClass 𝕜 𝕜' 𝓢(E, F) :=
  ⟨fun a b f => ext fun x => smul_comm a b (f x)⟩
#align schwartz_map.smul_comm_class SchwartzMap.instSMulCommClass

theorem seminormAux_smul_le (k n : ℕ) (c : 𝕜) (f : 𝓢(E, F)) :
    (c • f).seminormAux k n ≤ ‖c‖ * f.seminormAux k n := by
  refine'
    (c • f).seminormAux_le_bound k n (mul_nonneg (norm_nonneg _) (seminormAux_nonneg _ _ _))
      fun x => (decay_smul_aux k n f c x).le.trans _
  rw [mul_assoc]
  exact mul_le_mul_of_nonneg_left (f.le_seminormAux k n x) (norm_nonneg _)
#align schwartz_map.seminorm_aux_smul_le SchwartzMap.seminormAux_smul_le

instance instNSMul : SMul ℕ 𝓢(E, F) :=
  ⟨fun c f =>
    { toFun := c • (f : E → F)
      smooth' := (f.smooth _).const_smul c
      decay' := by
        have : c • (f : E → F) = (c : ℝ) • f := by
          ext x
          simp only [Pi.smul_apply, smul_apply]
          exact nsmul_eq_smul_cast _ _ _
        simp only [this]
        exact ((c : ℝ) • f).decay' }⟩
#align schwartz_map.has_nsmul SchwartzMap.instNSMul

instance instZSMul : SMul ℤ 𝓢(E, F) :=
  ⟨fun c f =>
    { toFun := c • (f : E → F)
      smooth' := (f.smooth _).const_smul c
      decay' := by
        have : c • (f : E → F) = (c : ℝ) • f := by
          ext x
          simp only [Pi.smul_apply, smul_apply]
          exact zsmul_eq_smul_cast _ _ _
        simp only [this]
        exact ((c : ℝ) • f).decay' }⟩
#align schwartz_map.has_zsmul SchwartzMap.instZSMul

end SMul

section Zero

instance instZero : Zero 𝓢(E, F) :=
  ⟨{  toFun := fun _ => 0
      smooth' := contDiff_const
      decay' := fun _ _ => ⟨1, fun _ => by simp⟩ }⟩
#align schwartz_map.has_zero SchwartzMap.instZero

instance instInhabited : Inhabited 𝓢(E, F) :=
  ⟨0⟩
#align schwartz_map.inhabited SchwartzMap.instInhabited

theorem coe_zero : DFunLike.coe (0 : 𝓢(E, F)) = (0 : E → F) :=
  rfl
#align schwartz_map.coe_zero SchwartzMap.coe_zero

@[simp]
theorem coeFn_zero : ⇑(0 : 𝓢(E, F)) = (0 : E → F) :=
  rfl
#align schwartz_map.coe_fn_zero SchwartzMap.coeFn_zero

@[simp]
theorem zero_apply {x : E} : (0 : 𝓢(E, F)) x = 0 :=
  rfl
#align schwartz_map.zero_apply SchwartzMap.zero_apply

theorem seminormAux_zero (k n : ℕ) : (0 : 𝓢(E, F)).seminormAux k n = 0 :=
  le_antisymm (seminormAux_le_bound k n _ rfl.le fun _ => by simp [Pi.zero_def])
    (seminormAux_nonneg _ _ _)
#align schwartz_map.seminorm_aux_zero SchwartzMap.seminormAux_zero

end Zero

section Neg

instance instNeg : Neg 𝓢(E, F) :=
  ⟨fun f =>
    ⟨-f, (f.smooth _).neg, fun k n =>
      ⟨f.seminormAux k n, fun x => (decay_neg_aux k n f x).le.trans (f.le_seminormAux k n x)⟩⟩⟩
#align schwartz_map.has_neg SchwartzMap.instNeg

end Neg

section Add

instance instAdd : Add 𝓢(E, F) :=
  ⟨fun f g =>
    ⟨f + g, (f.smooth _).add (g.smooth _), fun k n =>
      ⟨f.seminormAux k n + g.seminormAux k n, fun x =>
        (decay_add_le_aux k n f g x).trans
          (add_le_add (f.le_seminormAux k n x) (g.le_seminormAux k n x))⟩⟩⟩
#align schwartz_map.has_add SchwartzMap.instAdd

@[simp]
theorem add_apply {f g : 𝓢(E, F)} {x : E} : (f + g) x = f x + g x :=
  rfl
#align schwartz_map.add_apply SchwartzMap.add_apply

theorem seminormAux_add_le (k n : ℕ) (f g : 𝓢(E, F)) :
    (f + g).seminormAux k n ≤ f.seminormAux k n + g.seminormAux k n :=
  (f + g).seminormAux_le_bound k n
    (add_nonneg (seminormAux_nonneg _ _ _) (seminormAux_nonneg _ _ _)) fun x =>
    (decay_add_le_aux k n f g x).trans <|
      add_le_add (f.le_seminormAux k n x) (g.le_seminormAux k n x)
#align schwartz_map.seminorm_aux_add_le SchwartzMap.seminormAux_add_le

end Add

section Sub

instance instSub : Sub 𝓢(E, F) :=
  ⟨fun f g =>
    ⟨f - g, (f.smooth _).sub (g.smooth _), by
      intro k n
      refine' ⟨f.seminormAux k n + g.seminormAux k n, fun x => _⟩
      refine' le_trans _ (add_le_add (f.le_seminormAux k n x) (g.le_seminormAux k n x))
      rw [sub_eq_add_neg]
      rw [← decay_neg_aux k n g x]
      convert decay_add_le_aux k n f (-g) x⟩⟩
#align schwartz_map.has_sub SchwartzMap.instSub

-- exact fails with deterministic timeout
@[simp]
theorem sub_apply {f g : 𝓢(E, F)} {x : E} : (f - g) x = f x - g x :=
  rfl
#align schwartz_map.sub_apply SchwartzMap.sub_apply

end Sub

section AddCommGroup

instance instAddCommGroup : AddCommGroup 𝓢(E, F) :=
  DFunLike.coe_injective.addCommGroup _ rfl (fun _ _ => rfl) (fun _ => rfl) (fun _ _ => rfl)
    (fun _ _ => rfl) fun _ _ => rfl
#align schwartz_map.add_comm_group SchwartzMap.instAddCommGroup

variable (E F)

/-- Coercion as an additive homomorphism. -/
def coeHom : 𝓢(E, F) →+ E → F where
  toFun f := f
  map_zero' := coe_zero
  map_add' _ _ := rfl
#align schwartz_map.coe_hom SchwartzMap.coeHom

variable {E F}

theorem coe_coeHom : (coeHom E F : 𝓢(E, F) → E → F) = DFunLike.coe :=
  rfl
#align schwartz_map.coe_coe_hom SchwartzMap.coe_coeHom

theorem coeHom_injective : Function.Injective (coeHom E F) := by
  rw [coe_coeHom]
  exact DFunLike.coe_injective
#align schwartz_map.coe_hom_injective SchwartzMap.coeHom_injective

end AddCommGroup

section Module

variable [NormedField 𝕜] [NormedSpace 𝕜 F] [SMulCommClass ℝ 𝕜 F]

instance instModule : Module 𝕜 𝓢(E, F) :=
  coeHom_injective.module 𝕜 (coeHom E F) fun _ _ => rfl
#align schwartz_map.module SchwartzMap.instModule

end Module

section Seminorms

/-! ### Seminorms on Schwartz space-/


variable [NormedField 𝕜] [NormedSpace 𝕜 F] [SMulCommClass ℝ 𝕜 F]
variable (𝕜)

/-- The seminorms of the Schwartz space given by the best constants in the definition of
`𝓢(E, F)`. -/
protected def seminorm (k n : ℕ) : Seminorm 𝕜 𝓢(E, F) :=
  Seminorm.ofSMulLE (SchwartzMap.seminormAux k n) (seminormAux_zero k n) (seminormAux_add_le k n)
    (seminormAux_smul_le k n)
#align schwartz_map.seminorm SchwartzMap.seminorm

/-- If one controls the seminorm for every `x`, then one controls the seminorm. -/
theorem seminorm_le_bound (k n : ℕ) (f : 𝓢(E, F)) {M : ℝ} (hMp : 0 ≤ M)
    (hM : ∀ x, ‖x‖ ^ k * ‖iteratedFDeriv ℝ n f x‖ ≤ M) : SchwartzMap.seminorm 𝕜 k n f ≤ M :=
  f.seminormAux_le_bound k n hMp hM
#align schwartz_map.seminorm_le_bound SchwartzMap.seminorm_le_bound

/-- If one controls the seminorm for every `x`, then one controls the seminorm.

Variant for functions `𝓢(ℝ, F)`. -/
theorem seminorm_le_bound' (k n : ℕ) (f : 𝓢(ℝ, F)) {M : ℝ} (hMp : 0 ≤ M)
    (hM : ∀ x, |x| ^ k * ‖iteratedDeriv n f x‖ ≤ M) : SchwartzMap.seminorm 𝕜 k n f ≤ M := by
  refine' seminorm_le_bound 𝕜 k n f hMp _
  simpa only [Real.norm_eq_abs, norm_iteratedFDeriv_eq_norm_iteratedDeriv]
#align schwartz_map.seminorm_le_bound' SchwartzMap.seminorm_le_bound'

/-- The seminorm controls the Schwartz estimate for any fixed `x`. -/
theorem le_seminorm (k n : ℕ) (f : 𝓢(E, F)) (x : E) :
    ‖x‖ ^ k * ‖iteratedFDeriv ℝ n f x‖ ≤ SchwartzMap.seminorm 𝕜 k n f :=
  f.le_seminormAux k n x
#align schwartz_map.le_seminorm SchwartzMap.le_seminorm

/-- The seminorm controls the Schwartz estimate for any fixed `x`.

Variant for functions `𝓢(ℝ, F)`. -/
theorem le_seminorm' (k n : ℕ) (f : 𝓢(ℝ, F)) (x : ℝ) :
    |x| ^ k * ‖iteratedDeriv n f x‖ ≤ SchwartzMap.seminorm 𝕜 k n f := by
  have := le_seminorm 𝕜 k n f x
  rwa [← Real.norm_eq_abs, ← norm_iteratedFDeriv_eq_norm_iteratedDeriv]
#align schwartz_map.le_seminorm' SchwartzMap.le_seminorm'

theorem norm_iteratedFDeriv_le_seminorm (f : 𝓢(E, F)) (n : ℕ) (x₀ : E) :
    ‖iteratedFDeriv ℝ n f x₀‖ ≤ (SchwartzMap.seminorm 𝕜 0 n) f := by
  have := SchwartzMap.le_seminorm 𝕜 0 n f x₀
  rwa [pow_zero, one_mul] at this
#align schwartz_map.norm_iterated_fderiv_le_seminorm SchwartzMap.norm_iteratedFDeriv_le_seminorm

theorem norm_pow_mul_le_seminorm (f : 𝓢(E, F)) (k : ℕ) (x₀ : E) :
    ‖x₀‖ ^ k * ‖f x₀‖ ≤ (SchwartzMap.seminorm 𝕜 k 0) f := by
  have := SchwartzMap.le_seminorm 𝕜 k 0 f x₀
  rwa [norm_iteratedFDeriv_zero] at this
#align schwartz_map.norm_pow_mul_le_seminorm SchwartzMap.norm_pow_mul_le_seminorm

theorem norm_le_seminorm (f : 𝓢(E, F)) (x₀ : E) : ‖f x₀‖ ≤ (SchwartzMap.seminorm 𝕜 0 0) f := by
  have := norm_pow_mul_le_seminorm 𝕜 f 0 x₀
  rwa [pow_zero, one_mul] at this
#align schwartz_map.norm_le_seminorm SchwartzMap.norm_le_seminorm

variable (E F)

/-- The family of Schwartz seminorms. -/
def _root_.schwartzSeminormFamily : SeminormFamily 𝕜 𝓢(E, F) (ℕ × ℕ) :=
  fun m => SchwartzMap.seminorm 𝕜 m.1 m.2
#align schwartz_seminorm_family schwartzSeminormFamily

@[simp]
theorem schwartzSeminormFamily_apply (n k : ℕ) :
    schwartzSeminormFamily 𝕜 E F (n, k) = SchwartzMap.seminorm 𝕜 n k :=
  rfl
#align schwartz_map.schwartz_seminorm_family_apply SchwartzMap.schwartzSeminormFamily_apply

@[simp]
theorem schwartzSeminormFamily_apply_zero :
    schwartzSeminormFamily 𝕜 E F 0 = SchwartzMap.seminorm 𝕜 0 0 :=
  rfl
#align schwartz_map.schwartz_seminorm_family_apply_zero SchwartzMap.schwartzSeminormFamily_apply_zero

variable {𝕜 E F}

/-- A more convenient version of `le_sup_seminorm_apply`.

The set `Finset.Iic m` is the set of all pairs `(k', n')` with `k' ≤ m.1` and `n' ≤ m.2`.
Note that the constant is far from optimal. -/
theorem one_add_le_sup_seminorm_apply {m : ℕ × ℕ} {k n : ℕ} (hk : k ≤ m.1) (hn : n ≤ m.2)
    (f : 𝓢(E, F)) (x : E) :
    (1 + ‖x‖) ^ k * ‖iteratedFDeriv ℝ n f x‖ ≤
      2 ^ m.1 * (Finset.Iic m).sup (fun m => SchwartzMap.seminorm 𝕜 m.1 m.2) f := by
  rw [add_comm, add_pow]
  simp only [one_pow, mul_one, Finset.sum_congr, Finset.sum_mul]
  norm_cast
  rw [← Nat.sum_range_choose m.1]
  push_cast
  rw [Finset.sum_mul]
  have hk' : Finset.range (k + 1) ⊆ Finset.range (m.1 + 1) := by
    rwa [Finset.range_subset, add_le_add_iff_right]
  refine' le_trans (Finset.sum_le_sum_of_subset_of_nonneg hk' fun _ _ _ => by positivity) _
  gcongr ∑ _i in Finset.range (m.1 + 1), ?_ with i hi
  move_mul [(Nat.choose k i : ℝ), (Nat.choose m.1 i : ℝ)]
  gcongr
  · apply (le_seminorm 𝕜 i n f x).trans
    apply Seminorm.le_def.1
    exact Finset.le_sup_of_le (Finset.mem_Iic.2 <|
      Prod.mk_le_mk.2 ⟨Finset.mem_range_succ_iff.mp hi, hn⟩) le_rfl
  · exact mod_cast Nat.choose_le_choose i hk
#align schwartz_map.one_add_le_sup_seminorm_apply SchwartzMap.one_add_le_sup_seminorm_apply

end Seminorms

section Topology

/-! ### The topology on the Schwartz space-/


variable [NormedField 𝕜] [NormedSpace 𝕜 F] [SMulCommClass ℝ 𝕜 F]
variable (𝕜 E F)

instance instTopologicalSpace : TopologicalSpace 𝓢(E, F) :=
  (schwartzSeminormFamily ℝ E F).moduleFilterBasis.topology'
#align schwartz_map.topological_space SchwartzMap.instTopologicalSpace

theorem _root_.schwartz_withSeminorms : WithSeminorms (schwartzSeminormFamily 𝕜 E F) := by
  have A : WithSeminorms (schwartzSeminormFamily ℝ E F) := ⟨rfl⟩
  rw [SeminormFamily.withSeminorms_iff_nhds_eq_iInf] at A ⊢
  rw [A]
  rfl
#align schwartz_with_seminorms schwartz_withSeminorms

variable {𝕜 E F}

instance instContinuousSMul : ContinuousSMul 𝕜 𝓢(E, F) := by
  rw [(schwartz_withSeminorms 𝕜 E F).withSeminorms_eq]
  exact (schwartzSeminormFamily 𝕜 E F).moduleFilterBasis.continuousSMul
#align schwartz_map.has_continuous_smul SchwartzMap.instContinuousSMul

instance instTopologicalAddGroup : TopologicalAddGroup 𝓢(E, F) :=
  (schwartzSeminormFamily ℝ E F).addGroupFilterBasis.isTopologicalAddGroup
#align schwartz_map.topological_add_group SchwartzMap.instTopologicalAddGroup

instance instUniformSpace : UniformSpace 𝓢(E, F) :=
  (schwartzSeminormFamily ℝ E F).addGroupFilterBasis.uniformSpace
#align schwartz_map.uniform_space SchwartzMap.instUniformSpace

instance instUniformAddGroup : UniformAddGroup 𝓢(E, F) :=
  (schwartzSeminormFamily ℝ E F).addGroupFilterBasis.uniformAddGroup
#align schwartz_map.uniform_add_group SchwartzMap.instUniformAddGroup

instance instLocallyConvexSpace : LocallyConvexSpace ℝ 𝓢(E, F) :=
  (schwartz_withSeminorms ℝ E F).toLocallyConvexSpace
#align schwartz_map.locally_convex_space SchwartzMap.instLocallyConvexSpace

instance instFirstCountableTopology : FirstCountableTopology 𝓢(E, F) :=
  (schwartz_withSeminorms ℝ E F).first_countable
#align schwartz_map.topological_space.first_countable_topology SchwartzMap.instFirstCountableTopology

end Topology

section TemperateGrowth

/-! ### Functions of temperate growth -/

/-- A function is called of temperate growth if it is smooth and all iterated derivatives are
polynomially bounded. -/
def _root_.Function.HasTemperateGrowth (f : E → F) : Prop :=
  ContDiff ℝ ⊤ f ∧ ∀ n : ℕ, ∃ (k : ℕ) (C : ℝ), ∀ x, ‖iteratedFDeriv ℝ n f x‖ ≤ C * (1 + ‖x‖) ^ k
#align function.has_temperate_growth Function.HasTemperateGrowth

theorem _root_.Function.HasTemperateGrowth.norm_iteratedFDeriv_le_uniform_aux {f : E → F}
    (hf_temperate : f.HasTemperateGrowth) (n : ℕ) :
    ∃ (k : ℕ) (C : ℝ), 0 ≤ C ∧ ∀ N ≤ n, ∀ x : E, ‖iteratedFDeriv ℝ N f x‖ ≤ C * (1 + ‖x‖) ^ k := by
  choose k C f using hf_temperate.2
  use (Finset.range (n + 1)).sup k
  let C' := max (0 : ℝ) ((Finset.range (n + 1)).sup' (by simp) C)
  have hC' : 0 ≤ C' := by simp only [C', le_refl, Finset.le_sup'_iff, true_or_iff, le_max_iff]
  use C', hC'
  intro N hN x
  rw [← Finset.mem_range_succ_iff] at hN
  refine' le_trans (f N x) (mul_le_mul _ _ (by positivity) hC')
  · simp only [C', Finset.le_sup'_iff, le_max_iff]
    right
    exact ⟨N, hN, rfl.le⟩
  gcongr
  · simp
  exact Finset.le_sup hN
#align function.has_temperate_growth.norm_iterated_fderiv_le_uniform_aux Function.HasTemperateGrowth.norm_iteratedFDeriv_le_uniform_aux

lemma _root_.Function.HasTemperateGrowth.of_fderiv {f : E → F}
    (h'f : Function.HasTemperateGrowth (fderiv ℝ f)) (hf : Differentiable ℝ f) {k : ℕ} {C : ℝ}
    (h : ∀ x, ‖f x‖ ≤ C * (1 + ‖x‖) ^ k) :
    Function.HasTemperateGrowth f := by
  refine ⟨contDiff_top_iff_fderiv.2 ⟨hf, h'f.1⟩ , fun n ↦ ?_⟩
  rcases n with rfl|m
  · exact ⟨k, C, fun x ↦ by simpa using h x⟩
  · rcases h'f.2 m with ⟨k', C', h'⟩
    refine ⟨k', C', ?_⟩
    simpa [iteratedFDeriv_succ_eq_comp_right] using h'

lemma _root_.Function.HasTemperateGrowth.zero :
    Function.HasTemperateGrowth (fun _ : E ↦ (0 : F)) := by
  refine ⟨contDiff_const, fun n ↦ ⟨0, 0, fun x ↦ ?_⟩⟩
  simp only [iteratedFDeriv_zero_fun, Pi.zero_apply, norm_zero, forall_const]
  positivity

lemma _root_.Function.HasTemperateGrowth.const (c : F) :
    Function.HasTemperateGrowth (fun _ : E ↦ c) :=
  .of_fderiv (by simpa using .zero) (differentiable_const c) (k := 0) (C := ‖c‖) (fun x ↦ by simp)

lemma _root_.ContinuousLinearMap.hasTemperateGrowth (f : E →L[ℝ] F) :
    Function.HasTemperateGrowth f := by
  apply Function.HasTemperateGrowth.of_fderiv ?_ f.differentiable (k := 1) (C := ‖f‖) (fun x ↦ ?_)
  · have : fderiv ℝ f = fun _ ↦ f := by ext1 v; simp only [ContinuousLinearMap.fderiv]
    simpa [this] using .const _
  · exact (f.le_op_norm x).trans (by simp [mul_add])

variable [NormedAddCommGroup D] [NormedSpace ℝ D]
variable [MeasurableSpace D] [BorelSpace D] [SecondCountableTopology D] [FiniteDimensional ℝ D]

open MeasureTheory FiniteDimensional

/-- A measure `μ` has temperate growth if there is an `n : ℕ` such that `(1 + ‖x‖) ^ (- n)` is
`μ`-integrable. -/
class _root_.MeasureTheory.Measure.HasTemperateGrowth (μ : Measure D) : Prop :=
  exists_integrable : ∃ (n : ℕ), Integrable (fun x ↦ (1 + ‖x‖) ^ (- (n : ℝ))) μ

open Classical in
/-- An integer exponent `l` such that `(1 + ‖x‖) ^ (-l)` is integrable if `μ` has
temperate growth. -/
def _root_.MeasureTheory.Measure.integrablePower (μ : Measure D) : ℕ :=
  if h : μ.HasTemperateGrowth then h.exists_integrable.choose else 0

lemma integrable_pow_neg_integrablePower
    (μ : Measure D) [h : μ.HasTemperateGrowth] :
    Integrable (fun x ↦ (1 + ‖x‖) ^ (- (μ.integrablePower : ℝ))) μ := by
  simp [Measure.integrablePower, h]
  exact h.exists_integrable.choose_spec

instance _root_.MeasureTheory.Measure.IsFiniteMeasure.instHasTemperateGrowth {μ : Measure D}
    [h : IsFiniteMeasure μ] : μ.HasTemperateGrowth := ⟨⟨0, by simp⟩⟩

instance _root_.MeasureTheory.Measure.IsAddHaarMeasure.instHasTemperateGrowth {μ : Measure D}
    [h : μ.IsAddHaarMeasure] : μ.HasTemperateGrowth :=
  ⟨⟨finrank ℝ D + 1, by apply integrable_one_add_norm; norm_num⟩⟩

<<<<<<< HEAD
=======
/-- Pointwise inequality to control `x ^ k * f` in terms of `1 / (1 + x) ^ l` if one controls both
`f` (with a bound `C₁`) and `x ^ (k + l) * f` (with a bound `C₂`). This will be used to check
integrability of `x ^ k * f x` when `f` is a Schwartz function, and to control explicitly its
integral in terms of suitable seminorms of `f`. -/
>>>>>>> 64630834
lemma pow_mul_le_of_le_of_pow_mul_le {C₁ C₂ : ℝ} {k l : ℕ} {x f : ℝ} (hx : 0 ≤ x) (hf : 0 ≤ f)
    (h₁ : f ≤ C₁) (h₂ : x ^ (k + l) * f ≤ C₂) :
    x ^ k * f ≤ 2 ^ l * (C₁ + C₂) * (1 + x) ^ (- (l : ℝ)) := by
  have : 0 ≤ C₁ := le_trans (by positivity) h₁
  have : 0 ≤ C₂ := le_trans (by positivity) h₂
  have : 2 ^ l * (C₁ + C₂) * (1 + x) ^ (- (l : ℝ)) = ((1 + x) / 2) ^ (-(l:ℝ)) * (C₁ + C₂) := by
    rw [Real.div_rpow (by linarith) zero_le_two]
    simp [div_eq_inv_mul, ← Real.rpow_neg_one, ← Real.rpow_mul]
    ring
  rw [this]
  rcases le_total x 1 with h'x|h'x
  · gcongr
    · apply (pow_le_one k hx h'x).trans
      apply Real.one_le_rpow_of_pos_of_le_one_of_nonpos
      · linarith
      · linarith
      · simp
    · linarith
  · calc
    x ^ k * f = x ^ (-(l:ℝ)) * (x ^ (k + l) * f) := by
      rw [← Real.rpow_natCast, ← Real.rpow_natCast, ← mul_assoc, ← Real.rpow_add (by linarith)]
      simp
    _ ≤ ((1 + x) / 2) ^ (-(l:ℝ)) * (C₁ + C₂) := by
      apply mul_le_mul _ _ (by positivity) (by positivity)
      · exact Real.rpow_le_rpow_of_nonpos (by linarith) (by linarith) (by simp)
      · exact h₂.trans (by linarith)

<<<<<<< HEAD
=======
/-- Given a function such that `f` and `x ^ (k + l) * f` are bounded for a suitable `l`, then
`x ^ k * f` is integrable. The bounds are not relevant for the integrability conclusion, but they
are relevant for bounding the integral in `integral_pow_mul_le_of_le_of_pow_mul_le`. We formulate
the two lemmas with the same set of assumptions for ease of applications. -/
>>>>>>> 64630834
lemma integrable_of_le_of_pow_mul_le
    {μ : Measure D} [μ.HasTemperateGrowth] {f : D → E} {C₁ C₂ : ℝ} {k : ℕ}
    (hf : ∀ x, ‖f x‖ ≤ C₁) (h'f : ∀ x, ‖x‖ ^ (k + μ.integrablePower) * ‖f x‖ ≤ C₂)
    (h''f : AEStronglyMeasurable f μ) :
    Integrable (fun x ↦ ‖x‖ ^ k * ‖f x‖) μ := by
  apply ((integrable_pow_neg_integrablePower μ).const_mul (2 ^ μ.integrablePower * (C₁ + C₂))).mono'
  · exact AEStronglyMeasurable.mul (aestronglyMeasurable_id.norm.pow _) h''f.norm
  · filter_upwards with v
    simp only [norm_mul, norm_pow, norm_norm]
    apply pow_mul_le_of_le_of_pow_mul_le (norm_nonneg _) (norm_nonneg _) (hf v) (h'f v)

<<<<<<< HEAD
=======
/-- Given a function such that `f` and `x ^ (k + l) * f` are bounded for a suitable `l`, then
one can bound explicitly the integral of `x ^ k * f`. -/
>>>>>>> 64630834
lemma integral_pow_mul_le_of_le_of_pow_mul_le
    {μ : Measure D} [μ.HasTemperateGrowth] {f : D → E} {C₁ C₂ : ℝ} {k : ℕ}
    (hf : ∀ x, ‖f x‖ ≤ C₁) (h'f : ∀ x, ‖x‖ ^ (k + μ.integrablePower) * ‖f x‖ ≤ C₂) :
    ∫ x, ‖x‖ ^ k * ‖f x‖ ∂μ ≤ 2 ^ μ.integrablePower *
      (∫ x, (1 + ‖x‖) ^ (- (μ.integrablePower : ℝ)) ∂μ) * (C₁ + C₂) := by
  rw [← integral_mul_left, ← integral_mul_right]
  apply integral_mono_of_nonneg
  · filter_upwards with v using by positivity
  · exact ((integrable_pow_neg_integrablePower μ).const_mul _).mul_const _
  filter_upwards with v
  exact (pow_mul_le_of_le_of_pow_mul_le (norm_nonneg _) (norm_nonneg _) (hf v) (h'f v)).trans
    (le_of_eq (by ring))

end TemperateGrowth

section CLM

/-! ### Construction of continuous linear maps between Schwartz spaces -/


variable [NormedField 𝕜] [NormedField 𝕜']
variable [NormedAddCommGroup D] [NormedSpace ℝ D]
variable [NormedSpace 𝕜 E] [SMulCommClass ℝ 𝕜 E]
variable [NormedAddCommGroup G] [NormedSpace ℝ G] [NormedSpace 𝕜' G] [SMulCommClass ℝ 𝕜' G]
variable {σ : 𝕜 →+* 𝕜'}

/-- Create a semilinear map between Schwartz spaces.

Note: This is a helper definition for `mkCLM`. -/
def mkLM (A : (D → E) → F → G) (hadd : ∀ (f g : 𝓢(D, E)) (x), A (f + g) x = A f x + A g x)
    (hsmul : ∀ (a : 𝕜) (f : 𝓢(D, E)) (x), A (a • f) x = σ a • A f x)
    (hsmooth : ∀ f : 𝓢(D, E), ContDiff ℝ ⊤ (A f))
    (hbound : ∀ n : ℕ × ℕ, ∃ (s : Finset (ℕ × ℕ)) (C : ℝ), 0 ≤ C ∧ ∀ (f : 𝓢(D, E)) (x : F),
      ‖x‖ ^ n.fst * ‖iteratedFDeriv ℝ n.snd (A f) x‖ ≤ C * s.sup (schwartzSeminormFamily 𝕜 D E) f) :
    𝓢(D, E) →ₛₗ[σ] 𝓢(F, G) where
  toFun f :=
    { toFun := A f
      smooth' := hsmooth f
      decay' := by
        intro k n
        rcases hbound ⟨k, n⟩ with ⟨s, C, _, h⟩
        exact ⟨C * (s.sup (schwartzSeminormFamily 𝕜 D E)) f, h f⟩ }
  map_add' f g := ext (hadd f g)
  map_smul' a f := ext (hsmul a f)
#align schwartz_map.mk_lm SchwartzMap.mkLM

/-- Create a continuous semilinear map between Schwartz spaces.

For an example of using this definition, see `fderivCLM`. -/
def mkCLM [RingHomIsometric σ] (A : (D → E) → F → G)
    (hadd : ∀ (f g : 𝓢(D, E)) (x), A (f + g) x = A f x + A g x)
    (hsmul : ∀ (a : 𝕜) (f : 𝓢(D, E)) (x), A (a • f) x = σ a • A f x)
    (hsmooth : ∀ f : 𝓢(D, E), ContDiff ℝ ⊤ (A f))
    (hbound : ∀ n : ℕ × ℕ, ∃ (s : Finset (ℕ × ℕ)) (C : ℝ), 0 ≤ C ∧ ∀ (f : 𝓢(D, E)) (x : F),
      ‖x‖ ^ n.fst * ‖iteratedFDeriv ℝ n.snd (A f) x‖ ≤ C * s.sup (schwartzSeminormFamily 𝕜 D E) f) :
    𝓢(D, E) →SL[σ] 𝓢(F, G) where
  cont := by
    change Continuous (mkLM A hadd hsmul hsmooth hbound : 𝓢(D, E) →ₛₗ[σ] 𝓢(F, G))
    refine'
      Seminorm.continuous_from_bounded (schwartz_withSeminorms 𝕜 D E)
        (schwartz_withSeminorms 𝕜' F G) _ fun n => _
    rcases hbound n with ⟨s, C, hC, h⟩
    refine' ⟨s, ⟨C, hC⟩, fun f => _⟩
    exact (mkLM A hadd hsmul hsmooth hbound f).seminorm_le_bound 𝕜' n.1 n.2 (by positivity) (h f)
  toLinearMap := mkLM A hadd hsmul hsmooth hbound
#align schwartz_map.mk_clm SchwartzMap.mkCLM

/-- Define a continuous semilinear map from Schwartz space to a normed space. -/
def mkCLMtoNormedSpace [RingHomIsometric σ] (A : 𝓢(D, E) → G)
    (hadd : ∀ (f g : 𝓢(D, E)), A (f + g) = A f + A g)
    (hsmul : ∀ (a : 𝕜) (f : 𝓢(D, E)), A (a • f) = σ a • A f)
    (hbound : ∃ (s : Finset (ℕ × ℕ)) (C : ℝ), 0 ≤ C ∧ ∀ (f : 𝓢(D, E)),
      ‖A f‖ ≤ C * s.sup (schwartzSeminormFamily 𝕜 D E) f) :
    𝓢(D, E) →SL[σ] G where
  toLinearMap :=
    { toFun := (A ·)
      map_add' := hadd
      map_smul' := hsmul }
  cont := by
    change Continuous (LinearMap.mk _ _)
    apply Seminorm.cont_withSeminorms_normedSpace G (schwartz_withSeminorms 𝕜 D E)
    rcases hbound with ⟨s, C, hC, h⟩
    exact ⟨s, ⟨C, hC⟩, h⟩

end CLM

section EvalCLM

variable [NormedField 𝕜] [NormedSpace 𝕜 F] [SMulCommClass ℝ 𝕜 F]

/-- The map applying a vector to Hom-valued Schwartz function as a continuous linear map. -/
protected def evalCLM (m : E) : 𝓢(E, E →L[ℝ] F) →L[𝕜] 𝓢(E, F) :=
  mkCLM (fun f x => f x m) (fun _ _ _ => rfl) (fun _ _ _ => rfl)
    (fun f => ContDiff.clm_apply f.2 contDiff_const)
    (by
      rintro ⟨k, n⟩
      use {(k, n)}, ‖m‖, norm_nonneg _
      intro f x
      refine'
        le_trans
          (mul_le_mul_of_nonneg_left (norm_iteratedFDeriv_clm_apply_const f.2 le_top)
            (by positivity))
          _
      move_mul [‖m‖]
      gcongr ?_ * ‖m‖
      simp only [Finset.sup_singleton, schwartzSeminormFamily_apply, le_seminorm])
#align schwartz_map.eval_clm SchwartzMap.evalCLM

end EvalCLM

section Multiplication

variable [NormedAddCommGroup D] [NormedSpace ℝ D]
variable [NormedAddCommGroup G] [NormedSpace ℝ G]

/-- The map `f ↦ (x ↦ B (f x) (g x))` as a continuous `𝕜`-linear map on Schwartz space,
where `B` is a continuous `𝕜`-linear map and `g` is a function of temperate growth. -/
def bilinLeftCLM (B : E →L[ℝ] F →L[ℝ] G) {g : D → F} (hg : g.HasTemperateGrowth) :
    𝓢(D, E) →L[ℝ] 𝓢(D, G) :=
  -- Todo (after port): generalize to `B : E →L[𝕜] F →L[𝕜] G` and `𝕜`-linear
    mkCLM
    (fun f x => B (f x) (g x))
    (fun _ _ _ => by
      simp only [map_add, add_left_inj, Pi.add_apply, eq_self_iff_true,
        ContinuousLinearMap.add_apply])
    (fun _ _ _ => by
      simp only [smul_apply, map_smul, ContinuousLinearMap.coe_smul', Pi.smul_apply,
        RingHom.id_apply])
    (fun f => (B.isBoundedBilinearMap.contDiff.restrict_scalars ℝ).comp (f.smooth'.prod hg.1))
    (by
      rintro ⟨k, n⟩
      rcases hg.norm_iteratedFDeriv_le_uniform_aux n with ⟨l, C, hC, hgrowth⟩
      use
        Finset.Iic (l + k, n), ‖B‖ * ((n : ℝ) + (1 : ℝ)) * n.choose (n / 2) * (C * 2 ^ (l + k)),
        by positivity
      intro f x
      have hxk : 0 ≤ ‖x‖ ^ k := by positivity
      have hnorm_mul :=
        ContinuousLinearMap.norm_iteratedFDeriv_le_of_bilinear B f.smooth' hg.1 x (n := n) le_top
      refine' le_trans (mul_le_mul_of_nonneg_left hnorm_mul hxk) _
      move_mul [← ‖B‖]
      simp_rw [mul_assoc ‖B‖]
      gcongr _ * ?_
      rw [Finset.mul_sum]
      have : (∑ _x : ℕ in Finset.range (n + 1), (1 : ℝ)) = n + 1 := by simp
      simp_rw [mul_assoc ((n : ℝ) + 1)]
      rw [← this, Finset.sum_mul]
      refine' Finset.sum_le_sum fun i hi => _
      simp only [one_mul]
      move_mul [(Nat.choose n i : ℝ), (Nat.choose n (n / 2) : ℝ)]
      gcongr ?_ * ?_
      swap
      · norm_cast
        exact i.choose_le_middle n
      specialize hgrowth (n - i) (by simp only [tsub_le_self]) x
      refine' le_trans (mul_le_mul_of_nonneg_left hgrowth (by positivity)) _
      move_mul [C]
      gcongr ?_ * C
      rw [Finset.mem_range_succ_iff] at hi
      change i ≤ (l + k, n).snd at hi
      refine' le_trans _ (one_add_le_sup_seminorm_apply le_rfl hi f x)
      rw [pow_add]
      move_mul [(1 + ‖x‖) ^ l]
      gcongr
      simp)
#align schwartz_map.bilin_left_clm SchwartzMap.bilinLeftCLM

end Multiplication

section Comp

variable (𝕜)
variable [RCLike 𝕜]
variable [NormedAddCommGroup D] [NormedSpace ℝ D]
variable [NormedAddCommGroup G] [NormedSpace ℝ G]
variable [NormedSpace 𝕜 F] [SMulCommClass ℝ 𝕜 F]
variable [NormedSpace 𝕜 G] [SMulCommClass ℝ 𝕜 G]

/-- Composition with a function on the right is a continuous linear map on Schwartz space
provided that the function is temperate and growths polynomially near infinity. -/
def compCLM {g : D → E} (hg : g.HasTemperateGrowth)
    (hg_upper : ∃ (k : ℕ) (C : ℝ), ∀ x, ‖x‖ ≤ C * (1 + ‖g x‖) ^ k) : 𝓢(E, F) →L[𝕜] 𝓢(D, F) :=
  mkCLM (fun f x => f (g x))
    (fun _ _ _ => by simp only [add_left_inj, Pi.add_apply, eq_self_iff_true]) (fun _ _ _ => rfl)
    (fun f => f.smooth'.comp hg.1)
    (by
      rintro ⟨k, n⟩
      rcases hg.norm_iteratedFDeriv_le_uniform_aux n with ⟨l, C, hC, hgrowth⟩
      rcases hg_upper with ⟨kg, Cg, hg_upper'⟩
      have hCg : 1 ≤ 1 + Cg := by
        refine' le_add_of_nonneg_right _
        specialize hg_upper' 0
        rw [norm_zero] at hg_upper'
        exact nonneg_of_mul_nonneg_left hg_upper' (by positivity)
      let k' := kg * (k + l * n)
      use Finset.Iic (k', n), (1 + Cg) ^ (k + l * n) * ((C + 1) ^ n * n ! * 2 ^ k'), by positivity
      intro f x
      let seminorm_f := ((Finset.Iic (k', n)).sup (schwartzSeminormFamily 𝕜 _ _)) f
      have hg_upper'' : (1 + ‖x‖) ^ (k + l * n) ≤ (1 + Cg) ^ (k + l * n) * (1 + ‖g x‖) ^ k' := by
        rw [pow_mul, ← mul_pow]
        gcongr
        rw [add_mul]
        refine' add_le_add _ (hg_upper' x)
        nth_rw 1 [← one_mul (1 : ℝ)]
        gcongr
        apply one_le_pow_of_one_le
        simp only [le_add_iff_nonneg_right, norm_nonneg]
      have hbound :
        ∀ i, i ≤ n → ‖iteratedFDeriv ℝ i f (g x)‖ ≤ 2 ^ k' * seminorm_f / (1 + ‖g x‖) ^ k' := by
        intro i hi
        have hpos : 0 < (1 + ‖g x‖) ^ k' := by positivity
        rw [le_div_iff' hpos]
        change i ≤ (k', n).snd at hi
        exact one_add_le_sup_seminorm_apply le_rfl hi _ _
      have hgrowth' : ∀ N : ℕ, 1 ≤ N → N ≤ n →
          ‖iteratedFDeriv ℝ N g x‖ ≤ ((C + 1) * (1 + ‖x‖) ^ l) ^ N := by
        intro N hN₁ hN₂
        refine' (hgrowth N hN₂ x).trans _
        rw [mul_pow]
        have hN₁' := (lt_of_lt_of_le zero_lt_one hN₁).ne'
        gcongr
        · exact le_trans (by simp [hC]) (le_self_pow (by simp [hC]) hN₁')
        · refine' le_self_pow (one_le_pow_of_one_le _ l) hN₁'
          simp only [le_add_iff_nonneg_right, norm_nonneg]
      have := norm_iteratedFDeriv_comp_le f.smooth' hg.1 le_top x hbound hgrowth'
      have hxk : ‖x‖ ^ k ≤ (1 + ‖x‖) ^ k :=
        pow_le_pow_left (norm_nonneg _) (by simp only [zero_le_one, le_add_iff_nonneg_left]) _
      refine' le_trans (mul_le_mul hxk this (by positivity) (by positivity)) _
      have rearrange :
        (1 + ‖x‖) ^ k *
            (n ! * (2 ^ k' * seminorm_f / (1 + ‖g x‖) ^ k') * ((C + 1) * (1 + ‖x‖) ^ l) ^ n) =
          (1 + ‖x‖) ^ (k + l * n) / (1 + ‖g x‖) ^ k' *
            ((C + 1) ^ n * n ! * 2 ^ k' * seminorm_f) := by
        rw [mul_pow, pow_add, ← pow_mul]
        ring
      rw [rearrange]
      have hgxk' : 0 < (1 + ‖g x‖) ^ k' := by positivity
      rw [← div_le_iff hgxk'] at hg_upper''
      have hpos : (0 : ℝ) ≤ (C + 1) ^ n * n ! * 2 ^ k' * seminorm_f := by
        have : 0 ≤ seminorm_f := apply_nonneg _ _
        positivity
      refine' le_trans (mul_le_mul_of_nonneg_right hg_upper'' hpos) _
      rw [← mul_assoc])
#align schwartz_map.comp_clm SchwartzMap.compCLM

@[simp] lemma compCLM_apply {g : D → E} (hg : g.HasTemperateGrowth)
    (hg_upper : ∃ (k : ℕ) (C : ℝ), ∀ x, ‖x‖ ≤ C * (1 + ‖g x‖) ^ k) (f : 𝓢(E, F)) :
    compCLM 𝕜 hg hg_upper f = f ∘ g := rfl

/-- Composition with a function on the right is a continuous linear map on Schwartz space
provided that the function is temperate and antilipschitz. -/
def compCLMOfAntilipschitz {K : ℝ≥0} {g : D → E}
    (hg : g.HasTemperateGrowth) (h'g : AntilipschitzWith K g) :
    𝓢(E, F) →L[𝕜] 𝓢(D, F) := by
  refine compCLM 𝕜 hg ⟨1, K * max 1 ‖g 0‖, fun x ↦ ?_⟩
  calc
  ‖x‖ ≤ K * ‖g x - g 0‖ := by
    rw [← dist_zero_right, ← dist_eq_norm]
    apply h'g.le_mul_dist
  _ ≤ K * (‖g x‖ + ‖g 0‖) := by
    gcongr
    exact norm_sub_le _ _
  _ ≤ K * (‖g x‖ + max 1 ‖g 0‖) := by
    gcongr
    exact le_max_right _ _
  _ ≤ (K * max 1 ‖g 0‖ : ℝ) * (1 + ‖g x‖) ^ 1 := by
    simp only [mul_add, add_comm (K * ‖g x‖), pow_one, mul_one, add_le_add_iff_left]
    gcongr
    exact le_mul_of_one_le_right (by positivity) (le_max_left _ _)

@[simp] lemma compCLMOfAntilipschitz_apply {K : ℝ≥0} {g : D → E} (hg : g.HasTemperateGrowth)
    (h'g : AntilipschitzWith K g) (f : 𝓢(E, F)) :
    compCLMOfAntilipschitz 𝕜 hg h'g f = f ∘ g := rfl

/-- Composition with a continuous linear equiv on the right is a continuous linear map on
Schwartz space. -/
def compCLMOfContinuousLinearEquiv (g : D ≃L[ℝ] E) :
    𝓢(E, F) →L[𝕜] 𝓢(D, F) :=
  compCLMOfAntilipschitz 𝕜 (g.toContinuousLinearMap.hasTemperateGrowth) g.antilipschitz

@[simp] lemma compCLMOfContinuousLinearEquiv_apply (g : D ≃L[ℝ] E) (f : 𝓢(E, F)) :
    compCLMOfContinuousLinearEquiv 𝕜 g f = f ∘ g := rfl

end Comp

section Derivatives

/-! ### Derivatives of Schwartz functions -/


variable (𝕜)
variable [RCLike 𝕜] [NormedSpace 𝕜 F] [SMulCommClass ℝ 𝕜 F]

/-- The Fréchet derivative on Schwartz space as a continuous `𝕜`-linear map. -/
def fderivCLM : 𝓢(E, F) →L[𝕜] 𝓢(E, E →L[ℝ] F) :=
  mkCLM (fderiv ℝ) (fun f g _ => fderiv_add f.differentiableAt g.differentiableAt)
    (fun a f _ => fderiv_const_smul f.differentiableAt a)
    (fun f => (contDiff_top_iff_fderiv.mp f.smooth').2) fun ⟨k, n⟩ =>
    ⟨{⟨k, n + 1⟩}, 1, zero_le_one, fun f x => by
      simpa only [schwartzSeminormFamily_apply, Seminorm.comp_apply, Finset.sup_singleton,
        one_smul, norm_iteratedFDeriv_fderiv, one_mul] using f.le_seminorm 𝕜 k (n + 1) x⟩
#align schwartz_map.fderiv_clm SchwartzMap.fderivCLM

@[simp]
theorem fderivCLM_apply (f : 𝓢(E, F)) (x : E) : fderivCLM 𝕜 f x = fderiv ℝ f x :=
  rfl
#align schwartz_map.fderiv_clm_apply SchwartzMap.fderivCLM_apply

/-- The 1-dimensional derivative on Schwartz space as a continuous `𝕜`-linear map. -/
def derivCLM : 𝓢(ℝ, F) →L[𝕜] 𝓢(ℝ, F) :=
  mkCLM (fun f => deriv f) (fun f g _ => deriv_add f.differentiableAt g.differentiableAt)
    (fun a f _ => deriv_const_smul a f.differentiableAt)
    (fun f => (contDiff_top_iff_deriv.mp f.smooth').2) fun ⟨k, n⟩ =>
    ⟨{⟨k, n + 1⟩}, 1, zero_le_one, fun f x => by
      simpa only [Real.norm_eq_abs, Finset.sup_singleton, schwartzSeminormFamily_apply, one_mul,
        norm_iteratedFDeriv_eq_norm_iteratedDeriv, ← iteratedDeriv_succ'] using
        f.le_seminorm' 𝕜 k (n + 1) x⟩
#align schwartz_map.deriv_clm SchwartzMap.derivCLM

@[simp]
theorem derivCLM_apply (f : 𝓢(ℝ, F)) (x : ℝ) : derivCLM 𝕜 f x = deriv f x :=
  rfl
#align schwartz_map.deriv_clm_apply SchwartzMap.derivCLM_apply

/-- The partial derivative (or directional derivative) in the direction `m : E` as a
continuous linear map on Schwartz space. -/
def pderivCLM (m : E) : 𝓢(E, F) →L[𝕜] 𝓢(E, F) :=
  (SchwartzMap.evalCLM m).comp (fderivCLM 𝕜)
#align schwartz_map.pderiv_clm SchwartzMap.pderivCLM

@[simp]
theorem pderivCLM_apply (m : E) (f : 𝓢(E, F)) (x : E) : pderivCLM 𝕜 m f x = fderiv ℝ f x m :=
  rfl
#align schwartz_map.pderiv_clm_apply SchwartzMap.pderivCLM_apply

theorem pderivCLM_eq_lineDeriv (m : E) (f : 𝓢(E, F)) (x : E) :
    pderivCLM 𝕜 m f x = lineDeriv ℝ f x m := by
  simp only [pderivCLM_apply, f.differentiableAt.lineDeriv_eq_fderiv]

/-- The iterated partial derivative (or directional derivative) as a continuous linear map on
Schwartz space. -/
def iteratedPDeriv {n : ℕ} : (Fin n → E) → 𝓢(E, F) →L[𝕜] 𝓢(E, F) :=
  Nat.recOn n (fun _ => ContinuousLinearMap.id 𝕜 _) fun _ rec x =>
    (pderivCLM 𝕜 (x 0)).comp (rec (Fin.tail x))
#align schwartz_map.iterated_pderiv SchwartzMap.iteratedPDeriv

@[simp]
theorem iteratedPDeriv_zero (m : Fin 0 → E) (f : 𝓢(E, F)) : iteratedPDeriv 𝕜 m f = f :=
  rfl
#align schwartz_map.iterated_pderiv_zero SchwartzMap.iteratedPDeriv_zero

@[simp]
theorem iteratedPDeriv_one (m : Fin 1 → E) (f : 𝓢(E, F)) :
    iteratedPDeriv 𝕜 m f = pderivCLM 𝕜 (m 0) f :=
  rfl
#align schwartz_map.iterated_pderiv_one SchwartzMap.iteratedPDeriv_one

theorem iteratedPDeriv_succ_left {n : ℕ} (m : Fin (n + 1) → E) (f : 𝓢(E, F)) :
    iteratedPDeriv 𝕜 m f = pderivCLM 𝕜 (m 0) (iteratedPDeriv 𝕜 (Fin.tail m) f) :=
  rfl
#align schwartz_map.iterated_pderiv_succ_left SchwartzMap.iteratedPDeriv_succ_left

theorem iteratedPDeriv_succ_right {n : ℕ} (m : Fin (n + 1) → E) (f : 𝓢(E, F)) :
    iteratedPDeriv 𝕜 m f = iteratedPDeriv 𝕜 (Fin.init m) (pderivCLM 𝕜 (m (Fin.last n)) f) := by
  induction' n with n IH
  · rw [iteratedPDeriv_zero, iteratedPDeriv_one]
    rfl
  -- The proof is `∂^{n + 2} = ∂ ∂^{n + 1} = ∂ ∂^n ∂ = ∂^{n+1} ∂`
  have hmzero : Fin.init m 0 = m 0 := by simp only [Fin.init_def, Fin.castSucc_zero]
  have hmtail : Fin.tail m (Fin.last n) = m (Fin.last n.succ) := by
    simp only [Fin.tail_def, Fin.succ_last]
  calc
    _ = pderivCLM 𝕜 (m 0) (iteratedPDeriv 𝕜 _ f) := iteratedPDeriv_succ_left _ _ _
    _ = pderivCLM 𝕜 (m 0) ((iteratedPDeriv 𝕜 _) ((pderivCLM 𝕜 _) f)) := by
      congr 1
      exact IH _
    _ = _ := by
      simp only [hmtail, iteratedPDeriv_succ_left, hmzero, Fin.tail_init_eq_init_tail]
#align schwartz_map.iterated_pderiv_succ_right SchwartzMap.iteratedPDeriv_succ_right

theorem iteratedPDeriv_eq_iteratedFDeriv {n : ℕ} {m : Fin n → E} {f : 𝓢(E, F)} {x : E} :
    iteratedPDeriv 𝕜 m f x = iteratedFDeriv ℝ n f x m := by
  induction n generalizing x with
  | zero => simp
  | succ n ih =>
    simp only [iteratedPDeriv_succ_left, iteratedFDeriv_succ_apply_left]
    rw [← fderiv_continuousMultilinear_apply_const_apply]
    · simp [← ih]
    · exact f.smooth'.differentiable_iteratedFDeriv (WithTop.coe_lt_top n) _

end Derivatives

section Integration

/-! ### Integration -/


open Real Complex Filter MeasureTheory MeasureTheory.Measure FiniteDimensional

variable [RCLike 𝕜]
variable [NormedAddCommGroup D] [NormedSpace ℝ D]
variable [NormedAddCommGroup V] [NormedSpace ℝ V] [NormedSpace 𝕜 V]
variable [MeasurableSpace D] [BorelSpace D] [SecondCountableTopology D]

variable {μ : Measure D} [hμ : HasTemperateGrowth μ]

attribute [local instance 101] secondCountableTopologyEither_of_left

variable (μ) in
lemma integrable_pow_mul_iteratedFDeriv (f : 𝓢(D, V))
    (k n : ℕ) : Integrable (fun x ↦ ‖x‖ ^ k * ‖iteratedFDeriv ℝ n f x‖) μ :=
  integrable_of_le_of_pow_mul_le (norm_iteratedFDeriv_le_seminorm ℝ _ _) (le_seminorm ℝ _ _ _)
    ((f.smooth ⊤).continuous_iteratedFDeriv le_top).aestronglyMeasurable

variable (μ) in
lemma integrable_pow_mul (f : 𝓢(D, V))
    (k : ℕ) : Integrable (fun x ↦ ‖x‖ ^ k * ‖f x‖) μ := by
  convert integrable_pow_mul_iteratedFDeriv μ f k 0 with x
  simp

variable (𝕜 μ) in
lemma integral_pow_mul_iteratedFDeriv_le (f : 𝓢(D, V)) (k n : ℕ) :
    ∫ x, ‖x‖ ^ k * ‖iteratedFDeriv ℝ n f x‖ ∂μ ≤ 2 ^ μ.integrablePower *
      (∫ x, (1 + ‖x‖) ^ (- (μ.integrablePower : ℝ)) ∂μ) *
        (SchwartzMap.seminorm 𝕜 0 n f + SchwartzMap.seminorm 𝕜 (k + μ.integrablePower) n f) :=
  integral_pow_mul_le_of_le_of_pow_mul_le (norm_iteratedFDeriv_le_seminorm ℝ _ _)
    (le_seminorm ℝ _ _ _)

lemma integrable (f : 𝓢(D, V)) : Integrable f μ :=
  (f.integrable_pow_mul μ 0).mono f.continuous.aestronglyMeasurable
    (eventually_of_forall (fun _ ↦ by simp))

variable (𝕜 μ) in
/-- The integral as a continuous linear map from Schwartz space to the codomain. -/
def integralCLM : 𝓢(D, V) →L[𝕜] V :=
  mkCLMtoNormedSpace (∫ x, · x ∂μ)
    (fun f g ↦ by
      exact integral_add f.integrable g.integrable)
    (integral_smul · ·)
    (by
      rcases hμ.exists_integrable with ⟨n, h⟩
      let m := (n, 0)
      use Finset.Iic m, 2 ^ n * ∫ x : D, (1 + ‖x‖) ^ (- (n : ℝ)) ∂μ
      refine ⟨by positivity, fun f ↦ (norm_integral_le_integral_norm f).trans ?_⟩
      have h' : ∀ x, ‖f x‖ ≤ (1 + ‖x‖) ^ (-(n : ℝ)) *
          (2 ^ n * ((Finset.Iic m).sup (fun m' => SchwartzMap.seminorm 𝕜 m'.1 m'.2) f)) := by
        intro x
        rw [rpow_neg (by positivity), ← div_eq_inv_mul, le_div_iff' (by positivity), rpow_natCast]
        simpa using one_add_le_sup_seminorm_apply (m := m) (k := n) (n := 0) le_rfl le_rfl f x
      apply (integral_mono (by simpa using f.integrable_pow_mul μ 0) _ h').trans
      · rw [integral_mul_right, ← mul_assoc, mul_comm (2 ^ n)]
        rfl
      apply h.mul_const)

variable (𝕜) in
@[simp]
lemma integralCLM_apply (f : 𝓢(D, V)) : integralCLM 𝕜 μ f = ∫ x, f x ∂μ := by rfl

end Integration

section BoundedContinuousFunction

/-! ### Inclusion into the space of bounded continuous functions -/


open scoped BoundedContinuousFunction

instance instBoundedContinuousMapClass : BoundedContinuousMapClass 𝓢(E, F) E F where
  __ := instContinuousMapClass
  map_bounded := fun f ↦ ⟨2 * (SchwartzMap.seminorm ℝ 0 0) f,
    (BoundedContinuousFunction.dist_le_two_norm' (norm_le_seminorm ℝ f))⟩

/-- Schwartz functions as bounded continuous functions -/
def toBoundedContinuousFunction (f : 𝓢(E, F)) : E →ᵇ F :=
  BoundedContinuousFunction.ofNormedAddCommGroup f (SchwartzMap.continuous f)
    (SchwartzMap.seminorm ℝ 0 0 f) (norm_le_seminorm ℝ f)
#align schwartz_map.to_bounded_continuous_function SchwartzMap.toBoundedContinuousFunction

@[simp]
theorem toBoundedContinuousFunction_apply (f : 𝓢(E, F)) (x : E) :
    f.toBoundedContinuousFunction x = f x :=
  rfl
#align schwartz_map.to_bounded_continuous_function_apply SchwartzMap.toBoundedContinuousFunction_apply

/-- Schwartz functions as continuous functions -/
def toContinuousMap (f : 𝓢(E, F)) : C(E, F) :=
  f.toBoundedContinuousFunction.toContinuousMap
#align schwartz_map.to_continuous_map SchwartzMap.toContinuousMap

variable (𝕜 E F)
variable [RCLike 𝕜] [NormedSpace 𝕜 F] [SMulCommClass ℝ 𝕜 F]

/-- The inclusion map from Schwartz functions to bounded continuous functions as a continuous linear
map. -/
def toBoundedContinuousFunctionCLM : 𝓢(E, F) →L[𝕜] E →ᵇ F :=
  mkCLMtoNormedSpace toBoundedContinuousFunction (by intro f g; ext; exact add_apply)
    (by intro a f; ext; exact smul_apply)
    (⟨{0}, 1, zero_le_one, by
      simpa [BoundedContinuousFunction.norm_le (apply_nonneg _ _)] using norm_le_seminorm 𝕜 ⟩)
#align schwartz_map.to_bounded_continuous_function_lm SchwartzMap.toBoundedContinuousFunctionCLM
#align schwartz_map.to_bounded_continuous_function_clm SchwartzMap.toBoundedContinuousFunctionCLM

@[simp]
theorem toBoundedContinuousFunctionCLM_apply (f : 𝓢(E, F)) (x : E) :
    toBoundedContinuousFunctionCLM 𝕜 E F f x = f x :=
  rfl
#align schwartz_map.to_bounded_continuous_function_lm_apply SchwartzMap.toBoundedContinuousFunctionCLM_apply
#align schwartz_map.to_bounded_continuous_function_clm_apply SchwartzMap.toBoundedContinuousFunctionCLM_apply

variable {E}

section DiracDelta

/-- The Dirac delta distribution -/
def delta (x : E) : 𝓢(E, F) →L[𝕜] F :=
  (BoundedContinuousFunction.evalCLM 𝕜 x).comp (toBoundedContinuousFunctionCLM 𝕜 E F)
#align schwartz_map.delta SchwartzMap.delta

@[simp]
theorem delta_apply (x₀ : E) (f : 𝓢(E, F)) : delta 𝕜 F x₀ f = f x₀ :=
  rfl
#align schwartz_map.delta_apply SchwartzMap.delta_apply

open MeasureTheory MeasureTheory.Measure

variable [MeasurableSpace E] [BorelSpace E] [SecondCountableTopology E] [CompleteSpace F]

/-- Integrating against the Dirac measure is equal to the delta distribution. -/
@[simp]
theorem integralCLM_dirac_eq_delta (x : E) : integralCLM 𝕜 (dirac x) = delta 𝕜 F x := by aesop

end DiracDelta

end BoundedContinuousFunction

section ZeroAtInfty

open scoped ZeroAtInfty

variable [ProperSpace E]

instance instZeroAtInftyContinuousMapClass : ZeroAtInftyContinuousMapClass 𝓢(E, F) E F where
  __ := instContinuousMapClass
  zero_at_infty := by
    intro f
    apply zero_at_infty_of_norm_le
    intro ε hε
    use (SchwartzMap.seminorm ℝ 1 0) f / ε
    intro x hx
    rw [div_lt_iff hε] at hx
    have hxpos : 0 < ‖x‖ := by
      rw [norm_pos_iff']
      intro hxzero
      simp only [hxzero, norm_zero, zero_mul, ← not_le] at hx
      exact hx (apply_nonneg (SchwartzMap.seminorm ℝ 1 0) f)
    have := norm_pow_mul_le_seminorm ℝ f 1 x
    rw [pow_one, ← le_div_iff' hxpos] at this
    apply lt_of_le_of_lt this
    rwa [div_lt_iff' hxpos]

/-- Schwartz functions as continuous functions vanishing at infinity. -/
def toZeroAtInfty (f : 𝓢(E, F)) : C₀(E, F) where
  toFun := f
  zero_at_infty' := zero_at_infty f

@[simp] theorem toZeroAtInfty_apply (f : 𝓢(E, F)) (x : E) : f.toZeroAtInfty x = f x :=
  rfl

@[simp] theorem toZeroAtInfty_toBCF (f : 𝓢(E, F)) :
    f.toZeroAtInfty.toBCF = f.toBoundedContinuousFunction :=
  rfl

variable (𝕜 E F)
variable [RCLike 𝕜] [NormedSpace 𝕜 F] [SMulCommClass ℝ 𝕜 F]

/-- The inclusion map from Schwartz functions to continuous functions vanishing at infinity as a
continuous linear map. -/
def toZeroAtInftyCLM : 𝓢(E, F) →L[𝕜] C₀(E, F) :=
  mkCLMtoNormedSpace toZeroAtInfty (by intro f g; ext; exact add_apply)
    (by intro a f; ext; exact smul_apply)
    (⟨{0}, 1, zero_le_one, by simpa [← ZeroAtInftyContinuousMap.norm_toBCF_eq_norm,
      BoundedContinuousFunction.norm_le (apply_nonneg _ _)] using norm_le_seminorm 𝕜 ⟩)

@[simp] theorem toZeroAtInftyCLM_apply (f : 𝓢(E, F)) (x : E) : toZeroAtInftyCLM 𝕜 E F f x = f x :=
  rfl

end ZeroAtInfty

end SchwartzMap<|MERGE_RESOLUTION|>--- conflicted
+++ resolved
@@ -686,13 +686,10 @@
     [h : μ.IsAddHaarMeasure] : μ.HasTemperateGrowth :=
   ⟨⟨finrank ℝ D + 1, by apply integrable_one_add_norm; norm_num⟩⟩
 
-<<<<<<< HEAD
-=======
 /-- Pointwise inequality to control `x ^ k * f` in terms of `1 / (1 + x) ^ l` if one controls both
 `f` (with a bound `C₁`) and `x ^ (k + l) * f` (with a bound `C₂`). This will be used to check
 integrability of `x ^ k * f x` when `f` is a Schwartz function, and to control explicitly its
 integral in terms of suitable seminorms of `f`. -/
->>>>>>> 64630834
 lemma pow_mul_le_of_le_of_pow_mul_le {C₁ C₂ : ℝ} {k l : ℕ} {x f : ℝ} (hx : 0 ≤ x) (hf : 0 ≤ f)
     (h₁ : f ≤ C₁) (h₂ : x ^ (k + l) * f ≤ C₂) :
     x ^ k * f ≤ 2 ^ l * (C₁ + C₂) * (1 + x) ^ (- (l : ℝ)) := by
@@ -720,13 +717,10 @@
       · exact Real.rpow_le_rpow_of_nonpos (by linarith) (by linarith) (by simp)
       · exact h₂.trans (by linarith)
 
-<<<<<<< HEAD
-=======
 /-- Given a function such that `f` and `x ^ (k + l) * f` are bounded for a suitable `l`, then
 `x ^ k * f` is integrable. The bounds are not relevant for the integrability conclusion, but they
 are relevant for bounding the integral in `integral_pow_mul_le_of_le_of_pow_mul_le`. We formulate
 the two lemmas with the same set of assumptions for ease of applications. -/
->>>>>>> 64630834
 lemma integrable_of_le_of_pow_mul_le
     {μ : Measure D} [μ.HasTemperateGrowth] {f : D → E} {C₁ C₂ : ℝ} {k : ℕ}
     (hf : ∀ x, ‖f x‖ ≤ C₁) (h'f : ∀ x, ‖x‖ ^ (k + μ.integrablePower) * ‖f x‖ ≤ C₂)
@@ -738,11 +732,8 @@
     simp only [norm_mul, norm_pow, norm_norm]
     apply pow_mul_le_of_le_of_pow_mul_le (norm_nonneg _) (norm_nonneg _) (hf v) (h'f v)
 
-<<<<<<< HEAD
-=======
 /-- Given a function such that `f` and `x ^ (k + l) * f` are bounded for a suitable `l`, then
 one can bound explicitly the integral of `x ^ k * f`. -/
->>>>>>> 64630834
 lemma integral_pow_mul_le_of_le_of_pow_mul_le
     {μ : Measure D} [μ.HasTemperateGrowth] {f : D → E} {C₁ C₂ : ℝ} {k : ℕ}
     (hf : ∀ x, ‖f x‖ ≤ C₁) (h'f : ∀ x, ‖x‖ ^ (k + μ.integrablePower) * ‖f x‖ ≤ C₂) :
