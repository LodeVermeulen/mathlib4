--- conflicted
+++ resolved
@@ -314,22 +314,13 @@
   set g : ℂ → ℂ := (c + exp ·)
   have hdg : Differentiable ℂ g := differentiable_exp.const_add _
   replace hs : (g ⁻¹' s).Countable := (hs.preimage (add_right_injective c)).preimage_cexp
-<<<<<<< HEAD
-  have h_maps : MapsTo g R A := by rintro z ⟨h, -⟩; simpa [dist_eq, abs_exp, hle] using h.symm
-=======
   have h_maps : MapsTo g R A := by rintro z ⟨h, -⟩; simpa [g, A, dist_eq, abs_exp, hle] using h.symm
->>>>>>> ed027c1a
   replace hc : ContinuousOn (f ∘ g) R := hc.comp hdg.continuous.continuousOn h_maps
   replace hd : ∀ z ∈ Ioo (min a b) (max a b) ×ℂ Ioo (min 0 (2 * π)) (max 0 (2 * π)) \ g ⁻¹' s,
       DifferentiableAt ℂ (f ∘ g) z := by
     refine' fun z hz => (hd (g z) ⟨_, hz.2⟩).comp z (hdg _)
-<<<<<<< HEAD
-    simpa [dist_eq, abs_exp, hle, and_comm] using hz.1.1
-  simpa [circleMap, exp_periodic _, sub_eq_zero, ← exp_add] using
-=======
     simpa [g, dist_eq, abs_exp, hle, and_comm] using hz.1.1
   simpa [g, circleMap, exp_periodic _, sub_eq_zero, ← exp_add] using
->>>>>>> ed027c1a
     integral_boundary_rect_eq_zero_of_differentiable_on_off_countable _ ⟨a, 0⟩ ⟨b, 2 * π⟩ _ hs hc hd
 #align complex.circle_integral_sub_center_inv_smul_eq_of_differentiable_on_annulus_off_countable Complex.circleIntegral_sub_center_inv_smul_eq_of_differentiable_on_annulus_off_countable
 
