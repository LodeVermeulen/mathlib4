--- conflicted
+++ resolved
@@ -149,13 +149,8 @@
   rw [h, ← inner_self_eq_norm_sq (𝕜 := 𝕜) _]
 #align continuous_linear_map.apply_norm_sq_eq_inner_adjoint_left ContinuousLinearMap.apply_norm_sq_eq_inner_adjoint_left
 
-<<<<<<< HEAD
-theorem apply_norm_eq_sqrt_inner_adjoint_left (A : E →L[𝕜] E) (x : E) :
-    ‖A x‖ = √(re ⟪(A† * A) x, x⟫) := by
-=======
 theorem apply_norm_eq_sqrt_inner_adjoint_left (A : E →L[𝕜] F) (x : E) :
-    ‖A x‖ = Real.sqrt (re ⟪(A† ∘L A) x, x⟫) := by
->>>>>>> a6a17daf
+    ‖A x‖ = √(re ⟪(A† ∘L A) x, x⟫) := by
   rw [← apply_norm_sq_eq_inner_adjoint_left, Real.sqrt_sq (norm_nonneg _)]
 #align continuous_linear_map.apply_norm_eq_sqrt_inner_adjoint_left ContinuousLinearMap.apply_norm_eq_sqrt_inner_adjoint_left
 
@@ -165,13 +160,8 @@
   rw [h, ← inner_self_eq_norm_sq (𝕜 := 𝕜) _]
 #align continuous_linear_map.apply_norm_sq_eq_inner_adjoint_right ContinuousLinearMap.apply_norm_sq_eq_inner_adjoint_right
 
-<<<<<<< HEAD
-theorem apply_norm_eq_sqrt_inner_adjoint_right (A : E →L[𝕜] E) (x : E) :
-    ‖A x‖ = √(re ⟪x, (A† * A) x⟫) := by
-=======
 theorem apply_norm_eq_sqrt_inner_adjoint_right (A : E →L[𝕜] F) (x : E) :
-    ‖A x‖ = Real.sqrt (re ⟪x, (A† ∘L A) x⟫) := by
->>>>>>> a6a17daf
+    ‖A x‖ = √(re ⟪x, (A† ∘L A) x⟫) := by
   rw [← apply_norm_sq_eq_inner_adjoint_right, Real.sqrt_sq (norm_nonneg _)]
 #align continuous_linear_map.apply_norm_eq_sqrt_inner_adjoint_right ContinuousLinearMap.apply_norm_eq_sqrt_inner_adjoint_right
 
@@ -242,34 +232,12 @@
     refine' opNorm_le_bound _ (Real.sqrt_nonneg _) fun x => _
     have :=
       calc
-<<<<<<< HEAD
-        ‖A x‖ = √(re ⟪(A† * A) x, x⟫) := by rw [apply_norm_eq_sqrt_inner_adjoint_left]
-        _ ≤ √(‖A† * A‖ * ‖x‖ * ‖x‖) := (Real.sqrt_le_sqrt this)
-        _ = √‖A† * A‖ * ‖x‖ := by
-          simp_rw [mul_assoc, Real.sqrt_mul (norm_nonneg _) (‖x‖ * ‖x‖),
-            Real.sqrt_mul_self (norm_nonneg x)] ⟩
-
-section Real
-
-variable {E' : Type*} {F' : Type*}
-
-variable [NormedAddCommGroup E'] [NormedAddCommGroup F']
-
-variable [InnerProductSpace ℝ E'] [InnerProductSpace ℝ F']
-
-variable [CompleteSpace E'] [CompleteSpace F']
-
--- Todo: Generalize this to `IsROrC`.
-theorem isAdjointPair_inner (A : E' →L[ℝ] F') :
-    LinearMap.IsAdjointPair (sesqFormOfInner : E' →ₗ[ℝ] E' →ₗ[ℝ] ℝ)
-      (sesqFormOfInner : F' →ₗ[ℝ] F' →ₗ[ℝ] ℝ) A (A†) := by
-=======
         re ⟪(A† ∘L A) x, x⟫ ≤ ‖(A† ∘L A) x‖ * ‖x‖ := re_inner_le_norm _ _
         _ ≤ ‖A† ∘L A‖ * ‖x‖ * ‖x‖ := mul_le_mul_of_nonneg_right (le_opNorm _ _) (norm_nonneg _)
     calc
-      ‖A x‖ = Real.sqrt (re ⟪(A† ∘L A) x, x⟫) := by rw [apply_norm_eq_sqrt_inner_adjoint_left]
-      _ ≤ Real.sqrt (‖A† ∘L A‖ * ‖x‖ * ‖x‖) := (Real.sqrt_le_sqrt this)
-      _ = Real.sqrt ‖A† ∘L A‖ * ‖x‖ := by
+      ‖A x‖ = √(re ⟪(A† ∘L A) x, x⟫) := by rw [apply_norm_eq_sqrt_inner_adjoint_left]
+      _ ≤ √(‖A† ∘L A‖ * ‖x‖ * ‖x‖) := (Real.sqrt_le_sqrt this)
+      _ = √‖A† ∘L A‖ * ‖x‖ := by
         simp_rw [mul_assoc, Real.sqrt_mul (norm_nonneg _) (‖x‖ * ‖x‖),
           Real.sqrt_mul_self (norm_nonneg x)]
 
@@ -279,7 +247,6 @@
 theorem isAdjointPair_inner (A : E →L[𝕜] F) :
     LinearMap.IsAdjointPair (sesqFormOfInner : E →ₗ[𝕜] E →ₗ⋆[𝕜] 𝕜)
       (sesqFormOfInner : F →ₗ[𝕜] F →ₗ⋆[𝕜] 𝕜) A (A†) := by
->>>>>>> a6a17daf
   intro x y
   simp only [sesqFormOfInner_apply_apply, adjoint_inner_left, coe_coe]
 #align continuous_linear_map.is_adjoint_pair_inner ContinuousLinearMap.isAdjointPair_inner
