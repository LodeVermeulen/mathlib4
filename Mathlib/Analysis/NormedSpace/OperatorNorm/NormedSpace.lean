--- conflicted
+++ resolved
@@ -278,30 +278,17 @@
   ContinuousLinearMap.homothety_norm _ c.norm_smulRight_apply
 #align continuous_linear_map.norm_smul_rightL ContinuousLinearMap.norm_smulRightL
 
-<<<<<<< HEAD
-/-- An auxiliary instance to be able to just state the fact that the norm of `smulRightL` makes
-sense. This shouldn't be needed. TODO: fix typeclass inference. -/
-=======
 variable (𝕜 E Fₗ) in
 /-- An auxiliary instance to be able to just state the fact that the norm of `smulRightL` makes
 sense. This shouldn't be needed. See lean4#3927. -/
->>>>>>> 98843f5b
 def seminormedAddCommGroup_aux_for_smulRightL :
     SeminormedAddCommGroup ((E →L[𝕜] 𝕜) →L[𝕜] Fₗ →L[𝕜] E →L[𝕜] Fₗ) :=
   toSeminormedAddCommGroup (F := Fₗ →L[𝕜] E →L[𝕜] Fₗ) (𝕜 := 𝕜) (σ₁₂ := RingHom.id 𝕜)
 
-<<<<<<< HEAD
-attribute [local instance] seminormedAddCommGroup_aux_for_smulRightL
-
-lemma norm_smulRightL_le : ‖smulRightL 𝕜 E Fₗ‖ ≤ 1 := by
-  letI : SeminormedAddCommGroup (E →L[𝕜] Fₗ) := toSeminormedAddCommGroup
-  exact LinearMap.mkContinuous₂_norm_le _ zero_le_one _
-=======
 lemma norm_smulRightL_le :
     letI := seminormedAddCommGroup_aux_for_smulRightL 𝕜 E Fₗ
     ‖smulRightL 𝕜 E Fₗ‖ ≤ 1 :=
   LinearMap.mkContinuous₂_norm_le _ zero_le_one _
->>>>>>> 98843f5b
 
 end ContinuousLinearMap
 
