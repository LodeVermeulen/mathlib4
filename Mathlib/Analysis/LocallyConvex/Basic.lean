/-
Copyright (c) 2019 Jean Lo. All rights reserved.
Released under Apache 2.0 license as described in the file LICENSE.
Authors: Jean Lo, Bhavik Mehta, Yaël Dillies
-/
import Mathlib.Analysis.Convex.Basic
import Mathlib.Analysis.Convex.Hull
import Mathlib.Analysis.NormedSpace.Basic
import Mathlib.Topology.Bornology.Absorbs

#align_import analysis.locally_convex.basic from "leanprover-community/mathlib"@"f2ce6086713c78a7f880485f7917ea547a215982"

/-!
# Local convexity

This file defines absorbent and balanced sets.

An absorbent set is one that "surrounds" the origin. The idea is made precise by requiring that any
point belongs to all large enough scalings of the set. This is the vector world analog of a
topological neighborhood of the origin.

A balanced set is one that is everywhere around the origin. This means that `a • s ⊆ s` for all `a`
of norm less than `1`.

## Main declarations

For a module over a normed ring:
* `Absorbs`: A set `s` absorbs a set `t` if all large scalings of `s` contain `t`.
* `Absorbent`: A set `s` is absorbent if every point eventually belongs to all large scalings of
  `s`.
* `Balanced`: A set `s` is balanced if `a • s ⊆ s` for all `a` of norm less than `1`.

## References

* [H. H. Schaefer, *Topological Vector Spaces*][schaefer1966]

## Tags

absorbent, balanced, locally convex, LCTVS
-/


open Set Filter

open scoped Pointwise Topology

variable {𝕜 𝕝 E : Type*} {ι : Sort*} {κ : ι → Sort*}

section SeminormedRing

variable [SeminormedRing 𝕜]

section SMul

variable [SMul 𝕜 E] {s t u v A B : Set E}
variable (𝕜)

/-- A set `A` is balanced if `a • A` is contained in `A` whenever `a` has norm at most `1`. -/
def Balanced (A : Set E) :=
  ∀ a : 𝕜, ‖a‖ ≤ 1 → a • A ⊆ A
#align balanced Balanced

variable {𝕜}

lemma absorbs_iff_norm : Absorbs 𝕜 A B ↔ ∃ r, ∀ c : 𝕜, r ≤ ‖c‖ → B ⊆ c • A :=
  Filter.atTop_basis.cobounded_of_norm.eventually_iff.trans <| by simp only [true_and]; rfl

alias ⟨_, Absorbs.of_norm⟩ := absorbs_iff_norm

lemma Absorbs.exists_pos (h : Absorbs 𝕜 A B) : ∃ r > 0, ∀ c : 𝕜, r ≤ ‖c‖ → B ⊆ c • A :=
  let ⟨r, hr₁, hr⟩ := (Filter.atTop_basis' 1).cobounded_of_norm.eventually_iff.1 h
  ⟨r, one_pos.trans_le hr₁, hr⟩

theorem balanced_iff_smul_mem : Balanced 𝕜 s ↔ ∀ ⦃a : 𝕜⦄, ‖a‖ ≤ 1 → ∀ ⦃x : E⦄, x ∈ s → a • x ∈ s :=
  forall₂_congr fun _a _ha => smul_set_subset_iff
#align balanced_iff_smul_mem balanced_iff_smul_mem

alias ⟨Balanced.smul_mem, _⟩ := balanced_iff_smul_mem
#align balanced.smul_mem Balanced.smul_mem

theorem balanced_iff_closedBall_smul : Balanced 𝕜 s ↔ Metric.closedBall (0 : 𝕜) 1 • s ⊆ s := by
  simp [balanced_iff_smul_mem, smul_subset_iff]

@[simp]
theorem balanced_empty : Balanced 𝕜 (∅ : Set E) := fun _ _ => by rw [smul_set_empty]
#align balanced_empty balanced_empty

@[simp]
theorem balanced_univ : Balanced 𝕜 (univ : Set E) := fun _a _ha => subset_univ _
#align balanced_univ balanced_univ

theorem Balanced.union (hA : Balanced 𝕜 A) (hB : Balanced 𝕜 B) : Balanced 𝕜 (A ∪ B) := fun _a ha =>
  smul_set_union.subset.trans <| union_subset_union (hA _ ha) <| hB _ ha
#align balanced.union Balanced.union

theorem Balanced.inter (hA : Balanced 𝕜 A) (hB : Balanced 𝕜 B) : Balanced 𝕜 (A ∩ B) := fun _a ha =>
  smul_set_inter_subset.trans <| inter_subset_inter (hA _ ha) <| hB _ ha
#align balanced.inter Balanced.inter

theorem balanced_iUnion {f : ι → Set E} (h : ∀ i, Balanced 𝕜 (f i)) : Balanced 𝕜 (⋃ i, f i) :=
  fun _a ha => (smul_set_iUnion _ _).subset.trans <| iUnion_mono fun _ => h _ _ ha
#align balanced_Union balanced_iUnion

theorem balanced_iUnion₂ {f : ∀ i, κ i → Set E} (h : ∀ i j, Balanced 𝕜 (f i j)) :
    Balanced 𝕜 (⋃ (i) (j), f i j) :=
  balanced_iUnion fun _ => balanced_iUnion <| h _
#align balanced_Union₂ balanced_iUnion₂

theorem balanced_iInter {f : ι → Set E} (h : ∀ i, Balanced 𝕜 (f i)) : Balanced 𝕜 (⋂ i, f i) :=
  fun _a ha => (smul_set_iInter_subset _ _).trans <| iInter_mono fun _ => h _ _ ha
#align balanced_Inter balanced_iInter

theorem balanced_iInter₂ {f : ∀ i, κ i → Set E} (h : ∀ i j, Balanced 𝕜 (f i j)) :
    Balanced 𝕜 (⋂ (i) (j), f i j) :=
  balanced_iInter fun _ => balanced_iInter <| h _
#align balanced_Inter₂ balanced_iInter₂

variable [SMul 𝕝 E] [SMulCommClass 𝕜 𝕝 E]

theorem Balanced.smul (a : 𝕝) (hs : Balanced 𝕜 s) : Balanced 𝕜 (a • s) := fun _b hb =>
  (smul_comm _ _ _).subset.trans <| smul_set_mono <| hs _ hb
#align balanced.smul Balanced.smul

end SMul

section Module

variable [AddCommGroup E] [Module 𝕜 E] {s s₁ s₂ t t₁ t₂ : Set E}

theorem Balanced.neg : Balanced 𝕜 s → Balanced 𝕜 (-s) :=
  forall₂_imp fun _ _ h => (smul_set_neg _ _).subset.trans <| neg_subset_neg.2 h
#align balanced.neg Balanced.neg

@[simp]
theorem balanced_neg : Balanced 𝕜 (-s) ↔ Balanced 𝕜 s :=
  ⟨fun h ↦ neg_neg s ▸ h.neg, fun h ↦ h.neg⟩

theorem Balanced.neg_mem_iff [NormOneClass 𝕜] (h : Balanced 𝕜 s) {x : E} : -x ∈ s ↔ x ∈ s :=
  ⟨fun hx ↦ by simpa using h.smul_mem (a := -1) (by simp) hx,
    fun hx ↦ by simpa using h.smul_mem (a := -1) (by simp) hx⟩
#align balanced.neg_mem_iff Balanced.neg_mem_iff

theorem Balanced.neg_eq [NormOneClass 𝕜] (h : Balanced 𝕜 s) : -s = s :=
  Set.ext fun _ ↦ h.neg_mem_iff

theorem Balanced.add (hs : Balanced 𝕜 s) (ht : Balanced 𝕜 t) : Balanced 𝕜 (s + t) := fun _a ha =>
  (smul_add _ _ _).subset.trans <| add_subset_add (hs _ ha) <| ht _ ha
#align balanced.add Balanced.add

theorem Balanced.sub (hs : Balanced 𝕜 s) (ht : Balanced 𝕜 t) : Balanced 𝕜 (s - t) := by
  simp_rw [sub_eq_add_neg]
  exact hs.add ht.neg
#align balanced.sub Balanced.sub

theorem balanced_zero : Balanced 𝕜 (0 : Set E) := fun _a _ha => (smul_zero _).subset
#align balanced_zero balanced_zero

lemma Balanced.neg_eq [NormOneClass 𝕜] (hs : Balanced 𝕜 s) : -s = s := by
  apply Subset.antisymm
  · simpa using hs (-1) (by simp)
  · simpa using hs.neg (-1) (by simp)

theorem Balanced.neg_mem_iff [NormOneClass 𝕜] (hs : Balanced 𝕜 s) {x : E} : -x ∈ s ↔ x ∈ s := by
  simpa using Set.ext_iff.1 hs.neg_eq x
#align balanced.neg_mem_iff Balanced.neg_mem_iff

end Module

end SeminormedRing

section NormedDivisionRing

<<<<<<< HEAD
variable [NormedDivisionRing 𝕜] [AddCommGroup E] [Module 𝕜 E] {s t A B : Set E} {a b : 𝕜} {x : E}
=======
theorem absorbs_iff_eventually_nhdsWithin_zero :
    Absorbs 𝕜 s t ↔ ∀ᶠ c : 𝕜 in 𝓝[≠] 0, MapsTo (c • ·) t s := by
  rw [absorbs_iff_eventually_cobounded_mapsTo, ← Filter.inv_cobounded₀]; rfl

alias ⟨Absorbs.eventually_nhdsWithin_zero, _⟩ := absorbs_iff_eventually_nhdsWithin_zero

theorem Absorbs.eventually_nhds_zero (h : Absorbs 𝕜 s t) (h₀ : 0 ∈ s) :
    ∀ᶠ c : 𝕜 in 𝓝 0, MapsTo (c • ·) t s := by
  rw [← nhdsWithin_compl_singleton_sup_pure, Filter.eventually_sup, Filter.eventually_pure,
    ← absorbs_iff_eventually_nhdsWithin_zero]
  refine ⟨h, fun x _ ↦ ?_⟩
  simpa only [zero_smul]

theorem absorbent_iff_eventually_nhdsWithin_zero :
    Absorbent 𝕜 s ↔ ∀ x : E, ∀ᶠ c : 𝕜 in 𝓝[≠] 0, c • x ∈ s :=
  forall_congr' fun x ↦ by simp only [absorbs_iff_eventually_nhdsWithin_zero, mapsTo_singleton]

alias ⟨Absorbent.eventually_nhdsWithin_zero, _⟩ := absorbent_iff_eventually_nhdsWithin_zero

/-- Scalar multiplication (by possibly different types) of a balanced set is monotone. -/
theorem Balanced.smul_mono (hs : Balanced 𝕝 s) {a : 𝕝} {b : 𝕜} (h : ‖a‖ ≤ ‖b‖) : a • s ⊆ b • s := by
  obtain rfl | hb := eq_or_ne b 0
  · rw [norm_zero, norm_le_zero_iff] at h
    simp only [h, ← image_smul, zero_smul, Subset.rfl]
  · calc
      a • s = b • (b⁻¹ • a) • s := by rw [smul_assoc, smul_inv_smul₀ hb]
      _ ⊆ b • s := smul_set_mono <| hs _ <| by
        rw [norm_smul, norm_inv, ← div_eq_inv_mul]
        exact div_le_one_of_le h (norm_nonneg _)
#align balanced.smul_mono Balanced.smul_mono
>>>>>>> a6a17daf

theorem Balanced.smul_mem_mono [SMulCommClass 𝕝 𝕜 E] (hs : Balanced 𝕝 s) {a : 𝕜} {b : 𝕝}
    (ha : a • x ∈ s) (hba : ‖b‖ ≤ ‖a‖) : b • x ∈ s := by
  rcases eq_or_ne a 0 with rfl | ha₀
  · simp_all
  · calc
      b • x = (a⁻¹ • b) • a • x := by rw [smul_comm, smul_assoc, smul_inv_smul₀ ha₀]
      _ ∈ s := by
        refine hs.smul_mem ?_ ha
        rw [norm_smul, norm_inv, ← div_eq_inv_mul]
        exact div_le_one_of_le hba (norm_nonneg _)

theorem Balanced.subset_smul (hA : Balanced 𝕜 A) (ha : 1 ≤ ‖a‖) : A ⊆ a • A := by
  rw [← @norm_one 𝕜] at ha; simpa using hA.smul_mono ha
#align balanced.subset_smul Balanced.subset_smul

theorem Balanced.smul_congr (hs : Balanced 𝕜 A) (h : ‖a‖ = ‖b‖) : a • A = b • A :=
  (hs.smul_mono h.le).antisymm (hs.smul_mono h.ge)

theorem Balanced.smul_eq (hA : Balanced 𝕜 A) (ha : ‖a‖ = 1) : a • A = A :=
  (hA _ ha.le).antisymm <| hA.subset_smul ha.ge
#align balanced.smul_eq Balanced.smul_eq

/-- A balanced set absorbs itself. -/
theorem Balanced.absorbs_self (hA : Balanced 𝕜 A) : Absorbs 𝕜 A A :=
  .of_norm ⟨1, fun _ => hA.subset_smul⟩
#align balanced.absorbs_self Balanced.absorbs_self

theorem Balanced.mem_smul_iff (hs : Balanced 𝕜 s) (h : ‖a‖ = ‖b‖) : a • x ∈ s ↔ b • x ∈ s := by
  obtain ⟨c, hc, rfl⟩ : ∃ c : 𝕜, ‖c‖ = 1 ∧ a = c * b := by
    obtain rfl | hb := eq_or_ne b 0
    · use 1; simp_all
    · refine ⟨a / b, ?_, (div_mul_cancel _ hb).symm⟩
      rw [norm_div, h, div_self (norm_ne_zero_iff.2 hb)]
  rw [mul_smul, ← mem_inv_smul_set_iff₀, hs.smul_eq]
  · simp [hc]
  · rintro rfl; simp at hc
#align balanced.mem_smul_iff Balanced.mem_smul_iff

lemma absorbs_iff_nhdsWithin_zero :
    Absorbs 𝕜 s t ↔ ∀ᶠ c : 𝕜 in 𝓝[≠] 0, MapsTo (c • ·) t s := by
  rw [absorbs_iff_cobounded, ← inv_nhdsWithin_ne_zero, ← Filter.map_inv, eventually_map]
  refine eventually_congr <| eventually_mem_nhdsWithin.mono fun c hc ↦ ?_
  rw [← preimage_smul₀ hc]; rfl

variable [TopologicalSpace E] [ContinuousSMul 𝕜 E]

variable [NeBot (𝓝[≠] (0 : 𝕜))]

theorem Absorbent.zero_mem' (hs : Absorbent 𝕜 s) : (0 : E) ∈ s := hs.zero_mem

end NontriviallyNormed

section ConstSMul

variable [TopologicalSpace E] [ContinuousConstSMul 𝕜 E]

protected theorem Balanced.closure (hA : Balanced 𝕜 A) : Balanced 𝕜 (closure A) := fun a ha =>
  (image_closure_subset_closure_image <| continuous_const_smul a).trans <|
    closure_mono <| hA _ ha
#align balanced.closure Balanced.closure

/-- The union of `{0}` with the interior of a balanced set is balanced. -/
theorem Balanced.zero_union_interior (hA : Balanced 𝕜 A) :
    Balanced 𝕜 ((0 : Set E) ∪ interior A) := by
  intro a ha
  obtain rfl | h := eq_or_ne a 0
  · rw [zero_smul_set]
    exacts [subset_union_left _ _, ⟨0, Or.inl rfl⟩]
  · rw [smul_set_union]
    apply union_subset_union
    · rw [smul_zero]
    · calc
        a • interior A ⊆ interior (a • A) := (isOpenMap_smul₀ h).image_interior_subset A
        _ ⊆ interior A := interior_mono (hA _ ha)
#align balanced_zero_union_interior Balanced.zero_union_interior

/-- The interior of a balanced set is balanced if it contains the origin. -/
protected theorem Balanced.interior (hA : Balanced 𝕜 A) (h : (0 : E) ∈ interior A) :
    Balanced 𝕜 (interior A) := by
  rw [← insert_eq_of_mem h]
  exact hA.zero_union_interior
#align balanced.interior Balanced.interior

end ConstSMul

variable [TopologicalSpace E] [ContinuousSMul 𝕜 E]

/-- Every neighbourhood of the origin is absorbent. -/
theorem absorbent_nhds_zero (hA : A ∈ 𝓝 (0 : E)) : Absorbent 𝕜 A := by
  rw [absorbent_iff_nhds_zero]
  intro x
  have : Tendsto (· • x : 𝕜 → E) (𝓝 0) (𝓝 0) :=
    (continuous_id.smul continuous_const).tendsto' _ _ (zero_smul _ _)
  exact mem_of_superset (this hA) fun _ ↦ .inr
#align absorbent_nhds_zero absorbent_nhds_zero

end NormedDivisionRing

section NormedField

variable [NormedDivisionRing 𝕜] [NormedRing 𝕝] [MulActionWithZero 𝕜 𝕝] [BoundedSMul 𝕜 𝕝]
  [AddCommGroup E] [Module 𝕜 E] [SMulWithZero 𝕝 E] [IsScalarTower 𝕜 𝕝 E]
  {s t u v A B : Set E} {x : E} {a b : 𝕜}

/-- Scalar multiplication (by possibly different types) of a balanced set is monotone. -/
theorem Balanced.smul_mono (hs : Balanced 𝕝 s) {a : 𝕝} {b : 𝕜} (h : ‖a‖ ≤ ‖b‖) : a • s ⊆ b • s := by
  obtain rfl | hb := eq_or_ne b 0
  · obtain rfl : a = 0 := by simpa using h
    obtain rfl | h := s.eq_empty_or_nonempty <;> simp [zero_smul_set, *]
  rintro _ ⟨x, hx, rfl⟩
  refine' ⟨b⁻¹ • a • x, _, smul_inv_smul₀ hb _⟩
  rw [← smul_assoc]
  refine' hs _ _ (smul_mem_smul_set hx)
  rw [norm_smul, norm_inv, ← div_eq_inv_mul]
  exact div_le_one_of_le h (norm_nonneg _)
#align balanced.smul_mono Balanced.smul_mono

end NormedField

section NontriviallyNormedField

variable [NontriviallyNormedField 𝕜] [AddCommGroup E] [Module 𝕜 E] {s : Set E}

@[deprecated Absorbent.zero_mem] -- Since 2024/02/02
theorem Absorbent.zero_mem' (hs : Absorbent 𝕜 s) : (0 : E) ∈ s := hs.zero_mem

variable [Module ℝ E] [SMulCommClass ℝ 𝕜 E]

protected theorem Balanced.convexHull (hs : Balanced 𝕜 s) : Balanced 𝕜 (convexHull ℝ s) := by
  suffices Convex ℝ { x | ∀ a : 𝕜, ‖a‖ ≤ 1 → a • x ∈ convexHull ℝ s } by
    rw [balanced_iff_smul_mem] at hs ⊢
    refine' fun a ha x hx => convexHull_min _ this hx a ha
    exact fun y hy a ha => subset_convexHull ℝ s (hs ha hy)
  intro x hx y hy u v hu hv huv a ha
  simp only [smul_add, ← smul_comm]
  exact convex_convexHull ℝ s (hx a ha) (hy a ha) hu hv huv
#align balanced_convex_hull_of_balanced Balanced.convexHull

@[deprecated] -- Since 2024/02/02
alias balanced_convexHull_of_balanced := Balanced.convexHull

end NontriviallyNormedField

section Real

variable [AddCommGroup E] [Module ℝ E] {s : Set E}

theorem balanced_iff_neg_mem (hs : Convex ℝ s) : Balanced ℝ s ↔ ∀ ⦃x⦄, x ∈ s → -x ∈ s := by
  refine' ⟨fun h x => h.neg_mem_iff.2, fun h a ha => smul_set_subset_iff.2 fun x hx => _⟩
  rw [Real.norm_eq_abs, abs_le] at ha
  rw [show a = -((1 - a) / 2) + (a - -1) / 2 by ring, add_smul, neg_smul, ← smul_neg]
  exact hs (h hx) hx (div_nonneg (sub_nonneg_of_le ha.2) zero_le_two)
    (div_nonneg (sub_nonneg_of_le ha.1) zero_le_two) (by ring)
#align balanced_iff_neg_mem balanced_iff_neg_mem

end Real<|MERGE_RESOLUTION|>--- conflicted
+++ resolved
@@ -170,9 +170,9 @@
 
 section NormedDivisionRing
 
-<<<<<<< HEAD
-variable [NormedDivisionRing 𝕜] [AddCommGroup E] [Module 𝕜 E] {s t A B : Set E} {a b : 𝕜} {x : E}
-=======
+variable [NormedField 𝕜] [NormedRing 𝕝] [NormedSpace 𝕜 𝕝] [AddCommGroup E] [Module 𝕜 E]
+  [SMulWithZero 𝕝 E] [IsScalarTower 𝕜 𝕝 E] {s t u v A B : Set E} {x : E} {a b : 𝕜}
+
 theorem absorbs_iff_eventually_nhdsWithin_zero :
     Absorbs 𝕜 s t ↔ ∀ᶠ c : 𝕜 in 𝓝[≠] 0, MapsTo (c • ·) t s := by
   rw [absorbs_iff_eventually_cobounded_mapsTo, ← Filter.inv_cobounded₀]; rfl
@@ -203,7 +203,6 @@
         rw [norm_smul, norm_inv, ← div_eq_inv_mul]
         exact div_le_one_of_le h (norm_nonneg _)
 #align balanced.smul_mono Balanced.smul_mono
->>>>>>> a6a17daf
 
 theorem Balanced.smul_mem_mono [SMulCommClass 𝕝 𝕜 E] (hs : Balanced 𝕝 s) {a : 𝕜} {b : 𝕝}
     (ha : a • x ∈ s) (hba : ‖b‖ ≤ ‖a‖) : b • x ∈ s := by
