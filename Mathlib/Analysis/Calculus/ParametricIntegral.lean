--- conflicted
+++ resolved
@@ -61,13 +61,8 @@
 
 open scoped Topology Filter
 
-<<<<<<< HEAD
-variable {α : Type*} [MeasurableSpace α] {μ : Measure α} {𝕜 : Type*} [IsROrC 𝕜] {E : Type*}
+variable {α : Type*} [MeasurableSpace α] {μ : Measure α} {𝕜 : Type*} [RCLike 𝕜] {E : Type*}
   [NormedAddCommGroup E] [NormedSpace ℝ E] [NormedSpace 𝕜 E] {H : Type*}
-=======
-variable {α : Type*} [MeasurableSpace α] {μ : Measure α} {𝕜 : Type*} [RCLike 𝕜] {E : Type*}
-  [NormedAddCommGroup E] [NormedSpace ℝ E] [NormedSpace 𝕜 E] [CompleteSpace E] {H : Type*}
->>>>>>> 575260de
   [NormedAddCommGroup H] [NormedSpace 𝕜 H]
 
 variable {F : H → α → E} {x₀ : H} {bound : α → ℝ} {ε : ℝ}
