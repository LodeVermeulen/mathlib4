import Mathlib.Algebra.Algebra.Unitization
import Mathlib.Topology.ContinuousFunction.ContinuousMapZero
import Mathlib.Topology.Algebra.Algebra
import Mathlib.Topology.IsLocalHomeomorph -- because of badly placed toHomeomeomorph_of_surjective

<<<<<<< HEAD
open Set Topology TopologicalSpace Function

theorem Set.exists_image2_iff {α β γ : Type*} {f : α → β → γ} {s : Set α} {t : Set β}
    {p : γ → Prop}  :
    (∃ z ∈ image2 f s t, p z) ↔ ∃ x ∈ s, ∃ y ∈ t, p (f x y) := by
  simp only [mem_image2, exists_exists_and_exists_and_eq_and]

section MissingHomeomorph

variable {X Y Z : Type*} [TopologicalSpace X] [TopologicalSpace Y] [TopologicalSpace Z]

@[simps]
def ContinuousMap.inl : C(X, X ⊕ Y) where
  toFun := Sum.inl

@[simps]
def ContinuousMap.inr : C(Y, X ⊕ Y) where
  toFun := Sum.inr

@[simps]
def ContinuousMap.sumElim (f : C(X, Z) × C(Y, Z)) : C(X ⊕ Y, Z) where
  toFun := Sum.elim f.1 f.2

def Homeomorph.sumCompl {s : Set X} [DecidablePred (· ∈ s)] (hs : IsClopen s) :
    s ⊕ (sᶜ : Set X) ≃ₜ X :=
  .homeomorphOfContinuousOpen (Equiv.Set.sumCompl s)
    (by rw [continuous_sum_dom]; exact ⟨continuous_subtype_val, continuous_subtype_val⟩)
    (by
      rw [isOpenMap_sum]
      exact ⟨hs.isOpen.isOpenMap_subtype_val, hs.compl.isOpen.isOpenMap_subtype_val⟩)

variable (X Y Z) in
@[simps]
def ContinuousMap.sumEquiv :
    C(X, Z) × C(Y, Z) ≃ C(X ⊕ Y, Z) where
  toFun := ContinuousMap.sumElim
  invFun f := ⟨f.comp .inl, f.comp .inr⟩
  left_inv f := rfl
  right_inv f := ext <| by rintro (x|y) <;> rfl

variable (X Y Z) in
def ContinuousMap.sumHomeomorph :
    C(X, Z) × C(Y, Z) ≃ₜ C(X ⊕ Y, Z) where
  toEquiv := ContinuousMap.sumEquiv X Y Z
  continuous_toFun := continuous_compactOpen.mpr fun K hK U hU ↦ by
    sorry
  continuous_invFun := sorry

end MissingHomeomorph

variable {X Y R : Type*} [TopologicalSpace X] [Zero X]
variable [TopologicalSpace R] [CommRing R] [TopologicalRing R]
=======
>>>>>>> a7935e08

namespace ContinuousMapZero

section Semiring

variable {X R : Type*} [TopologicalSpace X] [Zero X]
variable [TopologicalSpace R] [CommSemiring R] [TopologicalSemiring R]


@[simps!]
protected def id {s : Set R} [Zero s] (h0 : ((0 : s) : R) = 0) : C(s, R)₀ :=
  ⟨.restrict s (.id R), h0⟩

@[simp]
lemma toContinuousMap_id {s : Set R} [Zero s] (h0 : ((0 : s) : R) = 0) :
    (ContinuousMapZero.id h0 : C(s, R)) = .restrict s (.id R) :=
  rfl

instance instContinuousMapSMul : SMul C(X, R) C(X, R)₀ where
  smul f g₀ := ⟨f * g₀, by simp⟩

instance instContinuousMapModule : Module C(X, R) C(X, R)₀ :=
  toContinuousMap_injective.module C(X, R)
    ({ toFun := toContinuousMap, map_add' := fun _ _ ↦ rfl, map_zero' := rfl})
    fun _ _ ↦ rfl

lemma smul_coe (f : C(X, R)) (g₀ : C(X, R)₀) : f • (g₀ : C(X, R)) = ↑(f • g₀) := rfl

@[simp] lemma coe_add (f g : C(X, R)₀) : ⇑(f + g) = f + g := rfl
@[simp] lemma coe_mul (f g : C(X, R)₀) : ⇑(f * g) = f * g := rfl
@[simp] lemma coe_zero : ⇑(0 : C(X, R)₀) = 0 := rfl
@[simp] lemma coe_smul (r : R) (f : C(X, R)₀) : ⇑(r • f) = r • f := rfl
@[simp] lemma coe_smul' (g : C(X, R)) (f : C(X, R)₀) : ⇑(g • f) = ⇑g • ⇑f := rfl
<<<<<<< HEAD

@[simps!]
noncomputable def ofContinuousMap : C(X, R) →L[R] C(X, R)₀ where
  toFun f := ⟨f - algebraMap R C(X, R) (f 0), by simp⟩
  map_add' f g := by ext; simp [sub_add_sub_comm]
  map_smul' r f := by ext; simp [mul_sub]
  cont := by
    simp only [continuous_induced_rng, Function.comp]
    exact continuous_id.sub <| ContinuousMap.continuous_const'.comp <|
      ContinuousMap.continuous_eval_const (0 : X)

lemma surjective_ofContinuousMap : Function.Surjective (ofContinuousMap (X := X) (R := R)) :=
  fun f ↦ ⟨f, by ext; simp⟩

-- missing instance!
instance [LocallyCompactSpace X] : TopologicalSemiring C(X, R) := by exact TopologicalSemiring.mk

-- missing `fun_prop` attributes!
attribute [fun_prop] continuous_algebraMap ContinuousMap.continuous_eval_const

lemma ofContinuousMap_of_map_zero (f₀ : C(X, R)₀) :
    ofContinuousMap (X := X) (R := R) f₀ = f₀ := by
  ext; simp

lemma ofContinuousMap_of_map_zero' (f : C(X, R)) (hf : f 0 = 0) :
    ofContinuousMap (X := X) (R := R) f = ⟨f, hf⟩ :=
  ofContinuousMap_of_map_zero ⟨f, hf⟩
=======
@[simp] lemma coe_star [StarRing R] [ContinuousStar R] (f : C(X, R)₀) : ⇑(star f) = star ⇑f := rfl
>>>>>>> a7935e08

instance instCanLift : CanLift C(X, R) C(X, R)₀ (↑) (fun f ↦ f 0 = 0) where
  prf f hf := ⟨⟨f, hf⟩, rfl⟩

lemma closedEmbedding_precomp_toContinuousMap_of_almost_surj [T1Space X] [TopologicalSpace Y]
    {i : Y → X} (hi₁ : ClosedEmbedding i) (hi₂ : range i ∪ {0} = univ) :
    ClosedEmbedding (fun f : C(X, R)₀ ↦ f.toContinuousMap.comp ⟨i, hi₁.continuous⟩) := by
  set φ : C(X, R)₀ → C(Y, R) := fun f ↦ f.toContinuousMap.comp ⟨i, hi₁.continuous⟩
  by_cases h0 : 0 ∈ range i
  · have : Surjective i := sorry
    set I : Y ≃ₜ X := hi₁.toEmbedding.toHomeomeomorph_of_surjective this
    sorry
  · have : IsClopen {0} := sorry
    sorry

@[simps]
def toContinuousMapHom [StarRing R] [ContinuousStar R] : C(X, R)₀ →⋆ₙₐ[R] C(X, R) where
  toFun f := f
  map_smul' _ _ := rfl
  map_zero' := rfl
  map_add' _ _ := rfl
  map_mul' _ _ := rfl
  map_star' _ := rfl

lemma closedEmbedding_toContinuousMapHom [T1Space R] [StarRing R] [ContinuousStar R] :
    ClosedEmbedding (toContinuousMapHom (X := X) (R := R)) where
  induced := rfl
  inj f g h := ext fun x ↦ congr($(h) x)
  isClosed_range := by
    convert isClosed_singleton (x := (0 : R)) |>.preimage <|
      ContinuousMap.continuous_eval_const (0 : X)
    ext f
    simp only [Set.mem_range, toContinuousMapHom_apply, Set.mem_preimage, Set.mem_singleton_iff]
    constructor
    · rintro ⟨f, rfl⟩
      exact map_zero f
    · intro hf
      exact ⟨⟨f, hf⟩, rfl⟩

@[simps]
def toContinuousMapHomL : C(X, R)₀ →L[C(X, R)] C(X, R) where
  toFun := toContinuousMap
  map_add' _ _ := rfl
  map_smul' _ _ := rfl
  cont := continuous_induced_dom

instance instSMulCommClass' {X R : Type*} [Zero X] [TopologicalSpace X]
    [CommSemiring R] [TopologicalSpace R] [TopologicalSemiring R] {M : Type*}
    [SMulZeroClass M R] [SMulCommClass M R R] [ContinuousConstSMul M R] :
    SMulCommClass M C(X, R)₀ C(X, R)₀ where
  smul_comm m f g := ext fun x ↦ smul_comm m (f x) (g x)

instance instIsScalarTower' {X R : Type*} [Zero X] [TopologicalSpace X]
    [CommSemiring R] [TopologicalSpace R] [TopologicalSemiring R] {M : Type*}
    [SMulZeroClass M R] [IsScalarTower M R R] [ContinuousConstSMul M R] :
    IsScalarTower M C(X, R)₀ C(X, R)₀ where
  smul_assoc m f g := ext fun x ↦ smul_assoc m (f x) (g x)

instance instStarModule {X R : Type*} [Zero X] [TopologicalSpace X]
    [CommSemiring R] [StarRing R] [TopologicalSpace R] [TopologicalSemiring R] {M : Type*}
    [SMulZeroClass M R] [ContinuousConstSMul M R] [Star M] [StarModule M R] [ContinuousStar R]:
    StarModule M C(X, R)₀ where
  star_smul r f := ext fun x ↦ star_smul r (f x)

end Semiring

section Ring

variable {X R : Type*} [TopologicalSpace X] [Zero X]
variable [TopologicalSpace R] [CommRing R] [TopologicalRing R]

-- this is not a continuous linear map in general unless `X` is locally compact. Or is it?
@[simps!]
noncomputable def ofContinuousMap : C(X, R) →ₗ[R] C(X, R)₀ where
  toFun f := ⟨f - algebraMap R C(X, R) (f 0), by simp⟩
  map_add' f g := by ext; simp [sub_add_sub_comm]
  map_smul' r f := by ext; simp [mul_sub]

lemma surjective_ofContinuousMap : Function.Surjective (ofContinuousMap (X := X) (R := R)) :=
  fun f ↦ ⟨f, by ext; simp⟩

-- missing instance!
instance [LocallyCompactSpace X] : TopologicalSemiring C(X, R) := by exact TopologicalSemiring.mk

-- missing `fun_prop` attributes!
attribute [fun_prop] continuous_algebraMap ContinuousMap.continuous_eval_const

-- we don't bundle this above because it requires `X` to be locally compact.
@[fun_prop]
lemma continuous_ofContinuousMap [LocallyCompactSpace X] :
    Continuous (ofContinuousMap (X := X) (R := R)) := by
  simp only [ofContinuousMap, LinearMap.coe_mk, AddHom.coe_mk, continuous_induced_rng,
    Function.comp]
  fun_prop

lemma ofContinuousMap_of_map_zero (f₀ : C(X, R)₀) :
    ofContinuousMap (X := X) (R := R) f₀ = f₀ := by
  ext; simp

lemma ofContinuousMap_of_map_zero' (f : C(X, R)) (hf : f 0 = 0) :
    ofContinuousMap (X := X) (R := R) f = ⟨f, hf⟩ :=
  ofContinuousMap_of_map_zero ⟨f, hf⟩

@[simp]
lemma StarAlgHom.toFun_eq_coe {R A B : Type*} [CommSemiring R] [Semiring A] [Algebra R A] [Star A]
    [Semiring B] [Algebra R B] [Star B] (f : A →⋆ₐ[R] B) :
    f.toFun = ⇑f :=
  rfl

open Unitization in
noncomputable def unitizationStarAlgEquiv [StarRing R] [ContinuousStar R] :
    Unitization R C(X, R)₀ ≃⋆ₐ[R] C(X, R) where
  __ := starLift (toContinuousMapHom (X := X) (R := R))
  invFun := fun f ↦ algebraMap R _ (f 0) + (ContinuousMapZero.ofContinuousMap (X := X) (R := R) f)
  left_inv u := by
    ext1
    · rw [fst_add, fst_inr, add_zero, algebraMap_eq_inl, fst_inl, StarAlgHom.toFun_eq_coe]
      simp
    · ext x
      simp [algebraMap_eq_inl]
  right_inv f := by
    ext x
    simp only [StarAlgHom.toFun_eq_coe, starLift_apply_apply]
    simp [algebraMap_eq_inl]
  map_smul' r u := (starLift (toContinuousMapHom (X := X) (R := R))).map_smul r u

end Ring<|MERGE_RESOLUTION|>--- conflicted
+++ resolved
@@ -3,7 +3,6 @@
 import Mathlib.Topology.Algebra.Algebra
 import Mathlib.Topology.IsLocalHomeomorph -- because of badly placed toHomeomeomorph_of_surjective
 
-<<<<<<< HEAD
 open Set Topology TopologicalSpace Function
 
 theorem Set.exists_image2_iff {α β γ : Type*} {f : α → β → γ} {s : Set α} {t : Set β}
@@ -56,8 +55,6 @@
 
 variable {X Y R : Type*} [TopologicalSpace X] [Zero X]
 variable [TopologicalSpace R] [CommRing R] [TopologicalRing R]
-=======
->>>>>>> a7935e08
 
 namespace ContinuousMapZero
 
@@ -91,7 +88,8 @@
 @[simp] lemma coe_zero : ⇑(0 : C(X, R)₀) = 0 := rfl
 @[simp] lemma coe_smul (r : R) (f : C(X, R)₀) : ⇑(r • f) = r • f := rfl
 @[simp] lemma coe_smul' (g : C(X, R)) (f : C(X, R)₀) : ⇑(g • f) = ⇑g • ⇑f := rfl
-<<<<<<< HEAD
+@[simp] lemma coe_star [StarRing R] [ContinuousStar R] (f : C(X, R)₀) : ⇑(star f) = star ⇑f := rfl
+
 
 @[simps!]
 noncomputable def ofContinuousMap : C(X, R) →L[R] C(X, R)₀ where
@@ -119,9 +117,6 @@
 lemma ofContinuousMap_of_map_zero' (f : C(X, R)) (hf : f 0 = 0) :
     ofContinuousMap (X := X) (R := R) f = ⟨f, hf⟩ :=
   ofContinuousMap_of_map_zero ⟨f, hf⟩
-=======
-@[simp] lemma coe_star [StarRing R] [ContinuousStar R] (f : C(X, R)₀) : ⇑(star f) = star ⇑f := rfl
->>>>>>> a7935e08
 
 instance instCanLift : CanLift C(X, R) C(X, R)₀ (↑) (fun f ↦ f 0 = 0) where
   prf f hf := ⟨⟨f, hf⟩, rfl⟩
