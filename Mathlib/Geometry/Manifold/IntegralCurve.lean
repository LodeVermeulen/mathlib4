--- conflicted
+++ resolved
@@ -569,7 +569,11 @@
     (IsIntegralCurveOn.mono (hγ.isIntegralCurveOn _) (subset_univ _))
     (IsIntegralCurveOn.mono (hγ'.isIntegralCurveOn _) (subset_univ _)) h ht
 
-<<<<<<< HEAD
+theorem isIntegralCurve_Ioo_eq_of_contMDiff_boundaryless [I.Boundaryless]
+    (hv : ContMDiff I I.tangent 1 (fun x => (⟨x, v x⟩ : TangentBundle I M)))
+    (hγ : IsIntegralCurve γ v) (hγ' : IsIntegralCurve γ' v) (h : γ t₀ = γ' t₀) : γ = γ' :=
+  isIntegralCurve_eq_of_contMDiff (fun _ => I.isInteriorPoint) hv hγ hγ' h
+
 -- extend an integral curve by another one
 lemma isIntegralCurveOn_piecewise [I.Boundaryless] {M : Type*} [TopologicalSpace M]
     [ChartedSpace H M] [SmoothManifoldWithCorners I M] [T2Space M] {v : (x : M) → TangentSpace I x}
@@ -905,10 +909,4 @@
         exact Nat.succ_pos _
     apply ((haux ⌊|t|⌋₊).2 t hmem).congr_of_eventuallyEq
     apply EqOn.eventuallyEq_of_mem (hext_eq_aux ⌊|t|⌋₊)
-    exact Ioo_mem_nhds hmem.1 hmem.2
-=======
-theorem isIntegralCurve_Ioo_eq_of_contMDiff_boundaryless [I.Boundaryless]
-    (hv : ContMDiff I I.tangent 1 (fun x => (⟨x, v x⟩ : TangentBundle I M)))
-    (hγ : IsIntegralCurve γ v) (hγ' : IsIntegralCurve γ' v) (h : γ t₀ = γ' t₀) : γ = γ' :=
-  isIntegralCurve_eq_of_contMDiff (fun _ => I.isInteriorPoint) hv hγ hγ' h
->>>>>>> 3ba365fc
+    exact Ioo_mem_nhds hmem.1 hmem.2