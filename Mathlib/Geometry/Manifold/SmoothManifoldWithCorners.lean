--- conflicted
+++ resolved
@@ -629,11 +629,7 @@
   cases' he with he he_symm
   cases' he' with he' he'_symm
   simp only at he he_symm he' he'_symm
-<<<<<<< HEAD
-  constructor <;> simp only [LocalEquiv.prod_source, PartialHomeomorph.prod_toLocalEquiv]
-=======
   constructor <;> simp only [PartialEquiv.prod_source, PartialHomeomorph.prod_toPartialEquiv]
->>>>>>> eec9c859
   · have h3 := ContDiffOn.prod_map he he'
     rw [← I.image_eq, ← I'.image_eq, prod_image_image_eq] at h3
     rw [← (I.prod I').image_eq]
@@ -756,15 +752,9 @@
   apply mem_groupoid_of_pregroupoid.mpr
   suffices h : AnalyticOn 𝕜 (I ∘ I.symm) (I.symm ⁻¹' s ∩ interior (range I)) ∧
       (I.symm ⁻¹' s ∩ interior (range I)).image (I ∘ I.symm) ⊆ interior (range I)
-<<<<<<< HEAD
-  · simp only [PartialHomeomorph.ofSet_apply, left_id, PartialHomeomorph.ofSet_toLocalEquiv,
-      LocalEquiv.ofSet_source, h, comp_apply, mem_range, image_subset_iff, true_and,
-      PartialHomeomorph.ofSet_symm, LocalEquiv.ofSet_target, and_self]
-=======
   · simp only [PartialHomeomorph.ofSet_apply, left_id, PartialHomeomorph.ofSet_toPartialEquiv,
       PartialEquiv.ofSet_source, h, comp_apply, mem_range, image_subset_iff, true_and,
       PartialHomeomorph.ofSet_symm, PartialEquiv.ofSet_target, and_self]
->>>>>>> eec9c859
     intro x hx
     refine mem_preimage.mpr ?_
     rw [← I.right_inv (interior_subset hx.right)] at hx
@@ -952,11 +942,7 @@
 In a smooth manifold with corners, the model space is the space `H`. However, we will also
 need to use extended charts taking values in the model vector space `E`. These extended charts are
 not `PartialHomeomorph` as the target is not open in `E` in general, but we can still register them
-<<<<<<< HEAD
-as `LocalEquiv`.
-=======
 as `PartialEquiv`.
->>>>>>> eec9c859
 -/
 
 
@@ -965,13 +951,8 @@
 /-- Given a chart `f` on a manifold with corners, `f.extend I` is the extended chart to the model
 vector space. -/
 @[simp, mfld_simps]
-<<<<<<< HEAD
-def extend : LocalEquiv M E :=
-  f.toLocalEquiv ≫ I.toLocalEquiv
-=======
 def extend : PartialEquiv M E :=
   f.toPartialEquiv ≫ I.toPartialEquiv
->>>>>>> eec9c859
 #align local_homeomorph.extend PartialHomeomorph.extend
 
 theorem extend_coe : ⇑(f.extend I) = I ∘ f :=
@@ -983,11 +964,7 @@
 #align local_homeomorph.extend_coe_symm PartialHomeomorph.extend_coe_symm
 
 theorem extend_source : (f.extend I).source = f.source := by
-<<<<<<< HEAD
-  rw [extend, LocalEquiv.trans_source, I.source_eq, preimage_univ, inter_univ]
-=======
   rw [extend, PartialEquiv.trans_source, I.source_eq, preimage_univ, inter_univ]
->>>>>>> eec9c859
 #align local_homeomorph.extend_source PartialHomeomorph.extend_source
 
 theorem isOpen_extend_source : IsOpen (f.extend I).source := by
@@ -996,11 +973,7 @@
 #align local_homeomorph.is_open_extend_source PartialHomeomorph.isOpen_extend_source
 
 theorem extend_target : (f.extend I).target = I.symm ⁻¹' f.target ∩ range I := by
-<<<<<<< HEAD
-  simp_rw [extend, LocalEquiv.trans_target, I.target_eq, I.toLocalEquiv_coe_symm, inter_comm]
-=======
   simp_rw [extend, PartialEquiv.trans_target, I.target_eq, I.toPartialEquiv_coe_symm, inter_comm]
->>>>>>> eec9c859
 #align local_homeomorph.extend_target PartialHomeomorph.extend_target
 
 lemma isOpen_extend_target [I.Boundaryless] : IsOpen (f.extend I).target := by
