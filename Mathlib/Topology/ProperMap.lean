/-
Copyright (c) 2023 Anatole Dedecker. All rights reserved.
Released under Apache 2.0 license as described in the file LICENSE.
Authors: Anatole Dedecker, Etienne Marion
-/

import Mathlib.Topology.Homeomorph
import Mathlib.Topology.StoneCech
import Mathlib.Topology.Filter
import Mathlib.Order.Filter.Cofinite

/-!
# Proper maps between topological spaces

This file develops the basic theory of proper maps between topological spaces. A map `f : X → Y`
between two topological spaces is said to be **proper** if it is continuous and satisfies
the following equivalent conditions:
1. `f` is closed and has compact fibers.
2. `f` is **universally closed**, in the sense that for any topological space `Z`, the map
  `Prod.map f id : X × Z → Y × Z` is closed.
3. For any `ℱ : Filter X`, all cluster points of `map f ℱ` are images by `f` of some cluster point
  of `ℱ`.

We take 3 as the definition in `IsProperMap`, and we show the equivalence with 1, 2, and some
other variations. We also show the usual characterization of proper maps to a locally compact
Hausdorff space as continuous maps such that preimages of compact sets are compact.

## Main statements

* `isProperMap_iff_ultrafilter`: characterization of proper maps in terms of limits of ultrafilters
  instead of cluster points of filters.
* `IsProperMap.pi_map`: any product of proper maps is proper.
* `isProperMap_iff_isClosedMap_and_compact_fibers`: a map is proper if and only if it is
  continuous, closed, and has compact fibers
* `isProperMap_iff_isCompact_preimage`: a map to a locally compact Hausdorff space is proper if
  and only if it is continuous and preimages of compact sets are compact.
* `isProperMap_iff_universally_closed`: a map is proper if and only if it is continuous and
  universally closed, in the sense of condition 2. above.

## Implementation notes

In algebraic geometry, it is common to also ask that proper maps are *separated*, in the sense of
[Stacks: definition OCY1](https://stacks.math.columbia.edu/tag/0CY1). We don't follow this
convention because it is unclear whether it would give the right notion in all cases, and in
particular for the theory of proper group actions. That means that our terminology does **NOT**
align with that of [Stacks: Characterizing proper maps](https://stacks.math.columbia.edu/tag/005M),
instead our definition of `IsProperMap` coincides with what they call "Bourbaki-proper".

Regarding the proofs, we don't really follow Bourbaki and go for more filter-heavy proofs,
as usual. In particular, their arguments rely heavily on restriction of closed maps (see
`IsClosedMap.restrictPreimage`), which makes them somehow annoying to formalize in type theory.
In contrast, the filter-based proofs work really well thanks to the existing API.

In fact, the filter proofs work so well that I thought this would be a great pedagogical resource
about how we use filters. For that reason, **all interesting proofs in this file are commented**,
so don't hesitate to have a look!

## TODO

* prove the equivalence with condition 3 of
  [Stacks: Theorem 005R](https://stacks.math.columbia.edu/tag/005R). Note that they mean something
  different by "universally closed".

## References

* [N. Bourbaki, *General Topology*][bourbaki1966]
* [Stacks: Characterizing proper maps](https://stacks.math.columbia.edu/tag/005M)
-/

open Filter Topology Function Set
open Prod (fst snd)

variable {X Y Z W ι : Type*} [TopologicalSpace X] [TopologicalSpace Y] [TopologicalSpace Z]
  [TopologicalSpace W] {f : X → Y} {g : Y → Z}

universe u v

/-- A map `f : X → Y` between two topological spaces is said to be **proper** if it is continuous
and, for all `ℱ : Filter X`, any cluster point of `map f ℱ` is the image by `f` of a cluster point
of `ℱ`. -/
@[mk_iff isProperMap_iff_clusterPt]
structure IsProperMap (f : X → Y) extends Continuous f : Prop where
  /-- By definition, if `f` is a proper map and `ℱ` is any filter on `X`, then any cluster point of
  `map f ℱ` is the image by `f` of some cluster point of `ℱ`. -/
  clusterPt_of_mapClusterPt :
    ∀ ⦃ℱ : Filter X⦄, ∀ ⦃y : Y⦄, MapClusterPt y ℱ f → ∃ x, f x = y ∧ ClusterPt x ℱ

/-- Definition of proper maps. See also `isClosedMap_iff_clusterPt` for a related criterion
for closed maps. -/
add_decl_doc isProperMap_iff_clusterPt

/-- By definition, a proper map is continuous. -/
@[continuity, fun_prop]
lemma IsProperMap.continuous (h : IsProperMap f) : Continuous f := h.toContinuous

/-- A proper map is closed. -/
lemma IsProperMap.isClosedMap (h : IsProperMap f) : IsClosedMap f := by
  rw [isClosedMap_iff_clusterPt]
  exact fun s y ↦ h.clusterPt_of_mapClusterPt (ℱ := 𝓟 s) (y := y)

/-- Characterization of proper maps by ultrafilters. -/
lemma isProperMap_iff_ultrafilter : IsProperMap f ↔ Continuous f ∧
    ∀ ⦃𝒰 : Ultrafilter X⦄, ∀ ⦃y : Y⦄, Tendsto f 𝒰 (𝓝 y) → ∃ x, f x = y ∧ 𝒰 ≤ 𝓝 x := by
  -- This is morally trivial since ultrafilters give all the information about cluster points.
  rw [isProperMap_iff_clusterPt]
  refine and_congr_right (fun _ ↦ ?_)
  constructor <;> intro H
  · intro 𝒰 y (hY : (Ultrafilter.map f 𝒰 : Filter Y) ≤ _)
    simp_rw [← Ultrafilter.clusterPt_iff] at hY ⊢
    exact H hY
  · simp_rw [MapClusterPt, ClusterPt, ← Filter.push_pull', map_neBot_iff, ← exists_ultrafilter_iff,
      forall_exists_index]
    intro ℱ y 𝒰 hy
    rcases H (tendsto_iff_comap.mpr <| hy.trans inf_le_left) with ⟨x, hxy, hx⟩
    exact ⟨x, hxy, 𝒰, le_inf hx (hy.trans inf_le_right)⟩

lemma isProperMap_iff_ultrafilter_of_t2 [T2Space Y] : IsProperMap f ↔ Continuous f ∧
    ∀ ⦃𝒰 : Ultrafilter X⦄, ∀ ⦃y : Y⦄, Tendsto f 𝒰 (𝓝 y) → ∃ x, 𝒰.1 ≤ 𝓝 x :=
  isProperMap_iff_ultrafilter.trans <| and_congr_right fun hc ↦ forall₃_congr fun _𝒰 _y hy ↦
    exists_congr fun x ↦ and_iff_right_of_imp fun h ↦
      tendsto_nhds_unique ((hc.tendsto x).mono_left h) hy

/-- If `f` is proper and converges to `y` along some ultrafilter `𝒰`, then `𝒰` converges to some
`x` such that `f x = y`. -/
lemma IsProperMap.ultrafilter_le_nhds_of_tendsto (h : IsProperMap f) ⦃𝒰 : Ultrafilter X⦄ ⦃y : Y⦄
    (hy : Tendsto f 𝒰 (𝓝 y)) : ∃ x, f x = y ∧ 𝒰 ≤ 𝓝 x :=
  (isProperMap_iff_ultrafilter.mp h).2 hy

/-- The composition of two proper maps is proper. -/
lemma IsProperMap.comp (hf : IsProperMap f) (hg : IsProperMap g) :
    IsProperMap (g ∘ f) := by
  refine ⟨by continuity, fun ℱ z h ↦ ?_⟩
<<<<<<< HEAD
  rw [MapClusterPt, ← Filter.map_map] at h
  rcases hg.clusterPt_of_mapClusterPt h with ⟨y, hy1, hy2⟩
  rcases hf.clusterPt_of_mapClusterPt hy2 with ⟨x, hx1, hx2⟩
  use x
  rw [← hy1, ← hx1]
  exact ⟨rfl, by assumption⟩

/-- If the composition of two continuous functions `g ∘ f` is proper and `f` is surjective,
then `g` is proper. -/
lemma isProperMap_of_comp_of_surj {f : X → Y} {g : Y → Z} (hf : Continuous f)
    (hg : Continuous g) (hgf : IsProperMap (g ∘ f)) (f_surj : f.Surjective) : IsProperMap g := by
  refine ⟨hg, fun ℱ z h ↦ ?_⟩
  rcases hgf with ⟨_, h'⟩
  rw [← inf_top_eq ℱ, ← Filter.principal_univ, ← f_surj.range_eq, ← ℱ.map_comap f, MapClusterPt,
  Filter.map_map, ← MapClusterPt] at h
  rcases h' h with ⟨x, hx1, hx2⟩
  use f x
  refine ⟨hx1, ?_⟩
  apply neBot_of_comap
  apply NeBot.mono hx2
  calc
    nhds x ⊓ comap f ℱ
      ≤ comap f (nhds (f x)) ⊓ comap f ℱ := inf_le_inf_right (comap f ℱ) (hf.tendsto x).le_comap
    _ = comap f (nhds (f x) ⊓ ℱ) := by rw [← comap_inf]
=======
  rw [mapClusterPt_comp] at h
  rcases hg.clusterPt_of_mapClusterPt h with ⟨y, rfl, hy⟩
  rcases hf.clusterPt_of_mapClusterPt hy with ⟨x, rfl, hx⟩
  use x, rfl


/-- If the composition of two continuous functions `g ∘ f` is proper and `f` is surjective,
then `g` is proper. -/
lemma isProperMap_of_comp_of_surj (hf : Continuous f)
    (hg : Continuous g) (hgf : IsProperMap (g ∘ f)) (f_surj : f.Surjective) : IsProperMap g := by
  refine ⟨hg, fun ℱ z h ↦ ?_⟩
  rw [← ℱ.map_comap_of_surjective f_surj, ← mapClusterPt_comp] at h
  rcases hgf.clusterPt_of_mapClusterPt h with ⟨x, rfl, hx⟩
  rw [← ℱ.map_comap_of_surjective f_surj]
  exact ⟨f x, rfl, hx.map hf.continuousAt tendsto_map⟩
>>>>>>> 345188e4

/-- If the composition of two continuous functions `g ∘ f` is proper and `g` is injective,
then `f` is proper. -/
lemma isProperMap_of_comp_of_inj {f : X → Y} {g : Y → Z} (hf : Continuous f) (hg : Continuous g)
    (hgf : IsProperMap (g ∘ f)) (g_inj : g.Injective) : IsProperMap f := by
  refine ⟨hf, fun ℱ y h ↦ ?_⟩
<<<<<<< HEAD
  rcases hgf with ⟨_, h'⟩
  have : MapClusterPt (g y) ℱ (g ∘ f) := by
    apply ClusterPt.map h
    exact hg.tendsto y
    rw [← map_map, Tendsto]
  rcases h' this with ⟨x, hx1, hx2⟩
=======
  rcases hgf.clusterPt_of_mapClusterPt (h.map hg.continuousAt tendsto_map) with ⟨x, hx1, hx2⟩
>>>>>>> 345188e4
  exact ⟨x, g_inj hx1, hx2⟩

/-- If the composition of two continuous functions `f : X → Y` and `g : Y → Z` is proper
and `Y` is T2, then `f` is proper. -/
lemma isProperMap_of_comp_of_t2 [T2Space Y] (hf : Continuous f) (hg : Continuous g)
    (hgf : IsProperMap (g ∘ f)) : IsProperMap f := by
  rw [isProperMap_iff_ultrafilter_of_t2]
  refine ⟨hf, fun 𝒰 y h ↦ ?_⟩
  rw [isProperMap_iff_ultrafilter] at hgf
<<<<<<< HEAD
  rcases hgf with ⟨_, h'⟩
  have : Tendsto (g ∘ f) ↑𝒰 (nhds (g y)) := by
    rw [Tendsto, ← map_map]
    calc
      map g (map f ↑𝒰) ≤ map g (nhds y) := map_mono h
      _                ≤ nhds (g y) := hg.tendsto y
  rcases h' this with ⟨x, _, hx⟩
=======
  rcases hgf.2 ((hg.tendsto y).comp h) with ⟨x, -, hx⟩
>>>>>>> 345188e4
  exact ⟨x, hx⟩

/-- A binary product of proper maps is proper. -/
lemma IsProperMap.prod_map {g : Z → W} (hf : IsProperMap f) (hg : IsProperMap g) :
    IsProperMap (Prod.map f g) := by
  simp_rw [isProperMap_iff_ultrafilter] at hf hg ⊢
  constructor
  -- Continuity is clear.
  · exact hf.1.prod_map hg.1
  -- Let `𝒰 : Ultrafilter (X × Z)`, and assume that `f × g` tends to some `(y, w) : Y × W`
  -- along `𝒰`.
  · intro 𝒰 ⟨y, w⟩ hyw
  -- That means that `f` tends to `y` along `map fst 𝒰` and `g` tends to `w` along `map snd 𝒰`.
    simp_rw [nhds_prod_eq, tendsto_prod_iff'] at hyw
  -- Thus, by properness of `f` and `g`, we get some `x : X` and `z : Z` such that `f x = y`,
  -- `g z = w`, `map fst 𝒰` tends to  `x`, and `map snd 𝒰` tends to `y`.
    rcases hf.2 (show Tendsto f (Ultrafilter.map fst 𝒰) (𝓝 y) by simpa using hyw.1) with
      ⟨x, hxy, hx⟩
    rcases hg.2 (show Tendsto g (Ultrafilter.map snd 𝒰) (𝓝 w) by simpa using hyw.2) with
      ⟨z, hzw, hz⟩
  -- By the properties of the product topology, that means that `𝒰` tends to `(x, z)`,
  -- which completes the proof since `(f × g)(x, z) = (y, w)`.
    refine ⟨⟨x, z⟩, Prod.ext hxy hzw, ?_⟩
    rw [nhds_prod_eq, le_prod]
    exact ⟨hx, hz⟩

/-- Any product of proper maps is proper. -/
lemma IsProperMap.pi_map {X Y : ι → Type*} [∀ i, TopologicalSpace (X i)]
    [∀ i, TopologicalSpace (Y i)] {f : (i : ι) → X i → Y i} (h : ∀ i, IsProperMap (f i)) :
    IsProperMap (fun (x : ∀ i, X i) i ↦ f i (x i)) := by
  simp_rw [isProperMap_iff_ultrafilter] at h ⊢
  constructor
  -- Continuity is clear.
  · exact continuous_pi fun i ↦ (h i).1.comp (continuous_apply i)
  -- Let `𝒰 : Ultrafilter (Π i, X i)`, and assume that `Π i, f i` tends to some `y : Π i, Y i`
  -- along `𝒰`.
  · intro 𝒰 y hy
  -- That means that each `f i` tends to `y i` along `map (eval i) 𝒰`.
    have : ∀ i, Tendsto (f i) (Ultrafilter.map (eval i) 𝒰) (𝓝 (y i)) := by
      simpa [tendsto_pi_nhds] using hy
  -- Thus, by properness of all the `f i`s, we can choose some `x : Π i, X i` such that, for all
  -- `i`, `f i (x i) = y i` and `map (eval i) 𝒰` tends to  `x i`.
    choose x hxy hx using fun i ↦ (h i).2 (this i)
  -- By the properties of the product topology, that means that `𝒰` tends to `x`,
  -- which completes the proof since `(Π i, f i) x = y`.
    refine ⟨x, funext hxy, ?_⟩
    rwa [nhds_pi, le_pi]

/-- The preimage of a compact set by a proper map is again compact. See also
`isProperMap_iff_isCompact_preimage` which proves that this property completely characterizes
proper map when the codomain is locally compact and Hausdorff. -/
lemma IsProperMap.isCompact_preimage (h : IsProperMap f) {K : Set Y} (hK : IsCompact K) :
    IsCompact (f ⁻¹' K) := by
  rw [isCompact_iff_ultrafilter_le_nhds]
  -- Let `𝒰 ≤ 𝓟 (f ⁻¹' K)` an ultrafilter.
  intro 𝒰 h𝒰
  -- In other words, we have `map f 𝒰 ≤ 𝓟 K`
  rw [← comap_principal, ← map_le_iff_le_comap, ← Ultrafilter.coe_map] at h𝒰
  -- Thus, by compactness of `K`, the ultrafilter `map f 𝒰` tends to some `y ∈ K`.
  rcases hK.ultrafilter_le_nhds _ h𝒰 with ⟨y, hyK, hy⟩
  -- Then, by properness of `f`, that means that `𝒰` tends to some `x ∈ f ⁻¹' {y} ⊆ f ⁻¹' K`,
  -- which completes the proof.
  rcases h.ultrafilter_le_nhds_of_tendsto hy with ⟨x, rfl, hx⟩
  exact ⟨x, hyK, hx⟩

/-- A map is proper if and only if it is closed and its fibers are compact. -/
theorem isProperMap_iff_isClosedMap_and_compact_fibers :
    IsProperMap f ↔ Continuous f ∧ IsClosedMap f ∧ ∀ y, IsCompact (f ⁻¹' {y}) := by
  constructor <;> intro H
  -- Note: In Bourbaki, the direct implication is proved by going through universally closed maps.
  -- We could do the same (using a `TFAE` cycle) but proving it directly from
  -- `IsProperMap.isCompact_preimage` is nice enough already so we don't bother with that.
  · exact ⟨H.continuous, H.isClosedMap, fun y ↦ H.isCompact_preimage isCompact_singleton⟩
  · rw [isProperMap_iff_clusterPt]
  -- Let `ℱ : Filter X` and `y` some cluster point of `map f ℱ`.
    refine ⟨H.1, fun ℱ y hy ↦ ?_⟩
  -- That means that the singleton `pure y` meets the "closure" of `map f ℱ`, by which we mean
  -- `Filter.lift' (map f ℱ) closure`. But `f` is closed, so
  -- `closure (map f ℱ) = map f (closure ℱ)` (see `IsClosedMap.lift'_closure_map_eq`).
  -- Thus `map f (closure ℱ ⊓ 𝓟 (f ⁻¹' {y})) = map f (closure ℱ) ⊓ 𝓟 {y} ≠ ⊥`, hence
  -- `closure ℱ ⊓ 𝓟 (f ⁻¹' {y}) ≠ ⊥`.
    rw [H.2.1.mapClusterPt_iff_lift'_closure H.1] at hy
  -- Now, applying the compactness of `f ⁻¹' {y}` to the nontrivial filter
  -- `closure ℱ ⊓ 𝓟 (f ⁻¹' {y})`, we obtain that it has a cluster point `x ∈ f ⁻¹' {y}`.
    rcases H.2.2 y (f := Filter.lift' ℱ closure ⊓ 𝓟 (f ⁻¹' {y})) inf_le_right with ⟨x, hxy, hx⟩
    refine ⟨x, hxy, ?_⟩
  -- In particular `x` is a cluster point of `closure ℱ`. Since cluster points of `closure ℱ`
  -- are exactly cluster points of `ℱ` (see `clusterPt_lift'_closure_iff`), this completes
  -- the proof.
    rw [← clusterPt_lift'_closure_iff]
    exact hx.mono inf_le_left

<<<<<<< HEAD
/-- An injective and continuous function is proper if and only if it is close. -/
lemma isProperMap_iff_isClosedMap_of_inj (f_cont : Continuous f) (f_inj : f.Injective) :
    IsProperMap f ↔ IsClosedMap f := by
  constructor
  exact fun h ↦ h.isClosedMap
  intro h
  rw [isProperMap_iff_isClosedMap_and_compact_fibers]
  refine ⟨f_cont, h, ?_⟩
  intro y
  apply Set.Subsingleton.isCompact
  apply Set.Subsingleton.preimage subsingleton_singleton f_inj
=======
/-- An injective and continuous function is proper if and only if it is closed. -/
lemma isProperMap_iff_isClosedMap_of_inj (f_cont : Continuous f) (f_inj : f.Injective) :
    IsProperMap f ↔ IsClosedMap f := by
  refine ⟨fun h ↦ h.isClosedMap, fun h ↦ ?_⟩
  rw [isProperMap_iff_isClosedMap_and_compact_fibers]
  exact ⟨f_cont, h, fun y ↦ (subsingleton_singleton.preimage f_inj).isCompact⟩
>>>>>>> 345188e4

/-- A injective continuous and closed map is proper. -/
lemma isProperMap_of_isClosedMap_of_inj (f_cont : Continuous f) (f_inj : f.Injective)
    (f_closed : IsClosedMap f) : IsProperMap f :=
  (isProperMap_iff_isClosedMap_of_inj f_cont f_inj).2 f_closed

<<<<<<< HEAD
/-- The coercion from a closed subset is proper. -/
lemma isProperMap_subtype_val_of_closed {U : Set X} (hU : IsClosed U) : IsProperMap ((↑) : U → X) :=
  isProperMap_of_isClosedMap_of_inj continuous_subtype_val Subtype.val_injective
  hU.closedEmbedding_subtype_val.isClosedMap
=======
/-- A homeomorphism is proper. -/
@[simp] lemma Homeomorph.isProperMap (e : X ≃ₜ Y) : IsProperMap e :=
  isProperMap_of_isClosedMap_of_inj e.continuous e.injective e.isClosedMap

/-- The identity is proper. -/
@[simp] lemma isProperMap_id : IsProperMap (id : X → X) := (Homeomorph.refl X).isProperMap

/-- A closed embedding is proper. -/
lemma isProperMap_of_closedEmbedding (hf : ClosedEmbedding f) : IsProperMap f :=
  isProperMap_of_isClosedMap_of_inj hf.continuous hf.inj hf.isClosedMap

/-- The coercion from a closed subset is proper. -/
lemma isProperMap_subtype_val_of_closed {U : Set X} (hU : IsClosed U) : IsProperMap ((↑) : U → X) :=
  isProperMap_of_closedEmbedding hU.closedEmbedding_subtype_val
>>>>>>> 345188e4

/-- The restriction of a proper map to a closed subset is proper. -/
lemma isProperMap_restr_of_proper_of_closed {U : Set X} (hf : IsProperMap f) (hU : IsClosed U) :
    IsProperMap (fun x : U ↦ f x) :=
  IsProperMap.comp (isProperMap_subtype_val_of_closed hU) hf

<<<<<<< HEAD
/-- A closed embedding is proper. -/
lemma isProperMap_of_closedEmbedding (hf : ClosedEmbedding f) : IsProperMap f :=
  isProperMap_of_isClosedMap_of_inj hf.continuous hf.inj hf.isClosedMap

=======
>>>>>>> 345188e4
/-- The range of a proper map is closed. -/
lemma IsProperMap.closed_range (hf : IsProperMap f) : IsClosed (range f) :=
  hf.isClosedMap.closed_range

/-- Version of `isProperMap_iff_isClosedMap_and_compact_fibers` in terms of `cofinite` and
`cocompact`. Only works when the codomain is `T1`. -/
lemma isProperMap_iff_isClosedMap_and_tendsto_cofinite [T1Space Y] :
    IsProperMap f ↔ Continuous f ∧ IsClosedMap f ∧ Tendsto f (cocompact X) cofinite := by
  simp_rw [isProperMap_iff_isClosedMap_and_compact_fibers, Tendsto,
    le_cofinite_iff_compl_singleton_mem, mem_map, preimage_compl]
  refine and_congr_right fun f_cont ↦ and_congr_right fun _ ↦
    ⟨fun H y ↦ (H y).compl_mem_cocompact, fun H y ↦ ?_⟩
  rcases mem_cocompact.mp (H y) with ⟨K, hK, hKy⟩
  exact hK.of_isClosed_subset (isClosed_singleton.preimage f_cont)
    (compl_le_compl_iff_le.mp hKy)

/-- A continuous map from a compact space to a T₂ space is a proper map. -/
theorem Continuous.isProperMap [CompactSpace X] [T2Space Y] (hf : Continuous f) : IsProperMap f :=
  isProperMap_iff_isClosedMap_and_tendsto_cofinite.2 ⟨hf, hf.isClosedMap, by simp⟩

/-- If `Y` is locally compact and Hausdorff, then proper maps `X → Y` are exactly continuous maps
such that the preimage of any compact set is compact. -/
theorem isProperMap_iff_isCompact_preimage [T2Space Y] [WeaklyLocallyCompactSpace Y] :
    IsProperMap f ↔ Continuous f ∧ ∀ ⦃K⦄, IsCompact K → IsCompact (f ⁻¹' K) := by
  constructor <;> intro H
  -- The direct implication follows from the previous results
  · exact ⟨H.continuous, fun K hK ↦ H.isCompact_preimage hK⟩
  · rw [isProperMap_iff_ultrafilter_of_t2]
    -- Let `𝒰 : Ultrafilter X`, and assume that `f` tends to some `y` along `𝒰`.
    refine ⟨H.1, fun 𝒰 y hy ↦ ?_⟩
    -- Pick `K` some compact neighborhood of `y`, which exists by local compactness.
    rcases exists_compact_mem_nhds y with ⟨K, hK, hKy⟩
    -- Then `map f 𝒰 ≤ 𝓝 y ≤ 𝓟 K`, hence `𝒰 ≤ 𝓟 (f ⁻¹' K)`
    have : 𝒰 ≤ 𝓟 (f ⁻¹' K) := by
      simpa only [← comap_principal, ← tendsto_iff_comap] using
        hy.mono_right (le_principal_iff.mpr hKy)
    -- By compactness of `f ⁻¹' K`, `𝒰` converges to some `x ∈ f ⁻¹' K`.
    rcases (H.2 hK).ultrafilter_le_nhds _ this with ⟨x, -, hx⟩
    exact ⟨x, hx⟩

/-- Version of `isProperMap_iff_isCompact_preimage` in terms of `cocompact`. -/
lemma isProperMap_iff_tendsto_cocompact [T2Space Y] [WeaklyLocallyCompactSpace Y] :
    IsProperMap f ↔ Continuous f ∧ Tendsto f (cocompact X) (cocompact Y) := by
  simp_rw [isProperMap_iff_isCompact_preimage, hasBasis_cocompact.tendsto_right_iff,
    ← mem_preimage, eventually_mem_set, preimage_compl]
  refine and_congr_right fun f_cont ↦
    ⟨fun H K hK ↦ (H hK).compl_mem_cocompact, fun H K hK ↦ ?_⟩
  rcases mem_cocompact.mp (H K hK) with ⟨K', hK', hK'y⟩
  exact hK'.of_isClosed_subset (hK.isClosed.preimage f_cont)
    (compl_le_compl_iff_le.mp hK'y)

/-- A proper map `f : X → Y` is **universally closed**: for any topological space `Z`, the map
`Prod.map f id : X × Z → Y × Z` is closed. We will prove in `isProperMap_iff_universally_closed`
that proper maps are exactly continuous maps which have this property, but this result should be
easier to use because it allows `Z` to live in any universe. -/
theorem IsProperMap.universally_closed (Z) [TopologicalSpace Z] (h : IsProperMap f) :
    IsClosedMap (Prod.map f id : X × Z → Y × Z) :=
  -- `f × id` is proper as a product of proper maps, hence closed.
  (h.prod_map isProperMap_id).isClosedMap

/-- A map `f : X → Y` is proper if and only if it is continuous and the map
`(Prod.map f id : X × Filter X → Y × Filter X)` is closed. This is stronger than
`isProperMap_iff_universally_closed` since it shows that there's only one space to check to get
properness, but in most cases it doesn't matter. -/
theorem isProperMap_iff_isClosedMap_filter {X : Type u} {Y : Type v} [TopologicalSpace X]
    [TopologicalSpace Y] {f : X → Y} :
    IsProperMap f ↔ Continuous f ∧ IsClosedMap
      (Prod.map f id : X × Filter X → Y × Filter X) := by
  constructor <;> intro H
  -- The direct implication is clear.
  · exact ⟨H.continuous, H.universally_closed _⟩
  · rw [isProperMap_iff_ultrafilter]
  -- Let `𝒰 : Ultrafilter X`, and assume that `f` tends to some `y` along `𝒰`.
    refine ⟨H.1, fun 𝒰 y hy ↦ ?_⟩
  -- In `X × Filter X`, consider the closed set `F := closure {(x, ℱ) | ℱ = pure x}`
    let F : Set (X × Filter X) := closure {xℱ | xℱ.2 = pure xℱ.1}
  -- Since `f × id` is closed, the set `(f × id) '' F` is also closed.
    have := H.2 F isClosed_closure
  -- Let us show that `(y, 𝒰) ∈ (f × id) '' F`.
    have : (y, ↑𝒰) ∈ Prod.map f id '' F :=
  -- Note that, by the properties of the topology on `Filter X`, the function `pure : X → Filter X`
  -- tends to the point `𝒰` of `Filter X` along the filter `𝒰` on `X`. Since `f` tends to `y` along
  -- `𝒰`, we get that the function `(f, pure) : X → (Y, Filter X)` tends to `(y, 𝒰)` along
  -- `𝒰`. Furthermore, each `(f, pure)(x) = (f × id)(x, pure x)` is clearly an element of
  -- the closed set `(f × id) '' F`, thus the limit `(y, 𝒰)` also belongs to that set.
      this.mem_of_tendsto (hy.prod_mk_nhds (Filter.tendsto_pure_self (𝒰 : Filter X)))
        (eventually_of_forall fun x ↦ ⟨⟨x, pure x⟩, subset_closure rfl, rfl⟩)
  -- The above shows that `(y, 𝒰) = (f x, 𝒰)`, for some `x : X` such that `(x, 𝒰) ∈ F`.
    rcases this with ⟨⟨x, _⟩, hx, ⟨_, _⟩⟩
  -- We already know that `f x = y`, so to finish the proof we just have to check that `𝒰` tends
  -- to `x`. So, for `U ∈ 𝓝 x` arbitrary, let's show that `U ∈ 𝒰`. Since `𝒰` is a ultrafilter,
  -- it is enough to show that `Uᶜ` is not in `𝒰`.
    refine ⟨x, rfl, fun U hU ↦ Ultrafilter.compl_not_mem_iff.mp fun hUc ↦ ?_⟩
    rw [mem_closure_iff_nhds] at hx
  -- Indeed, if that was the case, the set `V := {𝒢 : Filter X | Uᶜ ∈ 𝒢}` would be a neighborhood
  -- of `𝒰` in `Filter X`, hence `U ×ˢ V` would be a neighborhood of `(x, 𝒰) : X × Filter X`.
  -- But recall that `(x, 𝒰) ∈ F = closure {(x, ℱ) | ℱ = pure x}`, so the neighborhood `U ×ˢ V`
  -- must contain some element of the form `(z, pure z)`. In other words, we have `z ∈ U` and
  -- `Uᶜ ∈ pure z`, which means `z ∈ Uᶜ` by the definition of pure.
  -- This is a contradiction, which completes the proof.
    rcases hx (U ×ˢ {𝒢 | Uᶜ ∈ 𝒢}) (prod_mem_nhds hU (isOpen_setOf_mem.mem_nhds hUc)) with
      ⟨⟨z, 𝒢⟩, ⟨⟨hz : z ∈ U, hz' : Uᶜ ∈ 𝒢⟩, rfl : 𝒢 = pure z⟩⟩
    exact hz' hz

/-- A map `f : X → Y` is proper if and only if it is continuous and the map
`(Prod.map f id : X × Ultrafilter X → Y × Ultrafilter X)` is closed. This is stronger than
`isProperMap_iff_universally_closed` since it shows that there's only one space to check to get
properness, but in most cases it doesn't matter. -/
theorem isProperMap_iff_isClosedMap_ultrafilter {X : Type u} {Y : Type v} [TopologicalSpace X]
    [TopologicalSpace Y] {f : X → Y} :
    IsProperMap f ↔ Continuous f ∧ IsClosedMap
      (Prod.map f id : X × Ultrafilter X → Y × Ultrafilter X) := by
  -- The proof is basically the same as above.
  constructor <;> intro H
  · exact ⟨H.continuous, H.universally_closed _⟩
  · rw [isProperMap_iff_ultrafilter]
    refine ⟨H.1, fun 𝒰 y hy ↦ ?_⟩
    let F : Set (X × Ultrafilter X) := closure {xℱ | xℱ.2 = pure xℱ.1}
    have := H.2 F isClosed_closure
    have : (y, 𝒰) ∈ Prod.map f id '' F :=
      this.mem_of_tendsto (hy.prod_mk_nhds (Ultrafilter.tendsto_pure_self 𝒰))
        (eventually_of_forall fun x ↦ ⟨⟨x, pure x⟩, subset_closure rfl, rfl⟩)
    rcases this with ⟨⟨x, _⟩, hx, ⟨_, _⟩⟩
    refine ⟨x, rfl, fun U hU ↦ Ultrafilter.compl_not_mem_iff.mp fun hUc ↦ ?_⟩
    rw [mem_closure_iff_nhds] at hx
    rcases hx (U ×ˢ {𝒢 | Uᶜ ∈ 𝒢}) (prod_mem_nhds hU ((ultrafilter_isOpen_basic _).mem_nhds hUc))
      with ⟨⟨y, 𝒢⟩, ⟨⟨hy : y ∈ U, hy' : Uᶜ ∈ 𝒢⟩, rfl : 𝒢 = pure y⟩⟩
    exact hy' hy

/-- A map `f : X → Y` is proper if and only if it is continuous and **universally closed**, in the
sense that for any topological space `Z`, the map `Prod.map f id : X × Z → Y × Z` is closed. Note
that `Z` lives in the same universe as `X` here, but `IsProperMap.universally_closed` does not
have this restriction.

This is taken as the definition of properness in
[N. Bourbaki, *General Topology*][bourbaki1966]. -/
theorem isProperMap_iff_universally_closed {X : Type u} {Y : Type v} [TopologicalSpace X]
    [TopologicalSpace Y] {f : X → Y} :
    IsProperMap f ↔ Continuous f ∧ ∀ (Z : Type u) [TopologicalSpace Z],
      IsClosedMap (Prod.map f id : X × Z → Y × Z) := by
  constructor <;> intro H
  · exact ⟨H.continuous, fun Z ↦ H.universally_closed _⟩
  · rw [isProperMap_iff_isClosedMap_ultrafilter]
    exact ⟨H.1, H.2 _⟩<|MERGE_RESOLUTION|>--- conflicted
+++ resolved
@@ -130,32 +130,6 @@
 lemma IsProperMap.comp (hf : IsProperMap f) (hg : IsProperMap g) :
     IsProperMap (g ∘ f) := by
   refine ⟨by continuity, fun ℱ z h ↦ ?_⟩
-<<<<<<< HEAD
-  rw [MapClusterPt, ← Filter.map_map] at h
-  rcases hg.clusterPt_of_mapClusterPt h with ⟨y, hy1, hy2⟩
-  rcases hf.clusterPt_of_mapClusterPt hy2 with ⟨x, hx1, hx2⟩
-  use x
-  rw [← hy1, ← hx1]
-  exact ⟨rfl, by assumption⟩
-
-/-- If the composition of two continuous functions `g ∘ f` is proper and `f` is surjective,
-then `g` is proper. -/
-lemma isProperMap_of_comp_of_surj {f : X → Y} {g : Y → Z} (hf : Continuous f)
-    (hg : Continuous g) (hgf : IsProperMap (g ∘ f)) (f_surj : f.Surjective) : IsProperMap g := by
-  refine ⟨hg, fun ℱ z h ↦ ?_⟩
-  rcases hgf with ⟨_, h'⟩
-  rw [← inf_top_eq ℱ, ← Filter.principal_univ, ← f_surj.range_eq, ← ℱ.map_comap f, MapClusterPt,
-  Filter.map_map, ← MapClusterPt] at h
-  rcases h' h with ⟨x, hx1, hx2⟩
-  use f x
-  refine ⟨hx1, ?_⟩
-  apply neBot_of_comap
-  apply NeBot.mono hx2
-  calc
-    nhds x ⊓ comap f ℱ
-      ≤ comap f (nhds (f x)) ⊓ comap f ℱ := inf_le_inf_right (comap f ℱ) (hf.tendsto x).le_comap
-    _ = comap f (nhds (f x) ⊓ ℱ) := by rw [← comap_inf]
-=======
   rw [mapClusterPt_comp] at h
   rcases hg.clusterPt_of_mapClusterPt h with ⟨y, rfl, hy⟩
   rcases hf.clusterPt_of_mapClusterPt hy with ⟨x, rfl, hx⟩
@@ -171,23 +145,13 @@
   rcases hgf.clusterPt_of_mapClusterPt h with ⟨x, rfl, hx⟩
   rw [← ℱ.map_comap_of_surjective f_surj]
   exact ⟨f x, rfl, hx.map hf.continuousAt tendsto_map⟩
->>>>>>> 345188e4
 
 /-- If the composition of two continuous functions `g ∘ f` is proper and `g` is injective,
 then `f` is proper. -/
 lemma isProperMap_of_comp_of_inj {f : X → Y} {g : Y → Z} (hf : Continuous f) (hg : Continuous g)
     (hgf : IsProperMap (g ∘ f)) (g_inj : g.Injective) : IsProperMap f := by
   refine ⟨hf, fun ℱ y h ↦ ?_⟩
-<<<<<<< HEAD
-  rcases hgf with ⟨_, h'⟩
-  have : MapClusterPt (g y) ℱ (g ∘ f) := by
-    apply ClusterPt.map h
-    exact hg.tendsto y
-    rw [← map_map, Tendsto]
-  rcases h' this with ⟨x, hx1, hx2⟩
-=======
   rcases hgf.clusterPt_of_mapClusterPt (h.map hg.continuousAt tendsto_map) with ⟨x, hx1, hx2⟩
->>>>>>> 345188e4
   exact ⟨x, g_inj hx1, hx2⟩
 
 /-- If the composition of two continuous functions `f : X → Y` and `g : Y → Z` is proper
@@ -197,17 +161,7 @@
   rw [isProperMap_iff_ultrafilter_of_t2]
   refine ⟨hf, fun 𝒰 y h ↦ ?_⟩
   rw [isProperMap_iff_ultrafilter] at hgf
-<<<<<<< HEAD
-  rcases hgf with ⟨_, h'⟩
-  have : Tendsto (g ∘ f) ↑𝒰 (nhds (g y)) := by
-    rw [Tendsto, ← map_map]
-    calc
-      map g (map f ↑𝒰) ≤ map g (nhds y) := map_mono h
-      _                ≤ nhds (g y) := hg.tendsto y
-  rcases h' this with ⟨x, _, hx⟩
-=======
   rcases hgf.2 ((hg.tendsto y).comp h) with ⟨x, -, hx⟩
->>>>>>> 345188e4
   exact ⟨x, hx⟩
 
 /-- A binary product of proper maps is proper. -/
@@ -300,38 +254,18 @@
     rw [← clusterPt_lift'_closure_iff]
     exact hx.mono inf_le_left
 
-<<<<<<< HEAD
-/-- An injective and continuous function is proper if and only if it is close. -/
-lemma isProperMap_iff_isClosedMap_of_inj (f_cont : Continuous f) (f_inj : f.Injective) :
-    IsProperMap f ↔ IsClosedMap f := by
-  constructor
-  exact fun h ↦ h.isClosedMap
-  intro h
-  rw [isProperMap_iff_isClosedMap_and_compact_fibers]
-  refine ⟨f_cont, h, ?_⟩
-  intro y
-  apply Set.Subsingleton.isCompact
-  apply Set.Subsingleton.preimage subsingleton_singleton f_inj
-=======
 /-- An injective and continuous function is proper if and only if it is closed. -/
 lemma isProperMap_iff_isClosedMap_of_inj (f_cont : Continuous f) (f_inj : f.Injective) :
     IsProperMap f ↔ IsClosedMap f := by
   refine ⟨fun h ↦ h.isClosedMap, fun h ↦ ?_⟩
   rw [isProperMap_iff_isClosedMap_and_compact_fibers]
   exact ⟨f_cont, h, fun y ↦ (subsingleton_singleton.preimage f_inj).isCompact⟩
->>>>>>> 345188e4
 
 /-- A injective continuous and closed map is proper. -/
 lemma isProperMap_of_isClosedMap_of_inj (f_cont : Continuous f) (f_inj : f.Injective)
     (f_closed : IsClosedMap f) : IsProperMap f :=
   (isProperMap_iff_isClosedMap_of_inj f_cont f_inj).2 f_closed
 
-<<<<<<< HEAD
-/-- The coercion from a closed subset is proper. -/
-lemma isProperMap_subtype_val_of_closed {U : Set X} (hU : IsClosed U) : IsProperMap ((↑) : U → X) :=
-  isProperMap_of_isClosedMap_of_inj continuous_subtype_val Subtype.val_injective
-  hU.closedEmbedding_subtype_val.isClosedMap
-=======
 /-- A homeomorphism is proper. -/
 @[simp] lemma Homeomorph.isProperMap (e : X ≃ₜ Y) : IsProperMap e :=
   isProperMap_of_isClosedMap_of_inj e.continuous e.injective e.isClosedMap
@@ -346,20 +280,12 @@
 /-- The coercion from a closed subset is proper. -/
 lemma isProperMap_subtype_val_of_closed {U : Set X} (hU : IsClosed U) : IsProperMap ((↑) : U → X) :=
   isProperMap_of_closedEmbedding hU.closedEmbedding_subtype_val
->>>>>>> 345188e4
 
 /-- The restriction of a proper map to a closed subset is proper. -/
 lemma isProperMap_restr_of_proper_of_closed {U : Set X} (hf : IsProperMap f) (hU : IsClosed U) :
     IsProperMap (fun x : U ↦ f x) :=
   IsProperMap.comp (isProperMap_subtype_val_of_closed hU) hf
 
-<<<<<<< HEAD
-/-- A closed embedding is proper. -/
-lemma isProperMap_of_closedEmbedding (hf : ClosedEmbedding f) : IsProperMap f :=
-  isProperMap_of_isClosedMap_of_inj hf.continuous hf.inj hf.isClosedMap
-
-=======
->>>>>>> 345188e4
 /-- The range of a proper map is closed. -/
 lemma IsProperMap.closed_range (hf : IsProperMap f) : IsClosed (range f) :=
   hf.isClosedMap.closed_range
