/-
Copyright (c) 2021 Roberto Alvarez. All rights reserved.
Released under Apache 2.0 license as described in the file LICENSE.
Authors: Roberto Alvarez
-/
import Mathlib.AlgebraicTopology.FundamentalGroupoid.FundamentalGroup
import Mathlib.GroupTheory.EckmannHilton
import Mathlib.Logic.Equiv.TransferInstance
import Mathlib.Algebra.Group.Ext

#align_import topology.homotopy.homotopy_group from "leanprover-community/mathlib"@"4c3e1721c58ef9087bbc2c8c38b540f70eda2e53"

/-!
# `n`th homotopy group

We define the `n`th homotopy group at `x : X`, `π_n X x`, as the equivalence classes
of functions from the `n`-dimensional cube to the topological space `X`
that send the boundary to the base point `x`, up to homotopic equivalence.
Note that such functions are generalized loops `GenLoop (Fin n) x`; in particular
`GenLoop (Fin 1) x ≃ Path x x`.

We show that `π_0 X x` is equivalent to the path-connected components, and
that `π_1 X x` is equivalent to the fundamental group at `x`.
We provide a group instance using path composition and show commutativity when `n > 1`.

## definitions

* `GenLoop N x` is the type of continuous functions `I^N → X` that send the boundary to `x`,
* `HomotopyGroup.Pi n X x` denoted `π_ n X x` is the quotient of `GenLoop (Fin n) x` by
  homotopy relative to the boundary,
* group instance `Group (π_(n+1) X x)`,
* commutative group instance `CommGroup (π_(n+2) X x)`.

TODO:
* `Ω^M (Ω^N X) ≃ₜ Ω^(M⊕N) X`, and `Ω^M X ≃ₜ Ω^N X` when `M ≃ N`. Similarly for `π_`.
* Path-induced homomorphisms. Show that `HomotopyGroup.pi1EquivFundamentalGroup`
  is a group isomorphism.
* Examples with `𝕊^n`: `π_n (𝕊^n) = ℤ`, `π_m (𝕊^n)` trivial for `m < n`.
* Actions of π_1 on π_n.
* Lie algebra: `⁅π_(n+1), π_(m+1)⁆` contained in `π_(n+m+1)`.

-/


open scoped unitInterval Topology

open Homeomorph

noncomputable section

scoped[Topology] notation "I^" N => N → I

namespace Cube

/-- The points in a cube with at least one projection equal to 0 or 1. -/
def boundary (N : Type*) : Set (I^N) :=
  {y | ∃ i, y i = 0 ∨ y i = 1}
#align cube.boundary Cube.boundary

variable {N : Type*} [DecidableEq N]

/-- The forward direction of the homeomorphism
  between the cube $I^N$ and $I × I^{N\setminus\{j\}}$. -/
abbrev splitAt (i : N) : (I^N) ≃ₜ I × I^{ j // j ≠ i } :=
  funSplitAt I i
#align cube.split_at Cube.splitAt

/-- The backward direction of the homeomorphism
  between the cube $I^N$ and $I × I^{N\setminus\{j\}}$. -/
abbrev insertAt (i : N) : (I × I^{ j // j ≠ i }) ≃ₜ I^N :=
  (funSplitAt I i).symm
#align cube.insert_at Cube.insertAt

theorem insertAt_boundary (i : N) {t₀ : I} {t}
    (H : (t₀ = 0 ∨ t₀ = 1) ∨ t ∈ boundary { j // j ≠ i }) : insertAt i ⟨t₀, t⟩ ∈ boundary N := by
  obtain H | ⟨j, H⟩ := H
  · use i; rwa [funSplitAt_symm_apply, dif_pos rfl]
  · use j; rwa [funSplitAt_symm_apply, dif_neg j.prop, Subtype.coe_eta]
#align cube.insert_at_boundary Cube.insertAt_boundary

end Cube

variable (N X : Type*) [TopologicalSpace X] (x : X)

/-- The space of paths with both endpoints equal to a specified point `x : X`. -/
abbrev LoopSpace :=
  Path x x
#align loop_space LoopSpace

scoped[Topology.Homotopy] notation "Ω" => LoopSpace

instance LoopSpace.inhabited : Inhabited (Path x x) :=
  ⟨Path.refl x⟩
#align loop_space.inhabited LoopSpace.inhabited

/-- The `n`-dimensional generalized loops based at `x` in a space `X` are
  continuous functions `I^n → X` that sends the boundary to `x`.
  We allow an arbitrary indexing type `N` in place of `Fin n` here. -/
def GenLoop : Set C(I^N, X) :=
  {p | ∀ y ∈ Cube.boundary N, p y = x}
#align gen_loop GenLoop

@[inherit_doc] scoped[Topology.Homotopy] notation "Ω^" => GenLoop

open Topology.Homotopy

variable {N X x}

namespace GenLoop

instance instFunLike : FunLike (Ω^ N X x) (I^N) X where
  coe f := f.1
  coe_injective' := fun ⟨⟨f, _⟩, _⟩ ⟨⟨g, _⟩, _⟩ _ => by congr
#align gen_loop.fun_like GenLoop.instFunLike

@[ext]
theorem ext (f g : Ω^ N X x) (H : ∀ y, f y = g y) : f = g :=
  DFunLike.coe_injective' (funext H)
#align gen_loop.ext GenLoop.ext

@[simp]
theorem mk_apply (f : C(I^N, X)) (H y) : (⟨f, H⟩ : Ω^ N X x) y = f y :=
  rfl
#align gen_loop.mk_apply GenLoop.mk_apply

/-- Copy of a `GenLoop` with a new map from the unit cube equal to the old one.
  Useful to fix definitional equalities. -/
def copy (f : Ω^ N X x) (g : (I^N) → X) (h : g = f) : Ω^ N X x :=
  ⟨⟨g, h.symm ▸ f.1.2⟩, by convert f.2⟩
#align gen_loop.copy GenLoop.copy

/- porting note: this now requires the `instFunLike` instance,
  so the instance is now put before `copy`. -/
theorem coe_copy (f : Ω^ N X x) {g : (I^N) → X} (h : g = f) : ⇑(copy f g h) = g :=
  rfl
#align gen_loop.coe_copy GenLoop.coe_copy

theorem copy_eq (f : Ω^ N X x) {g : (I^N) → X} (h : g = f) : copy f g h = f := by
  ext x
  exact congr_fun h x
#align gen_loop.copy_eq GenLoop.copy_eq

theorem boundary (f : Ω^ N X x) : ∀ y ∈ Cube.boundary N, f y = x :=
  f.2
#align gen_loop.boundary GenLoop.boundary

/-- The constant `GenLoop` at `x`. -/
def const : Ω^ N X x :=
  ⟨ContinuousMap.const _ x, fun _ _ => rfl⟩
#align gen_loop.const GenLoop.const

@[simp]
theorem const_apply {t} : (@const N X _ x) t = x :=
  rfl
#align gen_loop.const_apply GenLoop.const_apply

instance inhabited : Inhabited (Ω^ N X x) :=
  ⟨const⟩

/-- The "homotopic relative to boundary" relation between `GenLoop`s. -/
def Homotopic (f g : Ω^ N X x) : Prop :=
  f.1.HomotopicRel g.1 (Cube.boundary N)
#align gen_loop.homotopic GenLoop.Homotopic

namespace Homotopic

variable {f g h : Ω^ N X x}

@[refl]
theorem refl (f : Ω^ N X x) : Homotopic f f :=
  ContinuousMap.HomotopicRel.refl _
#align gen_loop.homotopic.refl GenLoop.Homotopic.refl

@[symm]
nonrec theorem symm (H : Homotopic f g) : Homotopic g f :=
  H.symm
#align gen_loop.homotopic.symm GenLoop.Homotopic.symm

@[trans]
nonrec theorem trans (H0 : Homotopic f g) (H1 : Homotopic g h) : Homotopic f h :=
  H0.trans H1
#align gen_loop.homotopic.trans GenLoop.Homotopic.trans

theorem equiv : Equivalence (@Homotopic N X _ x) :=
  ⟨Homotopic.refl, Homotopic.symm, Homotopic.trans⟩
#align gen_loop.homotopic.equiv GenLoop.Homotopic.equiv

instance setoid (N) (x : X) : Setoid (Ω^ N X x) :=
  ⟨Homotopic, equiv⟩
#align gen_loop.homotopic.setoid GenLoop.Homotopic.setoid

end Homotopic

section LoopHomeo

variable [DecidableEq N]

/-- Loop from a generalized loop by currying $I^N → X$ into $I → (I^{N\setminus\{j\}} → X)$. -/
@[simps]
def toLoop (i : N) (p : Ω^ N X x) : Ω (Ω^ { j // j ≠ i } X x) const
    where
  toFun t :=
    ⟨(p.val.comp (Cube.insertAt i).toContinuousMap).curry t, fun y yH =>
      p.property (Cube.insertAt i (t, y)) (Cube.insertAt_boundary i <| Or.inr yH)⟩
  source' := by ext t; refine' p.property (Cube.insertAt i (0, t)) ⟨i, Or.inl _⟩; simp
  target' := by ext t; refine' p.property (Cube.insertAt i (1, t)) ⟨i, Or.inr _⟩; simp
#align gen_loop.to_loop GenLoop.toLoop


theorem continuous_toLoop (i : N) : Continuous (@toLoop N X _ x _ i) :=
  Path.continuous_uncurry_iff.1 <|
    Continuous.subtype_mk
      (ContinuousMap.continuous_eval.comp <|
        Continuous.prod_map
          (ContinuousMap.continuous_curry.comp <|
            (ContinuousMap.continuous_comp_left _).comp continuous_subtype_val)
          continuous_id)
      _
#align gen_loop.continuous_to_loop GenLoop.continuous_toLoop

/-- Generalized loop from a loop by uncurrying $I → (I^{N\setminus\{j\}} → X)$ into $I^N → X$. -/
@[simps]
def fromLoop (i : N) (p : Ω (Ω^ { j // j ≠ i } X x) const) : Ω^ N X x :=
  ⟨(ContinuousMap.comp ⟨Subtype.val, by continuity⟩ p.toContinuousMap).uncurry.comp
    (Cube.splitAt i).toContinuousMap,
    by
    rintro y ⟨j, Hj⟩
    simp only [ContinuousMap.comp_apply, toContinuousMap_apply,
      funSplitAt_apply, ContinuousMap.uncurry_apply, ContinuousMap.coe_mk,
      Function.uncurry_apply_pair]
    obtain rfl | Hne := eq_or_ne j i
    · cases' Hj with Hj Hj <;> simp only [Hj, p.coe_toContinuousMap, p.source, p.target] <;> rfl
    · exact GenLoop.boundary _ _ ⟨⟨j, Hne⟩, Hj⟩⟩
#align gen_loop.from_loop GenLoop.fromLoop

theorem continuous_fromLoop (i : N) : Continuous (@fromLoop N X _ x _ i) :=
  ((ContinuousMap.continuous_comp_left _).comp <|
        ContinuousMap.continuous_uncurry.comp <|
          (ContinuousMap.continuous_comp _).comp continuous_induced_dom).subtype_mk
    _
#align gen_loop.continuous_from_loop GenLoop.continuous_fromLoop

theorem to_from (i : N) (p : Ω (Ω^ { j // j ≠ i } X x) const) : toLoop i (fromLoop i p) = p := by
  simp_rw [toLoop, fromLoop, ContinuousMap.comp_assoc,
    toContinuousMap_comp_symm, ContinuousMap.comp_id]
  ext; rfl
#align gen_loop.to_from GenLoop.to_from

/-- The `n+1`-dimensional loops are in bijection with the loops in the space of
  `n`-dimensional loops with base point `const`.
  We allow an arbitrary indexing type `N` in place of `Fin n` here. -/
@[simps]
def loopHomeo (i : N) : Ω^ N X x ≃ₜ Ω (Ω^ { j // j ≠ i } X x) const
    where
  toFun := toLoop i
  invFun := fromLoop i
  left_inv p := by ext; exact congr_arg p (by dsimp; exact Equiv.apply_symm_apply _ _)
  right_inv := to_from i
  continuous_toFun := continuous_toLoop i
  continuous_invFun := continuous_fromLoop i
#align gen_loop.loop_homeo GenLoop.loopHomeo

theorem toLoop_apply (i : N) {p : Ω^ N X x} {t} {tn} :
    toLoop i p t tn = p (Cube.insertAt i ⟨t, tn⟩) :=
  rfl
#align gen_loop.to_loop_apply GenLoop.toLoop_apply

theorem fromLoop_apply (i : N) {p : Ω (Ω^ { j // j ≠ i } X x) const} {t : I^N} :
    fromLoop i p t = p (t i) (Cube.splitAt i t).snd :=
  rfl
#align gen_loop.from_loop_apply GenLoop.fromLoop_apply

/-- Composition with `Cube.insertAt` as a continuous map. -/
abbrev cCompInsert (i : N) : C(C(I^N, X), C(I × I^{ j // j ≠ i }, X)) :=
  ⟨fun f => f.comp (Cube.insertAt i).toContinuousMap,
    (Cube.insertAt i).toContinuousMap.continuous_comp_left⟩
#align gen_loop.c_comp_insert GenLoop.cCompInsert

/-- A homotopy between `n+1`-dimensional loops `p` and `q` constant on the boundary
  seen as a homotopy between two paths in the space of `n`-dimensional paths. -/
def homotopyTo (i : N) {p q : Ω^ N X x} (H : p.1.HomotopyRel q.1 (Cube.boundary N)) :
    C(I × I, C(I^{ j // j ≠ i }, X)) :=
  ((⟨_, ContinuousMap.continuous_curry⟩ : C(_, _)).comp <|
      (cCompInsert i).comp H.toContinuousMap.curry).uncurry
#align gen_loop.homotopy_to GenLoop.homotopyTo

-- porting note (#11083): `@[simps]` no longer too slow in Lean 4 but does not generate this lemma.
theorem homotopyTo_apply (i : N) {p q : Ω^ N X x} (H : p.1.HomotopyRel q.1 <| Cube.boundary N)
    (t : I × I) (tₙ : I^{ j // j ≠ i }) :
    homotopyTo i H t tₙ = H (t.fst, Cube.insertAt i (t.snd, tₙ)) :=
  rfl
#align gen_loop.homotopy_to_apply GenLoop.homotopyTo_apply

theorem homotopicTo (i : N) {p q : Ω^ N X x} :
    Homotopic p q → (toLoop i p).Homotopic (toLoop i q) := by
  refine' Nonempty.map fun H => ⟨⟨⟨fun t => ⟨homotopyTo i H t, _⟩, _⟩, _, _⟩, _⟩
  · rintro y ⟨i, iH⟩
    rw [homotopyTo_apply, H.eq_fst, p.2]
    all_goals apply Cube.insertAt_boundary; right; exact ⟨i, iH⟩
  · continuity
  iterate 2 intro; ext; erw [homotopyTo_apply, toLoop_apply]; swap
  · apply H.apply_zero
  · apply H.apply_one
  intro t y yH
  ext; erw [homotopyTo_apply]
  apply H.eq_fst; use i
  rw [funSplitAt_symm_apply, dif_pos rfl]; exact yH
#align gen_loop.homotopic_to GenLoop.homotopicTo

/-- The converse to `GenLoop.homotopyTo`: a homotopy between two loops in the space of
  `n`-dimensional loops can be seen as a homotopy between two `n+1`-dimensional paths. -/
@[simps!] def homotopyFrom (i : N) {p q : Ω^ N X x} (H : (toLoop i p).Homotopy (toLoop i q)) :
    C(I × I^N, X) :=
  (ContinuousMap.comp ⟨_, ContinuousMap.continuous_uncurry⟩
          (ContinuousMap.comp ⟨Subtype.val, by continuity⟩ H.toContinuousMap).curry).uncurry.comp <|
    (ContinuousMap.id I).prodMap (Cube.splitAt i).toContinuousMap
#align gen_loop.homotopy_from GenLoop.homotopyFrom
-- porting note (#11083): @[simps!] no longer too slow in Lean 4.
#align gen_loop.homotopy_from_apply GenLoop.homotopyFrom_apply

theorem homotopicFrom (i : N) {p q : Ω^ N X x} :
    (toLoop i p).Homotopic (toLoop i q) → Homotopic p q := by
  refine' Nonempty.map fun H => ⟨⟨homotopyFrom i H, _, _⟩, _⟩
  pick_goal 3
  · rintro t y ⟨j, jH⟩
    erw [homotopyFrom_apply]
    obtain rfl | h := eq_or_ne j i
    · rw [H.eq_fst]; exacts [congr_arg p ((Cube.splitAt j).left_inv _), jH]
    · rw [p.2 _ ⟨j, jH⟩]; apply boundary; exact ⟨⟨j, h⟩, jH⟩
  all_goals
    intro
    apply (homotopyFrom_apply _ _ _).trans
    first
    | rw [H.apply_zero]
    | rw [H.apply_one]
    first
    | apply congr_arg p
    | apply congr_arg q
    apply (Cube.splitAt i).left_inv
#align gen_loop.homotopic_from GenLoop.homotopicFrom

/-- Concatenation of two `GenLoop`s along the `i`th coordinate. -/
def transAt (i : N) (f g : Ω^ N X x) : Ω^ N X x :=
  copy (fromLoop i <| (toLoop i f).trans <| toLoop i g)
    (fun t => if (t i : ℝ) ≤ 1 / 2
      then f (Function.update t i <| Set.projIcc 0 1 zero_le_one (2 * t i))
      else g (Function.update t i <| Set.projIcc 0 1 zero_le_one (2 * t i - 1)))
    (by
      ext1; symm
      dsimp only [Path.trans, fromLoop, Path.coe_mk_mk, Function.comp_apply, mk_apply,
        ContinuousMap.comp_apply, toContinuousMap_apply, funSplitAt_apply,
        ContinuousMap.uncurry_apply, ContinuousMap.coe_mk, Function.uncurry_apply_pair]
      split_ifs
<<<<<<< HEAD
      on_goal 1 => change f _ = _
      on_goal 2 => change g _ = _
      all_goals congr 1)
=======
      · show f _ = _; congr 1
      ·show g _ = _; congr 1)
>>>>>>> 94b4a1aa
#align gen_loop.trans_at GenLoop.transAt

/-- Reversal of a `GenLoop` along the `i`th coordinate. -/
def symmAt (i : N) (f : Ω^ N X x) : Ω^ N X x :=
  (copy (fromLoop i (toLoop i f).symm) fun t => f fun j => if j = i then σ (t i) else t j) <| by
    ext1; change _ = f _; congr; ext1; simp
#align gen_loop.symm_at GenLoop.symmAt

theorem transAt_distrib {i j : N} (h : i ≠ j) (a b c d : Ω^ N X x) :
    transAt i (transAt j a b) (transAt j c d) = transAt j (transAt i a c) (transAt i b d) := by
  ext; simp_rw [transAt, coe_copy, Function.update_apply, if_neg h, if_neg h.symm]
  split_ifs <;>
    · congr 1; ext1; simp only [Function.update, eq_rec_constant, dite_eq_ite]
      apply ite_ite_comm; rintro rfl; exact h.symm
#align gen_loop.trans_at_distrib GenLoop.transAt_distrib

theorem fromLoop_trans_toLoop {i : N} {p q : Ω^ N X x} :
    fromLoop i ((toLoop i p).trans <| toLoop i q) = transAt i p q :=
  (copy_eq _ _).symm
#align gen_loop.from_loop_trans_to_loop GenLoop.fromLoop_trans_toLoop

theorem fromLoop_symm_toLoop {i : N} {p : Ω^ N X x} : fromLoop i (toLoop i p).symm = symmAt i p :=
  (copy_eq _ _).symm
#align gen_loop.from_loop_symm_to_loop GenLoop.fromLoop_symm_toLoop

end LoopHomeo

end GenLoop

/-- The `n`th homotopy group at `x` defined as the quotient of `Ω^n x` by the
  `GenLoop.Homotopic` relation. -/
def HomotopyGroup (N X : Type*) [TopologicalSpace X] (x : X) : Type _ :=
  Quotient (GenLoop.Homotopic.setoid N x)
#align homotopy_group HomotopyGroup

-- Porting note: in Lean 3 this instance was derived
instance : Inhabited (HomotopyGroup N X x) :=
  inferInstanceAs <| Inhabited <| Quotient (GenLoop.Homotopic.setoid N x)

variable [DecidableEq N]

open GenLoop

/-- Equivalence between the homotopy group of X and the fundamental group of
  `Ω^{j // j ≠ i} x`. -/
def homotopyGroupEquivFundamentalGroup (i : N) :
    HomotopyGroup N X x ≃ FundamentalGroup (Ω^ { j // j ≠ i } X x) const := by
  refine' Equiv.trans _ (CategoryTheory.Groupoid.isoEquivHom _ _).symm
  apply Quotient.congr (loopHomeo i).toEquiv
  exact fun p q => ⟨homotopicTo i, homotopicFrom i⟩
#align homotopy_group_equiv_fundamental_group homotopyGroupEquivFundamentalGroup

/-- Homotopy group of finite index. -/
abbrev HomotopyGroup.Pi (n) (X : Type*) [TopologicalSpace X] (x : X) :=
  HomotopyGroup (Fin n) _ x
#align homotopy_group.pi HomotopyGroup.Pi

scoped[Topology] notation "π_" => HomotopyGroup.Pi

/-- The 0-dimensional generalized loops based at `x` are in bijection with `X`. -/
def genLoopHomeoOfIsEmpty (N x) [IsEmpty N] : Ω^ N X x ≃ₜ X where
  toFun f := f 0
  invFun y := ⟨ContinuousMap.const _ y, fun _ ⟨i, _⟩ => isEmptyElim i⟩
  left_inv f := by ext; exact congr_arg f (Subsingleton.elim _ _)
  right_inv _ := rfl
  continuous_toFun := (ContinuousMap.continuous_eval_const (0 : N → I)).comp continuous_induced_dom
  continuous_invFun := ContinuousMap.const'.2.subtype_mk _
#align gen_loop_homeo_of_is_empty genLoopHomeoOfIsEmpty

/-- The homotopy "group" indexed by an empty type is in bijection with
  the path components of `X`, aka the `ZerothHomotopy`. -/
def homotopyGroupEquivZerothHomotopyOfIsEmpty (N x) [IsEmpty N] :
    HomotopyGroup N X x ≃ ZerothHomotopy X :=
  Quotient.congr (genLoopHomeoOfIsEmpty N x).toEquiv
    (by
      -- joined iff homotopic
      intros a₁ a₂;
      constructor <;> rintro ⟨H⟩
      exacts
        [⟨{ toFun := fun t => H ⟨t, isEmptyElim⟩
            source' := (H.apply_zero _).trans (congr_arg a₁ <| Subsingleton.elim _ _)
            target' := (H.apply_one _).trans (congr_arg a₂ <| Subsingleton.elim _ _) }⟩,
        ⟨{  toFun := fun t0 => H t0.fst
            map_zero_left := fun _ => H.source.trans (congr_arg a₁ <| Subsingleton.elim _ _)
            map_one_left := fun _ => H.target.trans (congr_arg a₂ <| Subsingleton.elim _ _)
            prop' := fun _ _ ⟨i, _⟩ => isEmptyElim i }⟩])
#align homotopy_group_equiv_zeroth_homotopy_of_is_empty homotopyGroupEquivZerothHomotopyOfIsEmpty

/-- The 0th homotopy "group" is in bijection with `ZerothHomotopy`. -/
def HomotopyGroup.pi0EquivZerothHomotopy : π_ 0 X x ≃ ZerothHomotopy X :=
  homotopyGroupEquivZerothHomotopyOfIsEmpty (Fin 0) x
#align homotopy_group.pi_0_equiv_zeroth_homotopy HomotopyGroup.pi0EquivZerothHomotopy

/-- The 1-dimensional generalized loops based at `x` are in bijection with loops at `x`. -/
def genLoopEquivOfUnique (N) [Unique N] : Ω^ N X x ≃ Ω X x where
  toFun p :=
    Path.mk ⟨fun t => p fun _ => t, by continuity⟩
      (GenLoop.boundary _ (fun _ => 0) ⟨default, Or.inl rfl⟩)
      (GenLoop.boundary _ (fun _ => 1) ⟨default, Or.inr rfl⟩)
  invFun p :=
    ⟨⟨fun c => p (c default), by continuity⟩,
      by
      rintro y ⟨i, iH | iH⟩ <;> cases Unique.eq_default i <;> apply (congr_arg p iH).trans
      exacts [p.source, p.target]⟩
  left_inv p := by ext y; exact congr_arg p (eq_const_of_unique y).symm
  right_inv p := by ext; rfl

#align gen_loop_equiv_of_unique genLoopEquivOfUnique

/- TODO (?): deducing this from `homotopyGroupEquivFundamentalGroup` would require
  combination of `CategoryTheory.Functor.mapAut` and
  `FundamentalGroupoid.fundamentalGroupoidFunctor` applied to `genLoopHomeoOfIsEmpty`,
  with possibly worse defeq. -/
/-- The homotopy group at `x` indexed by a singleton is in bijection with the fundamental group,
  i.e. the loops based at `x` up to homotopy. -/
def homotopyGroupEquivFundamentalGroupOfUnique (N) [Unique N] :
    HomotopyGroup N X x ≃ FundamentalGroup X x := by
  refine' Equiv.trans _ (CategoryTheory.Groupoid.isoEquivHom _ _).symm
  refine' Quotient.congr (genLoopEquivOfUnique N) _
  intros a₁ a₂; constructor <;> rintro ⟨H⟩
  · exact
      ⟨{  toFun := fun tx => H (tx.fst, fun _ => tx.snd)
          map_zero_left := fun _ => H.apply_zero _
          map_one_left := fun _ => H.apply_one _
          prop' := fun t y iH => H.prop' _ _ ⟨default, iH⟩ }⟩
  refine'
    ⟨⟨⟨⟨fun tx => H (tx.fst, tx.snd default), H.continuous.comp _⟩, fun y => _, fun y => _⟩, _⟩⟩
  · exact continuous_fst.prod_mk ((continuous_apply _).comp continuous_snd)
  · exact (H.apply_zero _).trans (congr_arg a₁ (eq_const_of_unique y).symm)
  · exact (H.apply_one _).trans (congr_arg a₂ (eq_const_of_unique y).symm)
  · rintro t y ⟨i, iH⟩
    cases Unique.eq_default i
    exact (H.eq_fst _ iH).trans (congr_arg a₁ (eq_const_of_unique y).symm)
#align homotopy_group_equiv_fundamental_group_of_unique homotopyGroupEquivFundamentalGroupOfUnique

/-- The first homotopy group at `x` is in bijection with the fundamental group. -/
def HomotopyGroup.pi1EquivFundamentalGroup : π_ 1 X x ≃ FundamentalGroup X x :=
  homotopyGroupEquivFundamentalGroupOfUnique (Fin 1)
#align homotopy_group.pi_1_equiv_fundamental_group HomotopyGroup.pi1EquivFundamentalGroup

namespace HomotopyGroup

/-- Group structure on `HomotopyGroup N X x` for nonempty `N` (in particular `π_(n+1) X x`). -/
instance group (N) [DecidableEq N] [Nonempty N] : Group (HomotopyGroup N X x) :=
  (homotopyGroupEquivFundamentalGroup <| Classical.arbitrary N).group
#align homotopy_group.group HomotopyGroup.group

/-- Group structure on `HomotopyGroup` obtained by pulling back path composition along the
  `i`th direction. The group structures for two different `i j : N` distribute over each
  other, and therefore are equal by the Eckmann-Hilton argument. -/
abbrev auxGroup (i : N) : Group (HomotopyGroup N X x) :=
  (homotopyGroupEquivFundamentalGroup i).group
#align homotopy_group.aux_group HomotopyGroup.auxGroup

theorem isUnital_auxGroup (i : N) :
    EckmannHilton.IsUnital (auxGroup i).mul (⟦const⟧ : HomotopyGroup N X x) := {
    left_id := (auxGroup i).one_mul,
    right_id := (auxGroup i).mul_one
  }
#align homotopy_group.is_unital_aux_group HomotopyGroup.isUnital_auxGroup

theorem auxGroup_indep (i j : N) : (auxGroup i : Group (HomotopyGroup N X x)) = auxGroup j := by
  by_cases h : i = j; · rw [h]
  refine' Group.ext (EckmannHilton.mul (isUnital_auxGroup i) (isUnital_auxGroup j) _)
  rintro ⟨a⟩ ⟨b⟩ ⟨c⟩ ⟨d⟩
  change Quotient.mk' _ = _
  apply congr_arg Quotient.mk'
  simp only [fromLoop_trans_toLoop, transAt_distrib h, coe_toEquiv, loopHomeo_apply,
    coe_symm_toEquiv, loopHomeo_symm_apply]
#align homotopy_group.aux_group_indep HomotopyGroup.auxGroup_indep

theorem transAt_indep {i} (j) (f g : Ω^ N X x) :
    (⟦transAt i f g⟧ : HomotopyGroup N X x) = ⟦transAt j f g⟧ := by
  simp_rw [← fromLoop_trans_toLoop]
  let m := fun (G) (_ : Group G) => ((· * ·) : G → G → G)
  exact congr_fun₂ (congr_arg (m <| HomotopyGroup N X x) <| auxGroup_indep i j) ⟦g⟧ ⟦f⟧
#align homotopy_group.trans_at_indep HomotopyGroup.transAt_indep

theorem symmAt_indep {i} (j) (f : Ω^ N X x) :
    (⟦symmAt i f⟧ : HomotopyGroup N X x) = ⟦symmAt j f⟧ := by
  simp_rw [← fromLoop_symm_toLoop]
  let inv := fun (G) (_ : Group G) => ((·⁻¹) : G → G)
  exact congr_fun (congr_arg (inv <| HomotopyGroup N X x) <| auxGroup_indep i j) ⟦f⟧
#align homotopy_group.symm_at_indep HomotopyGroup.symmAt_indep

/-- Characterization of multiplicative identity -/
theorem one_def [Nonempty N] : (1 : HomotopyGroup N X x) = ⟦const⟧ :=
  rfl
#align homotopy_group.one_def HomotopyGroup.one_def

/-- Characterization of multiplication -/
theorem mul_spec [Nonempty N] {i} {p q : Ω^ N X x} :
    -- Porting note (#11215): TODO: introduce `HomotopyGroup.mk` and remove defeq abuse.
    ((· * ·) : _ → _ → HomotopyGroup N X x) ⟦p⟧ ⟦q⟧ = ⟦transAt i q p⟧ := by
  rw [transAt_indep _ q, ← fromLoop_trans_toLoop]
  · apply Quotient.sound; rfl
#align homotopy_group.mul_spec HomotopyGroup.mul_spec

/-- Characterization of multiplicative inverse -/
theorem inv_spec [Nonempty N] {i} {p : Ω^ N X x} : ((⟦p⟧)⁻¹ : HomotopyGroup N X x) = ⟦symmAt i p⟧ :=
  by rw [symmAt_indep _ p, ← fromLoop_symm_toLoop]
     · apply Quotient.sound; rfl
#align homotopy_group.inv_spec HomotopyGroup.inv_spec

/-- Multiplication on `HomotopyGroup N X x` is commutative for nontrivial `N`.
  In particular, multiplication on `π_(n+2)` is commutative. -/
instance commGroup [Nontrivial N] : CommGroup (HomotopyGroup N X x) :=
  let h := exists_ne (Classical.arbitrary N)
  @EckmannHilton.commGroup (HomotopyGroup N X x) _ 1 (isUnital_auxGroup <| Classical.choose h) _
    (by
      rintro ⟨a⟩ ⟨b⟩ ⟨c⟩ ⟨d⟩
      apply congr_arg Quotient.mk'
      simp only [fromLoop_trans_toLoop, transAt_distrib <| Classical.choose_spec h, coe_toEquiv,
        loopHomeo_apply, coe_symm_toEquiv, loopHomeo_symm_apply])
#align homotopy_group.comm_group HomotopyGroup.commGroup

end HomotopyGroup<|MERGE_RESOLUTION|>--- conflicted
+++ resolved
@@ -351,14 +351,8 @@
         ContinuousMap.comp_apply, toContinuousMap_apply, funSplitAt_apply,
         ContinuousMap.uncurry_apply, ContinuousMap.coe_mk, Function.uncurry_apply_pair]
       split_ifs
-<<<<<<< HEAD
-      on_goal 1 => change f _ = _
-      on_goal 2 => change g _ = _
-      all_goals congr 1)
-=======
       · show f _ = _; congr 1
       ·show g _ = _; congr 1)
->>>>>>> 94b4a1aa
 #align gen_loop.trans_at GenLoop.transAt
 
 /-- Reversal of a `GenLoop` along the `i`th coordinate. -/
