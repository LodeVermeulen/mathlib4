/-
Copyright (c) 2019 Sébastien Gouëzel. All rights reserved.
Released under Apache 2.0 license as described in the file LICENSE.
Authors: Sébastien Gouëzel
-/
import Mathlib.Topology.MetricSpace.Gluing
import Mathlib.Topology.MetricSpace.HausdorffDistance
import Mathlib.Topology.ContinuousFunction.Bounded

#align_import topology.metric_space.gromov_hausdorff_realized from "leanprover-community/mathlib"@"0c1f285a9f6e608ae2bdffa3f993eafb01eba829"

/-!
# The Gromov-Hausdorff distance is realized

In this file, we construct of a good coupling between nonempty compact metric spaces, minimizing
their Hausdorff distance. This construction is instrumental to study the Gromov-Hausdorff
distance between nonempty compact metric spaces.

Given two nonempty compact metric spaces `X` and `Y`, we define `OptimalGHCoupling X Y` as a
compact metric space, together with two isometric embeddings `optimalGHInjl` and `optimalGHInjr`
respectively of `X` and `Y` into `OptimalGHCoupling X Y`. The main property of the optimal
coupling is that the Hausdorff distance between `X` and `Y` in `OptimalGHCoupling X Y` is smaller
than the corresponding distance in any other coupling. We do not prove completely this fact in this
file, but we show a good enough approximation of this fact in `hausdorffDist_optimal_le_HD`, that
will suffice to obtain the full statement once the Gromov-Hausdorff distance is properly defined,
in `hausdorffDist_optimal`.

The key point in the construction is that the set of possible distances coming from isometric
embeddings of `X` and `Y` in metric spaces is a set of equicontinuous functions. By Arzela-Ascoli,
it is compact, and one can find such a distance which is minimal. This distance defines a premetric
space structure on `X ⊕ Y`. The corresponding metric quotient is `OptimalGHCoupling X Y`.
-/


noncomputable section

open scoped Classical
open Topology NNReal

universe u v w

open scoped Classical
open Set Function TopologicalSpace Filter Metric Quotient

open BoundedContinuousFunction

open Sum (inl inr)

attribute [local instance] metricSpaceSum

namespace GromovHausdorff

set_option linter.uppercaseLean3 false -- `Gromov_Hausdorff`

section GromovHausdorffRealized

/- This section shows that the Gromov-Hausdorff distance
is realized. For this, we consider candidate distances on the disjoint union
`X ⊕ Y` of two compact nonempty metric spaces, almost realizing the Gromov-Hausdorff
distance, and show that they form a compact family by applying Arzela-Ascoli
theorem. The existence of a minimizer follows. -/
section Definitions

variable (X : Type u) (Y : Type v) [MetricSpace X] [CompactSpace X] [Nonempty X] [MetricSpace Y]
  [CompactSpace Y] [Nonempty Y]

@[reducible]
private def ProdSpaceFun : Type _ :=
  (X ⊕ Y) × (X ⊕ Y) → ℝ

@[reducible]
private def Cb : Type _ :=
  BoundedContinuousFunction ((X ⊕ Y) × (X ⊕ Y)) ℝ

private def maxVar : ℝ≥0 :=
  2 * ⟨diam (univ : Set X), diam_nonneg⟩ + 1 + 2 * ⟨diam (univ : Set Y), diam_nonneg⟩

private theorem one_le_maxVar : 1 ≤ maxVar X Y :=
  calc
    (1 : Real) = 2 * 0 + 1 + 2 * 0 := by simp
    _ ≤ 2 * diam (univ : Set X) + 1 + 2 * diam (univ : Set Y) := by gcongr <;> positivity

/-- The set of functions on `X ⊕ Y` that are candidates distances to realize the
minimum of the Hausdorff distances between `X` and `Y` in a coupling. -/
def candidates : Set (ProdSpaceFun X Y) :=
  { f | (((((∀ x y : X, f (Sum.inl x, Sum.inl y) = dist x y) ∧
      ∀ x y : Y, f (Sum.inr x, Sum.inr y) = dist x y) ∧
      ∀ x y, f (x, y) = f (y, x)) ∧
      ∀ x y z, f (x, z) ≤ f (x, y) + f (y, z)) ∧
      ∀ x, f (x, x) = 0) ∧
      ∀ x y, f (x, y) ≤ maxVar X Y }
#align Gromov_Hausdorff.candidates GromovHausdorff.candidates

/-- Version of the set of candidates in bounded_continuous_functions, to apply Arzela-Ascoli. -/
private def candidatesB : Set (Cb X Y) :=
  { f : Cb X Y | (f : _ → ℝ) ∈ candidates X Y }

end Definitions

section Constructions

variable {X : Type u} {Y : Type v} [MetricSpace X] [CompactSpace X] [Nonempty X] [MetricSpace Y]
  [CompactSpace Y] [Nonempty Y] {f : ProdSpaceFun X Y} {x y z t : X ⊕ Y}

attribute [local instance 10] Classical.inhabited_of_nonempty'

private theorem maxVar_bound : dist x y ≤ maxVar X Y :=
  calc
    dist x y ≤ diam (univ : Set (X ⊕ Y)) :=
      dist_le_diam_of_mem isBounded_of_compactSpace (mem_univ _) (mem_univ _)
    _ = diam (range inl ∪ range inr : Set (X ⊕ Y)) := by rw [range_inl_union_range_inr]
    _ ≤ diam (range inl : Set (X ⊕ Y)) + dist (inl default) (inr default) +
        diam (range inr : Set (X ⊕ Y)) :=
      (diam_union (mem_range_self _) (mem_range_self _))
    _ = diam (univ : Set X) + (dist default default + 1 + dist default default) +
        diam (univ : Set Y) := by
      rw [isometry_inl.diam_range, isometry_inr.diam_range]
      rfl
    _ = 1 * diam (univ : Set X) + 1 + 1 * diam (univ : Set Y) := by simp
    _ ≤ 2 * diam (univ : Set X) + 1 + 2 * diam (univ : Set Y) := by gcongr <;> norm_num

private theorem candidates_symm (fA : f ∈ candidates X Y) : f (x, y) = f (y, x) :=
  fA.1.1.1.2 x y

private theorem candidates_triangle (fA : f ∈ candidates X Y) : f (x, z) ≤ f (x, y) + f (y, z) :=
  fA.1.1.2 x y z

private theorem candidates_refl (fA : f ∈ candidates X Y) : f (x, x) = 0 :=
  fA.1.2 x

private theorem candidates_nonneg (fA : f ∈ candidates X Y) : 0 ≤ f (x, y) := by
  have : 0 ≤ 2 * f (x, y) :=
    calc
      0 = f (x, x) := (candidates_refl fA).symm
      _ ≤ f (x, y) + f (y, x) := (candidates_triangle fA)
      _ = f (x, y) + f (x, y) := by rw [candidates_symm fA]
      _ = 2 * f (x, y) := by ring
  linarith

private theorem candidates_dist_inl (fA : f ∈ candidates X Y) (x y : X) :
    f (inl x, inl y) = dist x y :=
  fA.1.1.1.1.1 x y

private theorem candidates_dist_inr (fA : f ∈ candidates X Y) (x y : Y) :
    f (inr x, inr y) = dist x y :=
  fA.1.1.1.1.2 x y

private theorem candidates_le_maxVar (fA : f ∈ candidates X Y) : f (x, y) ≤ maxVar X Y :=
  fA.2 x y

/-- candidates are bounded by `maxVar X Y` -/
private theorem candidates_dist_bound (fA : f ∈ candidates X Y) :
    ∀ {x y : X ⊕ Y}, f (x, y) ≤ maxVar X Y * dist x y
  | inl x, inl y =>
    calc
      f (inl x, inl y) = dist x y := candidates_dist_inl fA x y
      _ = dist (inl x) (inl y) := by
        rw [@Sum.dist_eq X Y]
        rfl
      _ = 1 * dist (inl x) (inl y) := by ring
      _ ≤ maxVar X Y * dist (inl x) (inl y) := by gcongr; exact one_le_maxVar X Y
  | inl x, inr y =>
    calc
      f (inl x, inr y) ≤ maxVar X Y := candidates_le_maxVar fA
      _ = maxVar X Y * 1 := by simp
      _ ≤ maxVar X Y * dist (inl x) (inr y) := by gcongr; apply Sum.one_le_dist_inl_inr
  | inr x, inl y =>
    calc
      f (inr x, inl y) ≤ maxVar X Y := candidates_le_maxVar fA
      _ = maxVar X Y * 1 := by simp
      _ ≤ maxVar X Y * dist (inl x) (inr y) := by gcongr; apply Sum.one_le_dist_inl_inr
  | inr x, inr y =>
    calc
      f (inr x, inr y) = dist x y := candidates_dist_inr fA x y
      _ = dist (inr x) (inr y) := by
        rw [@Sum.dist_eq X Y]
        rfl
      _ = 1 * dist (inr x) (inr y) := by ring
      _ ≤ maxVar X Y * dist (inr x) (inr y) := by gcongr; exact one_le_maxVar X Y

/-- Technical lemma to prove that candidates are Lipschitz -/
private theorem candidates_lipschitz_aux (fA : f ∈ candidates X Y) :
    f (x, y) - f (z, t) ≤ 2 * maxVar X Y * dist (x, y) (z, t) :=
  calc
    f (x, y) - f (z, t) ≤ f (x, t) + f (t, y) - f (z, t) := by gcongr; exact candidates_triangle fA
    _ ≤ f (x, z) + f (z, t) + f (t, y) - f (z, t) := by gcongr; exact candidates_triangle fA
    _ = f (x, z) + f (t, y) := by simp [sub_eq_add_neg, add_assoc]
    _ ≤ maxVar X Y * dist x z + maxVar X Y * dist t y := by
      gcongr <;> apply candidates_dist_bound fA
    _ ≤ maxVar X Y * max (dist x z) (dist t y) + maxVar X Y * max (dist x z) (dist t y) := by
      gcongr
      · apply le_max_left
      · apply le_max_right
    _ = 2 * maxVar X Y * max (dist x z) (dist y t) := by
      rw [dist_comm t y]
      ring
    _ = 2 * maxVar X Y * dist (x, y) (z, t) := rfl

/-- Candidates are Lipschitz -/
private theorem candidates_lipschitz (fA : f ∈ candidates X Y) :
    LipschitzWith (2 * maxVar X Y) f := by
  apply LipschitzWith.of_dist_le_mul
  rintro ⟨x, y⟩ ⟨z, t⟩
  rw [Real.dist_eq, abs_sub_le_iff]
  use candidates_lipschitz_aux fA
  rw [dist_comm]
  exact candidates_lipschitz_aux fA

/-- candidates give rise to elements of `BoundedContinuousFunction`s -/
def candidatesBOfCandidates (f : ProdSpaceFun X Y) (fA : f ∈ candidates X Y) : Cb X Y :=
  BoundedContinuousFunction.mkOfCompact ⟨f, (candidates_lipschitz fA).continuous⟩
#align Gromov_Hausdorff.candidates_b_of_candidates GromovHausdorff.candidatesBOfCandidates

theorem candidatesBOfCandidates_mem (f : ProdSpaceFun X Y) (fA : f ∈ candidates X Y) :
    candidatesBOfCandidates f fA ∈ candidatesB X Y :=
  fA
#align Gromov_Hausdorff.candidates_b_of_candidates_mem GromovHausdorff.candidatesBOfCandidates_mem

/-- The distance on `X ⊕ Y` is a candidate -/
private theorem dist_mem_candidates :
    (fun p : (X ⊕ Y) × (X ⊕ Y) => dist p.1 p.2) ∈ candidates X Y := by
  simp_rw [candidates, Set.mem_setOf_eq, dist_comm, dist_triangle, dist_self, maxVar_bound,
    forall_const, and_true]
  exact ⟨fun x y => rfl, fun x y => rfl⟩

/-- The distance on `X ⊕ Y` as a candidate -/
def candidatesBDist (X : Type u) (Y : Type v) [MetricSpace X] [CompactSpace X] [Nonempty X]
    [MetricSpace Y] [CompactSpace Y] [Nonempty Y] : Cb X Y :=
  candidatesBOfCandidates _ dist_mem_candidates
#align Gromov_Hausdorff.candidates_b_dist GromovHausdorff.candidatesBDist

theorem candidatesBDist_mem_candidatesB : candidatesBDist X Y ∈ candidatesB X Y :=
  candidatesBOfCandidates_mem _ _
#align Gromov_Hausdorff.candidates_b_dist_mem_candidates_b GromovHausdorff.candidatesBDist_mem_candidatesB

private theorem candidatesB_nonempty : (candidatesB X Y).Nonempty :=
  ⟨_, candidatesBDist_mem_candidatesB⟩

/-- To apply Arzela-Ascoli, we need to check that the set of candidates is closed and
equicontinuous. Equicontinuity follows from the Lipschitz control, we check closedness. -/
private theorem closed_candidatesB : IsClosed (candidatesB X Y) := by
  have I1 : ∀ x y, IsClosed { f : Cb X Y | f (inl x, inl y) = dist x y } := fun x y =>
    isClosed_eq continuous_eval_const continuous_const
  have I2 : ∀ x y, IsClosed { f : Cb X Y | f (inr x, inr y) = dist x y } := fun x y =>
    isClosed_eq continuous_eval_const continuous_const
  have I3 : ∀ x y, IsClosed { f : Cb X Y | f (x, y) = f (y, x) } := fun x y =>
    isClosed_eq continuous_eval_const continuous_eval_const
  have I4 : ∀ x y z, IsClosed { f : Cb X Y | f (x, z) ≤ f (x, y) + f (y, z) } := fun x y z =>
    isClosed_le continuous_eval_const (continuous_eval_const.add continuous_eval_const)
  have I5 : ∀ x, IsClosed { f : Cb X Y | f (x, x) = 0 } := fun x =>
    isClosed_eq continuous_eval_const continuous_const
  have I6 : ∀ x y, IsClosed { f : Cb X Y | f (x, y) ≤ maxVar X Y } := fun x y =>
    isClosed_le continuous_eval_const continuous_const
  have : candidatesB X Y = (((((⋂ (x) (y), { f : Cb X Y | f (@inl X Y x, @inl X Y y) = dist x y }) ∩
      ⋂ (x) (y), { f : Cb X Y | f (@inr X Y x, @inr X Y y) = dist x y }) ∩
      ⋂ (x) (y), { f : Cb X Y | f (x, y) = f (y, x) }) ∩
      ⋂ (x) (y) (z), { f : Cb X Y | f (x, z) ≤ f (x, y) + f (y, z) }) ∩
      ⋂ x, { f : Cb X Y | f (x, x) = 0 }) ∩
      ⋂ (x) (y), { f : Cb X Y | f (x, y) ≤ maxVar X Y } := by
    ext
    simp only [candidatesB, candidates, mem_inter_iff, mem_iInter, mem_setOf_eq]
  rw [this]
  repeat'
    first
      |apply IsClosed.inter _ _
      |apply isClosed_iInter _
      |apply I1 _ _|apply I2 _ _|apply I3 _ _|apply I4 _ _ _|apply I5 _|apply I6 _ _|intro x

/-- Compactness of candidates (in `BoundedContinuousFunction`s) follows. -/
private theorem isCompact_candidatesB : IsCompact (candidatesB X Y) := by
  refine' arzela_ascoli₂
      (Icc 0 (maxVar X Y) : Set ℝ) isCompact_Icc (candidatesB X Y) closed_candidatesB _ _
  · rintro f ⟨x1, x2⟩ hf
    simp only [Set.mem_Icc]
    exact ⟨candidates_nonneg hf, candidates_le_maxVar hf⟩
  · refine' equicontinuous_of_continuity_modulus (fun t => 2 * maxVar X Y * t) _ _ _
    · have : Tendsto (fun t : ℝ => 2 * (maxVar X Y : ℝ) * t) (𝓝 0) (𝓝 (2 * maxVar X Y * 0)) :=
        tendsto_const_nhds.mul tendsto_id
      simpa using this
    · rintro x y ⟨f, hf⟩
      exact (candidates_lipschitz hf).dist_le_mul _ _

/-- We will then choose the candidate minimizing the Hausdorff distance. Except that we are not
in a metric space setting, so we need to define our custom version of Hausdorff distance,
called `HD`, and prove its basic properties. -/
def HD (f : Cb X Y) :=
  max (⨆ x, ⨅ y, f (inl x, inr y)) (⨆ y, ⨅ x, f (inl x, inr y))
#align Gromov_Hausdorff.HD GromovHausdorff.HD

/- We will show that `HD` is continuous on `BoundedContinuousFunction`s, to deduce that its
minimum on the compact set `candidatesB` is attained. Since it is defined in terms of
infimum and supremum on `ℝ`, which is only conditionally complete, we will need all the time
to check that the defining sets are bounded below or above. This is done in the next few
technical lemmas. -/
theorem HD_below_aux1 {f : Cb X Y} (C : ℝ) {x : X} :
    BddBelow (range fun y : Y => f (inl x, inr y) + C) :=
<<<<<<< HEAD
  let ⟨cf, hcf⟩ := f.isBounded_range.bddBelow
  ⟨cf + C, forall_range_iff.2 fun _ => add_le_add_right ((fun x => hcf (mem_range_self x)) _) _⟩
=======
  let ⟨cf, hcf⟩ := (Real.isBounded_iff_bddBelow_bddAbove.1 f.isBounded_range).1
  ⟨cf + C, forall_mem_range.2 fun _ => add_le_add_right ((fun x => hcf (mem_range_self x)) _) _⟩
>>>>>>> fe399668
#align Gromov_Hausdorff.HD_below_aux1 GromovHausdorff.HD_below_aux1

private theorem HD_bound_aux1 (f : Cb X Y) (C : ℝ) :
    BddAbove (range fun x : X => ⨅ y, f (inl x, inr y) + C) := by
<<<<<<< HEAD
  obtain ⟨Cf, hCf⟩ := f.isBounded_range.bddAbove
  refine' ⟨Cf + C, forall_range_iff.2 fun x => _⟩
=======
  rcases (Real.isBounded_iff_bddBelow_bddAbove.1 f.isBounded_range).2 with ⟨Cf, hCf⟩
  refine' ⟨Cf + C, forall_mem_range.2 fun x => _⟩
>>>>>>> fe399668
  calc
    ⨅ y, f (inl x, inr y) + C ≤ f (inl x, inr default) + C := ciInf_le (HD_below_aux1 C) default
    _ ≤ Cf + C := add_le_add ((fun x => hCf (mem_range_self x)) _) le_rfl

theorem HD_below_aux2 {f : Cb X Y} (C : ℝ) {y : Y} :
    BddBelow (range fun x : X => f (inl x, inr y) + C) :=
<<<<<<< HEAD
  let ⟨cf, hcf⟩ := f.isBounded_range.bddBelow
  ⟨cf + C, forall_range_iff.2 fun _ => add_le_add_right ((fun x => hcf (mem_range_self x)) _) _⟩
=======
  let ⟨cf, hcf⟩ := (Real.isBounded_iff_bddBelow_bddAbove.1 f.isBounded_range).1
  ⟨cf + C, forall_mem_range.2 fun _ => add_le_add_right ((fun x => hcf (mem_range_self x)) _) _⟩
>>>>>>> fe399668
#align Gromov_Hausdorff.HD_below_aux2 GromovHausdorff.HD_below_aux2

private theorem HD_bound_aux2 (f : Cb X Y) (C : ℝ) :
    BddAbove (range fun y : Y => ⨅ x, f (inl x, inr y) + C) := by
<<<<<<< HEAD
  obtain ⟨Cf, hCf⟩ := f.isBounded_range.bddAbove
  refine' ⟨Cf + C, forall_range_iff.2 fun y => _⟩
=======
  rcases (Real.isBounded_iff_bddBelow_bddAbove.1 f.isBounded_range).2 with ⟨Cf, hCf⟩
  refine' ⟨Cf + C, forall_mem_range.2 fun y => _⟩
>>>>>>> fe399668
  calc
    ⨅ x, f (inl x, inr y) + C ≤ f (inl default, inr y) + C := ciInf_le (HD_below_aux2 C) default
    _ ≤ Cf + C := add_le_add ((fun x => hCf (mem_range_self x)) _) le_rfl

/-- Explicit bound on `HD (dist)`. This means that when looking for minimizers it will
be sufficient to look for functions with `HD(f)` bounded by this bound. -/
theorem HD_candidatesBDist_le :
    HD (candidatesBDist X Y) ≤ diam (univ : Set X) + 1 + diam (univ : Set Y) := by
  refine' max_le (ciSup_le fun x => _) (ciSup_le fun y => _)
  · have A : ⨅ y, candidatesBDist X Y (inl x, inr y) ≤ candidatesBDist X Y (inl x, inr default) :=
      ciInf_le (by simpa using HD_below_aux1 0) default
    have B : dist (inl x) (inr default) ≤ diam (univ : Set X) + 1 + diam (univ : Set Y) :=
      calc
        dist (inl x) (inr (default : Y)) = dist x (default : X) + 1 + dist default default := rfl
        _ ≤ diam (univ : Set X) + 1 + diam (univ : Set Y) := by
          gcongr <;>
            exact dist_le_diam_of_mem isBounded_of_compactSpace (mem_univ _) (mem_univ _)
    exact le_trans A B
  · have A : ⨅ x, candidatesBDist X Y (inl x, inr y) ≤ candidatesBDist X Y (inl default, inr y) :=
      ciInf_le (by simpa using HD_below_aux2 0) default
    have B : dist (inl default) (inr y) ≤ diam (univ : Set X) + 1 + diam (univ : Set Y) :=
      calc
        dist (inl (default : X)) (inr y) = dist default default + 1 + dist default y := rfl
        _ ≤ diam (univ : Set X) + 1 + diam (univ : Set Y) := by
          gcongr <;>
            exact dist_le_diam_of_mem isBounded_of_compactSpace (mem_univ _) (mem_univ _)
    exact le_trans A B
#align Gromov_Hausdorff.HD_candidates_b_dist_le GromovHausdorff.HD_candidatesBDist_le

/- To check that `HD` is continuous, we check that it is Lipschitz. As `HD` is a max, we
prove separately inequalities controlling the two terms (relying too heavily on copy-paste...) -/
private theorem HD_lipschitz_aux1 (f g : Cb X Y) :
    (⨆ x, ⨅ y, f (inl x, inr y)) ≤ (⨆ x, ⨅ y, g (inl x, inr y)) + dist f g := by
  obtain ⟨cg, hcg⟩ := g.isBounded_range.bddBelow
  have Hcg : ∀ x, cg ≤ g x := fun x => hcg (mem_range_self x)
  obtain ⟨cf, hcf⟩ := f.isBounded_range.bddBelow
  have Hcf : ∀ x, cf ≤ f x := fun x => hcf (mem_range_self x)
  -- prove the inequality but with `dist f g` inside, by using inequalities comparing
  -- iSup to iSup and iInf to iInf
  have Z : (⨆ x, ⨅ y, f (inl x, inr y)) ≤ ⨆ x, ⨅ y, g (inl x, inr y) + dist f g :=
    ciSup_mono (HD_bound_aux1 _ (dist f g)) fun x =>
      ciInf_mono ⟨cf, forall_mem_range.2 fun i => Hcf _⟩ fun y => coe_le_coe_add_dist
  -- move the `dist f g` out of the infimum and the supremum, arguing that continuous monotone maps
  -- (here the addition of `dist f g`) preserve infimum and supremum
  have E1 : ∀ x, (⨅ y, g (inl x, inr y)) + dist f g = ⨅ y, g (inl x, inr y) + dist f g := by
    intro x
    refine' Monotone.map_ciInf_of_continuousAt (continuousAt_id.add continuousAt_const) _ _
    · intro x y hx
      simpa
    · show BddBelow (range fun y : Y => g (inl x, inr y))
      exact ⟨cg, forall_mem_range.2 fun i => Hcg _⟩
  have E2 : (⨆ x, ⨅ y, g (inl x, inr y)) + dist f g = ⨆ x, (⨅ y, g (inl x, inr y)) + dist f g := by
    refine' Monotone.map_ciSup_of_continuousAt (continuousAt_id.add continuousAt_const) _ _
    · intro x y hx
      simpa
    · simpa using HD_bound_aux1 _ 0
  -- deduce the result from the above two steps
  simpa [E2, E1, Function.comp]

private theorem HD_lipschitz_aux2 (f g : Cb X Y) :
    (⨆ y, ⨅ x, f (inl x, inr y)) ≤ (⨆ y, ⨅ x, g (inl x, inr y)) + dist f g := by
  obtain ⟨cg, hcg⟩ := g.isBounded_range.bddBelow
  have Hcg : ∀ x, cg ≤ g x := fun x => hcg (mem_range_self x)
  obtain ⟨cf, hcf⟩ := f.isBounded_range.bddBelow
  have Hcf : ∀ x, cf ≤ f x := fun x => hcf (mem_range_self x)
  -- prove the inequality but with `dist f g` inside, by using inequalities comparing
  -- iSup to iSup and iInf to iInf
  have Z : (⨆ y, ⨅ x, f (inl x, inr y)) ≤ ⨆ y, ⨅ x, g (inl x, inr y) + dist f g :=
    ciSup_mono (HD_bound_aux2 _ (dist f g)) fun y =>
      ciInf_mono ⟨cf, forall_mem_range.2 fun i => Hcf _⟩ fun y => coe_le_coe_add_dist
  -- move the `dist f g` out of the infimum and the supremum, arguing that continuous monotone maps
  -- (here the addition of `dist f g`) preserve infimum and supremum
  have E1 : ∀ y, (⨅ x, g (inl x, inr y)) + dist f g = ⨅ x, g (inl x, inr y) + dist f g := by
    intro y
    refine' Monotone.map_ciInf_of_continuousAt (continuousAt_id.add continuousAt_const) _ _
    · intro x y hx
      simpa
    · show BddBelow (range fun x : X => g (inl x, inr y))
      exact ⟨cg, forall_mem_range.2 fun i => Hcg _⟩
  have E2 : (⨆ y, ⨅ x, g (inl x, inr y)) + dist f g = ⨆ y, (⨅ x, g (inl x, inr y)) + dist f g := by
    refine' Monotone.map_ciSup_of_continuousAt (continuousAt_id.add continuousAt_const) _ _
    · intro x y hx
      simpa
    · simpa using HD_bound_aux2 _ 0
  -- deduce the result from the above two steps
  simpa [E2, E1]

private theorem HD_lipschitz_aux3 (f g : Cb X Y) : HD f ≤ HD g + dist f g :=
  max_le (le_trans (HD_lipschitz_aux1 f g) (add_le_add_right (le_max_left _ _) _))
    (le_trans (HD_lipschitz_aux2 f g) (add_le_add_right (le_max_right _ _) _))

/-- Conclude that `HD`, being Lipschitz, is continuous -/
private theorem HD_continuous : Continuous (HD : Cb X Y → ℝ) :=
  LipschitzWith.continuous (LipschitzWith.of_le_add HD_lipschitz_aux3)

end Constructions

section Consequences

variable (X : Type u) (Y : Type v) [MetricSpace X] [CompactSpace X] [Nonempty X] [MetricSpace Y]
  [CompactSpace Y] [Nonempty Y]

/- Now that we have proved that the set of candidates is compact, and that `HD` is continuous,
we can finally select a candidate minimizing `HD`. This will be the candidate realizing the
optimal coupling. -/
private theorem exists_minimizer : ∃ f ∈ candidatesB X Y, ∀ g ∈ candidatesB X Y, HD f ≤ HD g :=
  isCompact_candidatesB.exists_forall_le candidatesB_nonempty HD_continuous.continuousOn

private def optimalGHDist : Cb X Y :=
  Classical.choose (exists_minimizer X Y)

private theorem optimalGHDist_mem_candidatesB : optimalGHDist X Y ∈ candidatesB X Y := by
  cases Classical.choose_spec (exists_minimizer X Y)
  assumption

private theorem HD_optimalGHDist_le (g : Cb X Y) (hg : g ∈ candidatesB X Y) :
    HD (optimalGHDist X Y) ≤ HD g :=
  let ⟨_, Z2⟩ := Classical.choose_spec (exists_minimizer X Y)
  Z2 g hg

/-- With the optimal candidate, construct a premetric space structure on `X ⊕ Y`, on which the
predistance is given by the candidate. Then, we will identify points at `0` predistance
to obtain a genuine metric space. -/
def premetricOptimalGHDist : PseudoMetricSpace (X ⊕ Y) where
  dist p q := optimalGHDist X Y (p, q)
  dist_self x := candidates_refl (optimalGHDist_mem_candidatesB X Y)
  dist_comm x y := candidates_symm (optimalGHDist_mem_candidatesB X Y)
  dist_triangle x y z := candidates_triangle (optimalGHDist_mem_candidatesB X Y)
  -- Porting note (#10888): added proof for `edist_dist`
  edist_dist x y := by
    simp only
    congr
    simp only [max, left_eq_sup]
    exact candidates_nonneg (optimalGHDist_mem_candidatesB X Y)
#align Gromov_Hausdorff.premetric_optimal_GH_dist GromovHausdorff.premetricOptimalGHDist

attribute [local instance] premetricOptimalGHDist

/-- A metric space which realizes the optimal coupling between `X` and `Y` -/
-- @[nolint has_nonempty_instance] -- Porting note: This linter does not exist yet.
def OptimalGHCoupling : Type _ :=
  @UniformSpace.SeparationQuotient (X ⊕ Y) (premetricOptimalGHDist X Y).toUniformSpace
#align Gromov_Hausdorff.optimal_GH_coupling GromovHausdorff.OptimalGHCoupling

instance : MetricSpace (OptimalGHCoupling X Y) := by
  unfold OptimalGHCoupling
  infer_instance

/-- Injection of `X` in the optimal coupling between `X` and `Y` -/
def optimalGHInjl (x : X) : OptimalGHCoupling X Y :=
  Quotient.mk'' (inl x)
#align Gromov_Hausdorff.optimal_GH_injl GromovHausdorff.optimalGHInjl

/-- The injection of `X` in the optimal coupling between `X` and `Y` is an isometry. -/
theorem isometry_optimalGHInjl : Isometry (optimalGHInjl X Y) :=
  Isometry.of_dist_eq fun _ _ => candidates_dist_inl (optimalGHDist_mem_candidatesB X Y) _ _
#align Gromov_Hausdorff.isometry_optimal_GH_injl GromovHausdorff.isometry_optimalGHInjl

/-- Injection of `Y` in the optimal coupling between `X` and `Y` -/
def optimalGHInjr (y : Y) : OptimalGHCoupling X Y :=
  Quotient.mk'' (inr y)
#align Gromov_Hausdorff.optimal_GH_injr GromovHausdorff.optimalGHInjr

/-- The injection of `Y` in the optimal coupling between `X` and `Y` is an isometry. -/
theorem isometry_optimalGHInjr : Isometry (optimalGHInjr X Y) :=
  Isometry.of_dist_eq fun _ _ => candidates_dist_inr (optimalGHDist_mem_candidatesB X Y) _ _
#align Gromov_Hausdorff.isometry_optimal_GH_injr GromovHausdorff.isometry_optimalGHInjr

/-- The optimal coupling between two compact spaces `X` and `Y` is still a compact space -/
instance compactSpace_optimalGHCoupling : CompactSpace (OptimalGHCoupling X Y) := ⟨by
  rw [← range_quotient_mk']
  exact isCompact_range (continuous_sum_dom.2
    ⟨(isometry_optimalGHInjl X Y).continuous, (isometry_optimalGHInjr X Y).continuous⟩)⟩
#align Gromov_Hausdorff.compact_space_optimal_GH_coupling GromovHausdorff.compactSpace_optimalGHCoupling

/-- For any candidate `f`, `HD(f)` is larger than or equal to the Hausdorff distance in the
optimal coupling. This follows from the fact that `HD` of the optimal candidate is exactly
the Hausdorff distance in the optimal coupling, although we only prove here the inequality
we need. -/
theorem hausdorffDist_optimal_le_HD {f} (h : f ∈ candidatesB X Y) :
    hausdorffDist (range (optimalGHInjl X Y)) (range (optimalGHInjr X Y)) ≤ HD f := by
  refine' le_trans (le_of_forall_le_of_dense fun r hr => _) (HD_optimalGHDist_le X Y f h)
  have A : ∀ x ∈ range (optimalGHInjl X Y), ∃ y ∈ range (optimalGHInjr X Y), dist x y ≤ r := by
    rintro _ ⟨z, rfl⟩
    have I1 : (⨆ x, ⨅ y, optimalGHDist X Y (inl x, inr y)) < r :=
      lt_of_le_of_lt (le_max_left _ _) hr
    have I2 :
        ⨅ y, optimalGHDist X Y (inl z, inr y) ≤ ⨆ x, ⨅ y, optimalGHDist X Y (inl x, inr y) :=
      le_csSup (by simpa using HD_bound_aux1 _ 0) (mem_range_self _)
    have I : ⨅ y, optimalGHDist X Y (inl z, inr y) < r := lt_of_le_of_lt I2 I1
    rcases exists_lt_of_csInf_lt (range_nonempty _) I with ⟨r', ⟨z', rfl⟩, hr'⟩
    exact ⟨optimalGHInjr X Y z', mem_range_self _, le_of_lt hr'⟩
  refine' hausdorffDist_le_of_mem_dist _ A _
  · inhabit X
    rcases A _ (mem_range_self default) with ⟨y, -, hy⟩
    exact le_trans dist_nonneg hy
  · rintro _ ⟨z, rfl⟩
    have I1 : (⨆ y, ⨅ x, optimalGHDist X Y (inl x, inr y)) < r :=
      lt_of_le_of_lt (le_max_right _ _) hr
    have I2 :
        ⨅ x, optimalGHDist X Y (inl x, inr z) ≤ ⨆ y, ⨅ x, optimalGHDist X Y (inl x, inr y) :=
      le_csSup (by simpa using HD_bound_aux2 _ 0) (mem_range_self _)
    have I : ⨅ x, optimalGHDist X Y (inl x, inr z) < r := lt_of_le_of_lt I2 I1
    rcases exists_lt_of_csInf_lt (range_nonempty _) I with ⟨r', ⟨z', rfl⟩, hr'⟩
    refine' ⟨optimalGHInjl X Y z', mem_range_self _, le_of_lt _⟩
    rwa [dist_comm]
#align Gromov_Hausdorff.Hausdorff_dist_optimal_le_HD GromovHausdorff.hausdorffDist_optimal_le_HD

end Consequences

-- We are done with the construction of the optimal coupling
end GromovHausdorffRealized

end GromovHausdorff<|MERGE_RESOLUTION|>--- conflicted
+++ resolved
@@ -294,48 +294,28 @@
 technical lemmas. -/
 theorem HD_below_aux1 {f : Cb X Y} (C : ℝ) {x : X} :
     BddBelow (range fun y : Y => f (inl x, inr y) + C) :=
-<<<<<<< HEAD
   let ⟨cf, hcf⟩ := f.isBounded_range.bddBelow
-  ⟨cf + C, forall_range_iff.2 fun _ => add_le_add_right ((fun x => hcf (mem_range_self x)) _) _⟩
-=======
-  let ⟨cf, hcf⟩ := (Real.isBounded_iff_bddBelow_bddAbove.1 f.isBounded_range).1
   ⟨cf + C, forall_mem_range.2 fun _ => add_le_add_right ((fun x => hcf (mem_range_self x)) _) _⟩
->>>>>>> fe399668
 #align Gromov_Hausdorff.HD_below_aux1 GromovHausdorff.HD_below_aux1
 
 private theorem HD_bound_aux1 (f : Cb X Y) (C : ℝ) :
     BddAbove (range fun x : X => ⨅ y, f (inl x, inr y) + C) := by
-<<<<<<< HEAD
   obtain ⟨Cf, hCf⟩ := f.isBounded_range.bddAbove
-  refine' ⟨Cf + C, forall_range_iff.2 fun x => _⟩
-=======
-  rcases (Real.isBounded_iff_bddBelow_bddAbove.1 f.isBounded_range).2 with ⟨Cf, hCf⟩
   refine' ⟨Cf + C, forall_mem_range.2 fun x => _⟩
->>>>>>> fe399668
   calc
     ⨅ y, f (inl x, inr y) + C ≤ f (inl x, inr default) + C := ciInf_le (HD_below_aux1 C) default
     _ ≤ Cf + C := add_le_add ((fun x => hCf (mem_range_self x)) _) le_rfl
 
 theorem HD_below_aux2 {f : Cb X Y} (C : ℝ) {y : Y} :
     BddBelow (range fun x : X => f (inl x, inr y) + C) :=
-<<<<<<< HEAD
   let ⟨cf, hcf⟩ := f.isBounded_range.bddBelow
-  ⟨cf + C, forall_range_iff.2 fun _ => add_le_add_right ((fun x => hcf (mem_range_self x)) _) _⟩
-=======
-  let ⟨cf, hcf⟩ := (Real.isBounded_iff_bddBelow_bddAbove.1 f.isBounded_range).1
   ⟨cf + C, forall_mem_range.2 fun _ => add_le_add_right ((fun x => hcf (mem_range_self x)) _) _⟩
->>>>>>> fe399668
 #align Gromov_Hausdorff.HD_below_aux2 GromovHausdorff.HD_below_aux2
 
 private theorem HD_bound_aux2 (f : Cb X Y) (C : ℝ) :
     BddAbove (range fun y : Y => ⨅ x, f (inl x, inr y) + C) := by
-<<<<<<< HEAD
   obtain ⟨Cf, hCf⟩ := f.isBounded_range.bddAbove
-  refine' ⟨Cf + C, forall_range_iff.2 fun y => _⟩
-=======
-  rcases (Real.isBounded_iff_bddBelow_bddAbove.1 f.isBounded_range).2 with ⟨Cf, hCf⟩
   refine' ⟨Cf + C, forall_mem_range.2 fun y => _⟩
->>>>>>> fe399668
   calc
     ⨅ x, f (inl x, inr y) + C ≤ f (inl default, inr y) + C := ciInf_le (HD_below_aux2 C) default
     _ ≤ Cf + C := add_le_add ((fun x => hCf (mem_range_self x)) _) le_rfl
