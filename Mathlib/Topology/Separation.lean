/-
Copyright (c) 2017 Johannes Hölzl. All rights reserved.
Released under Apache 2.0 license as described in the file LICENSE.
Authors: Johannes Hölzl, Mario Carneiro
-/
import Mathlib.Topology.Compactness.SigmaCompact
import Mathlib.Topology.Connected.TotallyDisconnected
import Mathlib.Topology.Inseparable
import Mathlib.Tactic.DeprecateMe

#align_import topology.separation from "leanprover-community/mathlib"@"d91e7f7a7f1c7e9f0e18fdb6bde4f652004c735d"

/-!
# Separation properties of topological spaces.

This file defines the predicate `SeparatedNhds`, and common separation axioms
(under the Kolmogorov classification).

## Main definitions

* `SeparatedNhds`: Two `Set`s are separated by neighbourhoods if they are contained in disjoint
  open sets.
* `T0Space`: A T₀/Kolmogorov space is a space where, for every two points `x ≠ y`,
  there is an open set that contains one, but not the other.
* `R0Space`: An R₀ space (sometimes called a *symmetric space*) is a topological space
  such that the `Specializes` relation is symmetric.
* `T1Space`: A T₁/Fréchet space is a space where every singleton set is closed.
  This is equivalent to, for every pair `x ≠ y`, there existing an open set containing `x`
  but not `y` (`t1Space_iff_exists_open` shows that these conditions are equivalent.)
* `R1Space`: An R₁/preregular space is a space where any two topologically distinguishable points
  have disjoint neighbourhoods;
* `T2Space`: A T₂/Hausdorff space is a space where, for every two points `x ≠ y`,
  there is two disjoint open sets, one containing `x`, and the other `y`.
* `T25Space`: A T₂.₅/Urysohn space is a space where, for every two points `x ≠ y`,
  there is two open sets, one containing `x`, and the other `y`, whose closures are disjoint.
* `RegularSpace`: A regular space is one where, given any closed `C` and `x ∉ C`,
  there are disjoint open sets containing `x` and `C` respectively. Such a space is not necessarily
  Hausdorff.
* `T3Space`: A T₃ space is a T0 regular space. In `mathlib`, T₃ implies T₂.₅.
* `NormalSpace`: A normal space, is one where given two disjoint closed sets,
  we can find two open sets that separate them.
* `T4Space`: A T₄ space is a normal T₁ space. T₄ implies T₃.
* `T5Space`: A T₅ space, also known as a *completely normal Hausdorff space*, is a space in which,
  given two sets `s` and `t` such that the closure of `s` is disjoint from `t`, and conversely,
  then `s` and `t` have disjoint neighborhoods.

## Main results

### T₀ spaces

* `IsClosed.exists_closed_singleton`: Given a closed set `S` in a compact T₀ space,
  there is some `x ∈ S` such that `{x}` is closed.
* `exists_isOpen_singleton_of_isOpen_finite`: Given an open finite set `S` in a T₀ space,
  there is some `x ∈ S` such that `{x}` is open.

### T₁ spaces

* `isClosedMap_const`: The constant map is a closed map.
* `discrete_of_t1_of_finite`: A finite T₁ space must have the discrete topology.

### T₂ spaces

* `t2_iff_nhds`: A space is T₂ iff the neighbourhoods of distinct points generate the bottom filter.
* `t2_iff_isClosed_diagonal`: A space is T₂ iff the `diagonal` of `X` (that is, the set of all
  points of the form `(a, a) : X × X`) is closed under the product topology.
* `separatedNhds_of_finset_finset`: Any two disjoint finsets are `SeparatedNhds`.
* Most topological constructions preserve Hausdorffness;
  these results are part of the typeclass inference system (e.g. `Embedding.t2Space`)
* `Set.EqOn.closure`: If two functions are equal on some set `s`, they are equal on its closure.
* `IsCompact.isClosed`: All compact sets are closed.
* `WeaklyLocallyCompactSpace.locallyCompactSpace`: If a topological space is both
  weakly locally compact (i.e., each point has a compact neighbourhood)
  and is T₂, then it is locally compact.
* `totallySeparatedSpace_of_t1_of_basis_clopen`: If `X` has a clopen basis, then
  it is a `TotallySeparatedSpace`.
* `loc_compact_t2_tot_disc_iff_tot_sep`: A locally compact T₂ space is totally disconnected iff
  it is totally separated.

If the space is also compact:

* `normalOfCompactT2`: A compact T₂ space is a `NormalSpace`.
* `connectedComponent_eq_iInter_isClopen`: The connected component of a point
  is the intersection of all its clopen neighbourhoods.
* `compact_t2_tot_disc_iff_tot_sep`: Being a `TotallyDisconnectedSpace`
  is equivalent to being a `TotallySeparatedSpace`.
* `ConnectedComponents.t2`: `ConnectedComponents X` is T₂ for `X` T₂ and compact.

### T₃ spaces

* `disjoint_nested_nhds`: Given two points `x ≠ y`, we can find neighbourhoods `x ∈ V₁ ⊆ U₁` and
  `y ∈ V₂ ⊆ U₂`, with the `Vₖ` closed and the `Uₖ` open, such that the `Uₖ` are disjoint.

## References

https://en.wikipedia.org/wiki/Separation_axiom
-/


open Function Set Filter Topology TopologicalSpace
open scoped Classical

universe u v

variable {X : Type*} {Y : Type*} [TopologicalSpace X]

section Separation

/--
`SeparatedNhds` is a predicate on pairs of sub`Set`s of a topological space.  It holds if the two
sub`Set`s are contained in disjoint open sets.
-/
def SeparatedNhds : Set X → Set X → Prop := fun s t : Set X =>
  ∃ U V : Set X, IsOpen U ∧ IsOpen V ∧ s ⊆ U ∧ t ⊆ V ∧ Disjoint U V
#align separated_nhds SeparatedNhds

theorem separatedNhds_iff_disjoint {s t : Set X} : SeparatedNhds s t ↔ Disjoint (𝓝ˢ s) (𝓝ˢ t) := by
  simp only [(hasBasis_nhdsSet s).disjoint_iff (hasBasis_nhdsSet t), SeparatedNhds, exists_prop, ←
    exists_and_left, and_assoc, and_comm, and_left_comm]
#align separated_nhds_iff_disjoint separatedNhds_iff_disjoint

alias ⟨SeparatedNhds.disjoint_nhdsSet, _⟩ := separatedNhds_iff_disjoint

namespace SeparatedNhds

variable {s s₁ s₂ t t₁ t₂ u : Set X}

@[symm]
theorem symm : SeparatedNhds s t → SeparatedNhds t s := fun ⟨U, V, oU, oV, aU, bV, UV⟩ =>
  ⟨V, U, oV, oU, bV, aU, Disjoint.symm UV⟩
#align separated_nhds.symm SeparatedNhds.symm

theorem comm (s t : Set X) : SeparatedNhds s t ↔ SeparatedNhds t s :=
  ⟨symm, symm⟩
#align separated_nhds.comm SeparatedNhds.comm

theorem preimage [TopologicalSpace Y] {f : X → Y} {s t : Set Y} (h : SeparatedNhds s t)
    (hf : Continuous f) : SeparatedNhds (f ⁻¹' s) (f ⁻¹' t) :=
  let ⟨U, V, oU, oV, sU, tV, UV⟩ := h
  ⟨f ⁻¹' U, f ⁻¹' V, oU.preimage hf, oV.preimage hf, preimage_mono sU, preimage_mono tV,
    UV.preimage f⟩
#align separated_nhds.preimage SeparatedNhds.preimage

protected theorem disjoint (h : SeparatedNhds s t) : Disjoint s t :=
  let ⟨_, _, _, _, hsU, htV, hd⟩ := h; hd.mono hsU htV
#align separated_nhds.disjoint SeparatedNhds.disjoint

theorem disjoint_closure_left (h : SeparatedNhds s t) : Disjoint (closure s) t :=
  let ⟨_U, _V, _, hV, hsU, htV, hd⟩ := h
  (hd.closure_left hV).mono (closure_mono hsU) htV
#align separated_nhds.disjoint_closure_left SeparatedNhds.disjoint_closure_left

theorem disjoint_closure_right (h : SeparatedNhds s t) : Disjoint s (closure t) :=
  h.symm.disjoint_closure_left.symm
#align separated_nhds.disjoint_closure_right SeparatedNhds.disjoint_closure_right

@[simp] theorem empty_right (s : Set X) : SeparatedNhds s ∅ :=
  ⟨_, _, isOpen_univ, isOpen_empty, fun a _ => mem_univ a, Subset.rfl, disjoint_empty _⟩
#align separated_nhds.empty_right SeparatedNhds.empty_right

@[simp] theorem empty_left (s : Set X) : SeparatedNhds ∅ s :=
  (empty_right _).symm
#align separated_nhds.empty_left SeparatedNhds.empty_left

theorem mono (h : SeparatedNhds s₂ t₂) (hs : s₁ ⊆ s₂) (ht : t₁ ⊆ t₂) : SeparatedNhds s₁ t₁ :=
  let ⟨U, V, hU, hV, hsU, htV, hd⟩ := h
  ⟨U, V, hU, hV, hs.trans hsU, ht.trans htV, hd⟩
#align separated_nhds.mono SeparatedNhds.mono

theorem union_left : SeparatedNhds s u → SeparatedNhds t u → SeparatedNhds (s ∪ t) u := by
  simpa only [separatedNhds_iff_disjoint, nhdsSet_union, disjoint_sup_left] using And.intro
#align separated_nhds.union_left SeparatedNhds.union_left

theorem union_right (ht : SeparatedNhds s t) (hu : SeparatedNhds s u) : SeparatedNhds s (t ∪ u) :=
  (ht.symm.union_left hu.symm).symm
#align separated_nhds.union_right SeparatedNhds.union_right

end SeparatedNhds

/-- A T₀ space, also known as a Kolmogorov space, is a topological space such that for every pair
`x ≠ y`, there is an open set containing one but not the other. We formulate the definition in terms
of the `Inseparable` relation.  -/
class T0Space (X : Type u) [TopologicalSpace X] : Prop where
  /-- Two inseparable points in a T₀ space are equal. -/
  t0 : ∀ ⦃x y : X⦄, Inseparable x y → x = y
#align t0_space T0Space

theorem t0Space_iff_inseparable (X : Type u) [TopologicalSpace X] :
    T0Space X ↔ ∀ x y : X, Inseparable x y → x = y :=
  ⟨fun ⟨h⟩ => h, fun h => ⟨h⟩⟩
#align t0_space_iff_inseparable t0Space_iff_inseparable

theorem t0Space_iff_not_inseparable (X : Type u) [TopologicalSpace X] :
    T0Space X ↔ Pairwise fun x y : X => ¬Inseparable x y := by
  simp only [t0Space_iff_inseparable, Ne, not_imp_not, Pairwise]
#align t0_space_iff_not_inseparable t0Space_iff_not_inseparable

theorem Inseparable.eq [T0Space X] {x y : X} (h : Inseparable x y) : x = y :=
  T0Space.t0 h
#align inseparable.eq Inseparable.eq

/-- A topology `Inducing` map from a T₀ space is injective. -/
protected theorem Inducing.injective [TopologicalSpace Y] [T0Space X] {f : X → Y}
    (hf : Inducing f) : Injective f := fun _ _ h =>
  (hf.inseparable_iff.1 <| .of_eq h).eq
#align inducing.injective Inducing.injective

/-- A topology `Inducing` map from a T₀ space is a topological embedding. -/
protected theorem Inducing.embedding [TopologicalSpace Y] [T0Space X] {f : X → Y}
    (hf : Inducing f) : Embedding f :=
  ⟨hf, hf.injective⟩
#align inducing.embedding Inducing.embedding

lemma embedding_iff_inducing [TopologicalSpace Y] [T0Space X] {f : X → Y} :
    Embedding f ↔ Inducing f :=
  ⟨Embedding.toInducing, Inducing.embedding⟩
#align embedding_iff_inducing embedding_iff_inducing

theorem t0Space_iff_nhds_injective (X : Type u) [TopologicalSpace X] :
    T0Space X ↔ Injective (𝓝 : X → Filter X) :=
  t0Space_iff_inseparable X
#align t0_space_iff_nhds_injective t0Space_iff_nhds_injective

theorem nhds_injective [T0Space X] : Injective (𝓝 : X → Filter X) :=
  (t0Space_iff_nhds_injective X).1 ‹_›
#align nhds_injective nhds_injective

theorem inseparable_iff_eq [T0Space X] {x y : X} : Inseparable x y ↔ x = y :=
  nhds_injective.eq_iff
#align inseparable_iff_eq inseparable_iff_eq

@[simp]
theorem nhds_eq_nhds_iff [T0Space X] {a b : X} : 𝓝 a = 𝓝 b ↔ a = b :=
  nhds_injective.eq_iff
#align nhds_eq_nhds_iff nhds_eq_nhds_iff

@[simp]
theorem inseparable_eq_eq [T0Space X] : Inseparable = @Eq X :=
  funext₂ fun _ _ => propext inseparable_iff_eq
#align inseparable_eq_eq inseparable_eq_eq

theorem TopologicalSpace.IsTopologicalBasis.inseparable_iff {b : Set (Set X)}
    (hb : IsTopologicalBasis b) {x y : X} : Inseparable x y ↔ ∀ s ∈ b, (x ∈ s ↔ y ∈ s) :=
  ⟨fun h s hs ↦ inseparable_iff_forall_open.1 h _ (hb.isOpen hs),
    fun h ↦ hb.nhds_hasBasis.eq_of_same_basis <| by
      convert hb.nhds_hasBasis using 2
      exact and_congr_right (h _)⟩

theorem TopologicalSpace.IsTopologicalBasis.eq_iff [T0Space X] {b : Set (Set X)}
    (hb : IsTopologicalBasis b) {x y : X} : x = y ↔ ∀ s ∈ b, (x ∈ s ↔ y ∈ s) :=
  inseparable_iff_eq.symm.trans hb.inseparable_iff

theorem t0Space_iff_exists_isOpen_xor'_mem (X : Type u) [TopologicalSpace X] :
    T0Space X ↔ Pairwise fun x y => ∃ U : Set X, IsOpen U ∧ Xor' (x ∈ U) (y ∈ U) := by
  simp only [t0Space_iff_not_inseparable, xor_iff_not_iff, not_forall, exists_prop,
    inseparable_iff_forall_open, Pairwise]
#align t0_space_iff_exists_is_open_xor_mem t0Space_iff_exists_isOpen_xor'_mem

theorem exists_isOpen_xor'_mem [T0Space X] {x y : X} (h : x ≠ y) :
    ∃ U : Set X, IsOpen U ∧ Xor' (x ∈ U) (y ∈ U) :=
  (t0Space_iff_exists_isOpen_xor'_mem X).1 ‹_› h
#align exists_is_open_xor_mem exists_isOpen_xor'_mem

/-- Specialization forms a partial order on a t0 topological space. -/
def specializationOrder (X) [TopologicalSpace X] [T0Space X] : PartialOrder X :=
  { specializationPreorder X, PartialOrder.lift (OrderDual.toDual ∘ 𝓝) nhds_injective with }
#align specialization_order specializationOrder

instance SeparationQuotient.instT0Space : T0Space (SeparationQuotient X) :=
  ⟨fun x y => Quotient.inductionOn₂' x y fun _ _ h =>
    SeparationQuotient.mk_eq_mk.2 <| SeparationQuotient.inducing_mk.inseparable_iff.1 h⟩

theorem minimal_nonempty_closed_subsingleton [T0Space X] {s : Set X} (hs : IsClosed s)
    (hmin : ∀ t, t ⊆ s → t.Nonempty → IsClosed t → t = s) : s.Subsingleton := by
  clear Y -- Porting note: added
  refine' fun x hx y hy => of_not_not fun hxy => _
  rcases exists_isOpen_xor'_mem hxy with ⟨U, hUo, hU⟩
  wlog h : x ∈ U ∧ y ∉ U
  · refine this hs hmin y hy x hx (Ne.symm hxy) U hUo hU.symm (hU.resolve_left h)
  cases' h with hxU hyU
  have : s \ U = s := hmin (s \ U) (diff_subset _ _) ⟨y, hy, hyU⟩ (hs.sdiff hUo)
  exact (this.symm.subset hx).2 hxU
#align minimal_nonempty_closed_subsingleton minimal_nonempty_closed_subsingleton

theorem minimal_nonempty_closed_eq_singleton [T0Space X] {s : Set X} (hs : IsClosed s)
    (hne : s.Nonempty) (hmin : ∀ t, t ⊆ s → t.Nonempty → IsClosed t → t = s) : ∃ x, s = {x} :=
  exists_eq_singleton_iff_nonempty_subsingleton.2
    ⟨hne, minimal_nonempty_closed_subsingleton hs hmin⟩
#align minimal_nonempty_closed_eq_singleton minimal_nonempty_closed_eq_singleton

/-- Given a closed set `S` in a compact T₀ space, there is some `x ∈ S` such that `{x}` is
closed. -/
theorem IsClosed.exists_closed_singleton [T0Space X] [CompactSpace X] {S : Set X}
    (hS : IsClosed S) (hne : S.Nonempty) : ∃ x : X, x ∈ S ∧ IsClosed ({x} : Set X) := by
  obtain ⟨V, Vsub, Vne, Vcls, hV⟩ := hS.exists_minimal_nonempty_closed_subset hne
  rcases minimal_nonempty_closed_eq_singleton Vcls Vne hV with ⟨x, rfl⟩
  exact ⟨x, Vsub (mem_singleton x), Vcls⟩
#align is_closed.exists_closed_singleton IsClosed.exists_closed_singleton

theorem minimal_nonempty_open_subsingleton [T0Space X] {s : Set X} (hs : IsOpen s)
    (hmin : ∀ t, t ⊆ s → t.Nonempty → IsOpen t → t = s) : s.Subsingleton := by
  clear Y -- Porting note: added
  refine' fun x hx y hy => of_not_not fun hxy => _
  rcases exists_isOpen_xor'_mem hxy with ⟨U, hUo, hU⟩
  wlog h : x ∈ U ∧ y ∉ U
  · exact this hs hmin y hy x hx (Ne.symm hxy) U hUo hU.symm (hU.resolve_left h)
  cases' h with hxU hyU
  have : s ∩ U = s := hmin (s ∩ U) (inter_subset_left _ _) ⟨x, hx, hxU⟩ (hs.inter hUo)
  exact hyU (this.symm.subset hy).2
#align minimal_nonempty_open_subsingleton minimal_nonempty_open_subsingleton

theorem minimal_nonempty_open_eq_singleton [T0Space X] {s : Set X} (hs : IsOpen s)
    (hne : s.Nonempty) (hmin : ∀ t, t ⊆ s → t.Nonempty → IsOpen t → t = s) : ∃ x, s = {x} :=
  exists_eq_singleton_iff_nonempty_subsingleton.2 ⟨hne, minimal_nonempty_open_subsingleton hs hmin⟩
#align minimal_nonempty_open_eq_singleton minimal_nonempty_open_eq_singleton

/-- Given an open finite set `S` in a T₀ space, there is some `x ∈ S` such that `{x}` is open. -/
theorem exists_isOpen_singleton_of_isOpen_finite [T0Space X] {s : Set X} (hfin : s.Finite)
    (hne : s.Nonempty) (ho : IsOpen s) : ∃ x ∈ s, IsOpen ({x} : Set X) := by
  lift s to Finset X using hfin
  induction' s using Finset.strongInductionOn with s ihs
  rcases em (∃ t, t ⊂ s ∧ t.Nonempty ∧ IsOpen (t : Set X)) with (⟨t, hts, htne, hto⟩ | ht)
  · rcases ihs t hts htne hto with ⟨x, hxt, hxo⟩
    exact ⟨x, hts.1 hxt, hxo⟩
  · -- Porting note: was `rcases minimal_nonempty_open_eq_singleton ho hne _ with ⟨x, hx⟩`
    --               https://github.com/leanprover/std4/issues/116
    rsuffices ⟨x, hx⟩ : ∃ x, s.toSet = {x}
    · exact ⟨x, hx.symm ▸ rfl, hx ▸ ho⟩
    refine minimal_nonempty_open_eq_singleton ho hne ?_
    refine' fun t hts htne hto => of_not_not fun hts' => ht _
    lift t to Finset X using s.finite_toSet.subset hts
    exact ⟨t, ssubset_iff_subset_ne.2 ⟨hts, mt Finset.coe_inj.2 hts'⟩, htne, hto⟩
#align exists_open_singleton_of_open_finite exists_isOpen_singleton_of_isOpen_finite

theorem exists_open_singleton_of_finite [T0Space X] [Finite X] [Nonempty X] :
    ∃ x : X, IsOpen ({x} : Set X) :=
  let ⟨x, _, h⟩ := exists_isOpen_singleton_of_isOpen_finite (Set.toFinite _)
    univ_nonempty isOpen_univ
  ⟨x, h⟩
#align exists_open_singleton_of_fintype exists_open_singleton_of_finite

theorem t0Space_of_injective_of_continuous [TopologicalSpace Y] {f : X → Y}
    (hf : Function.Injective f) (hf' : Continuous f) [T0Space Y] : T0Space X :=
  ⟨fun _ _ h => hf <| (h.map hf').eq⟩
#align t0_space_of_injective_of_continuous t0Space_of_injective_of_continuous

protected theorem Embedding.t0Space [TopologicalSpace Y] [T0Space Y] {f : X → Y}
    (hf : Embedding f) : T0Space X :=
  t0Space_of_injective_of_continuous hf.inj hf.continuous
#align embedding.t0_space Embedding.t0Space

instance Subtype.t0Space [T0Space X] {p : X → Prop} : T0Space (Subtype p) :=
  embedding_subtype_val.t0Space
#align subtype.t0_space Subtype.t0Space

theorem t0Space_iff_or_not_mem_closure (X : Type u) [TopologicalSpace X] :
    T0Space X ↔ Pairwise fun a b : X => a ∉ closure ({b} : Set X) ∨ b ∉ closure ({a} : Set X) := by
  simp only [t0Space_iff_not_inseparable, inseparable_iff_mem_closure, not_and_or]
#align t0_space_iff_or_not_mem_closure t0Space_iff_or_not_mem_closure

instance Prod.instT0Space [TopologicalSpace Y] [T0Space X] [T0Space Y] : T0Space (X × Y) :=
  ⟨fun _ _ h => Prod.ext (h.map continuous_fst).eq (h.map continuous_snd).eq⟩

instance Pi.instT0Space {ι : Type*} {X : ι → Type*} [∀ i, TopologicalSpace (X i)]
    [∀ i, T0Space (X i)] :
    T0Space (∀ i, X i) :=
  ⟨fun _ _ h => funext fun i => (h.map (continuous_apply i)).eq⟩
#align pi.t0_space Pi.instT0Space

instance ULift.instT0Space [T0Space X] : T0Space (ULift X) :=
  embedding_uLift_down.t0Space

theorem T0Space.of_cover (h : ∀ x y, Inseparable x y → ∃ s : Set X, x ∈ s ∧ y ∈ s ∧ T0Space s) :
    T0Space X := by
  refine' ⟨fun x y hxy => _⟩
  rcases h x y hxy with ⟨s, hxs, hys, hs⟩
  lift x to s using hxs; lift y to s using hys
  rw [← subtype_inseparable_iff] at hxy
  exact congr_arg Subtype.val hxy.eq
#align t0_space.of_cover T0Space.of_cover

theorem T0Space.of_open_cover (h : ∀ x, ∃ s : Set X, x ∈ s ∧ IsOpen s ∧ T0Space s) : T0Space X :=
  T0Space.of_cover fun x _ hxy =>
    let ⟨s, hxs, hso, hs⟩ := h x
    ⟨s, hxs, (hxy.mem_open_iff hso).1 hxs, hs⟩
#align t0_space.of_open_cover T0Space.of_open_cover

/-- A topological space is called an R₀ space, if `Specializes` relation is symmetric.

In other words, given two points `x y : X`,
if every neighborhood of `y` contains `x`, then every neighborhood of `x` containx `y`. -/
@[mk_iff]
class R0Space (X : Type u) [TopologicalSpace X] : Prop where
  /-- In an R₀ space, the `Specializes` relation is symmetric. -/
  specializes_symmetric : Symmetric (Specializes : X → X → Prop)

export R0Space (specializes_symmetric)

section R0Space

variable [R0Space X] {x y : X}

/-- In an R₀ space, the `Specializes` relation is symmetric, dot notation version. -/
theorem Specializes.symm (h : x ⤳ y) : y ⤳ x := specializes_symmetric h
#align specializes.symm Specializes.symm

/-- In an R₀ space, the `Specializes` relation is symmetric, `Iff` version. -/
theorem specializes_comm : x ⤳ y ↔ y ⤳ x := ⟨Specializes.symm, Specializes.symm⟩
#align specializes_comm specializes_comm

/-- In an R₀ space, `Specializes` is equivalent to `Inseparable`. -/
theorem specializes_iff_inseparable : x ⤳ y ↔ Inseparable x y :=
  ⟨fun h ↦ h.antisymm h.symm, Inseparable.specializes⟩
#align specializes_iff_inseparable specializes_iff_inseparable

/-- In an R₀ space, `Specializes` implies `Inseparable`. -/
alias ⟨Specializes.inseparable, _⟩ := specializes_iff_inseparable

theorem Inducing.r0Space [TopologicalSpace Y] {f : Y → X} (hf : Inducing f) : R0Space Y where
  specializes_symmetric a b := by
    simpa only [← hf.specializes_iff] using Specializes.symm

instance {p : X → Prop} : R0Space {x // p x} := inducing_subtype_val.r0Space

instance [TopologicalSpace Y] [R0Space Y] : R0Space (X × Y) where
  specializes_symmetric _ _ h := h.fst.symm.prod h.snd.symm

instance {ι : Type*} {X : ι → Type*} [∀ i, TopologicalSpace (X i)] [∀ i, R0Space (X i)] :
    R0Space (∀ i, X i) where
  specializes_symmetric _ _ h := specializes_pi.2 fun i ↦ (specializes_pi.1 h i).symm

/-- In an R₀ space, the closure of a singleton is a compact set. -/
theorem isCompact_closure_singleton : IsCompact (closure {x}) := by
  refine isCompact_of_finite_subcover fun U hUo hxU ↦ ?_
  obtain ⟨i, hi⟩ : ∃ i, x ∈ U i := mem_iUnion.1 <| hxU <| subset_closure rfl
  refine ⟨{i}, fun y hy ↦ ?_⟩
  rw [← specializes_iff_mem_closure, specializes_comm] at hy
  simpa using hy.mem_open (hUo i) hi

theorem Filter.coclosedCompact_le_cofinite : coclosedCompact X ≤ cofinite :=
  le_cofinite_iff_compl_singleton_mem.2 fun _ ↦
    compl_mem_coclosedCompact.2 isCompact_closure_singleton
#align filter.coclosed_compact_le_cofinite Filter.coclosedCompact_le_cofinite

variable (X)

/-- In an R₀ space, relatively compact sets form a bornology.
Its cobounded filter is `Filter.coclosedCompact`.
See also `Bornology.inCompact` the bornology of sets contained in a compact set. -/
def Bornology.relativelyCompact : Bornology X where
  cobounded' := Filter.coclosedCompact X
  le_cofinite' := Filter.coclosedCompact_le_cofinite
#align bornology.relatively_compact Bornology.relativelyCompact

variable {X}

theorem Bornology.relativelyCompact.isBounded_iff {s : Set X} :
    @Bornology.IsBounded _ (Bornology.relativelyCompact X) s ↔ IsCompact (closure s) :=
  compl_mem_coclosedCompact
#align bornology.relatively_compact.is_bounded_iff Bornology.relativelyCompact.isBounded_iff

/-- In an R₀ space, the closure of a finite set is a compact set. -/
theorem Set.Finite.isCompact_closure {s : Set X} (hs : s.Finite) : IsCompact (closure s) :=
  let _ : Bornology X := .relativelyCompact X
  Bornology.relativelyCompact.isBounded_iff.1 hs.isBounded

end R0Space

/-- A T₁ space, also known as a Fréchet space, is a topological space
  where every singleton set is closed. Equivalently, for every pair
  `x ≠ y`, there is an open set containing `x` and not `y`. -/
class T1Space (X : Type u) [TopologicalSpace X] : Prop where
  /-- A singleton in a T₁ space is a closed set. -/
  t1 : ∀ x, IsClosed ({x} : Set X)
#align t1_space T1Space

theorem isClosed_singleton [T1Space X] {x : X} : IsClosed ({x} : Set X) :=
  T1Space.t1 x
#align is_closed_singleton isClosed_singleton

theorem isOpen_compl_singleton [T1Space X] {x : X} : IsOpen ({x}ᶜ : Set X) :=
  isClosed_singleton.isOpen_compl
#align is_open_compl_singleton isOpen_compl_singleton

theorem isOpen_ne [T1Space X] {x : X} : IsOpen { y | y ≠ x } :=
  isOpen_compl_singleton
#align is_open_ne isOpen_ne

@[to_additive]
theorem Continuous.isOpen_mulSupport [T1Space X] [One X] [TopologicalSpace Y] {f : Y → X}
    (hf : Continuous f) : IsOpen (mulSupport f) :=
  isOpen_ne.preimage hf
#align continuous.is_open_mul_support Continuous.isOpen_mulSupport
#align continuous.is_open_support Continuous.isOpen_support

theorem Ne.nhdsWithin_compl_singleton [T1Space X] {x y : X} (h : x ≠ y) : 𝓝[{y}ᶜ] x = 𝓝 x :=
  isOpen_ne.nhdsWithin_eq h
#align ne.nhds_within_compl_singleton Ne.nhdsWithin_compl_singleton

theorem Ne.nhdsWithin_diff_singleton [T1Space X] {x y : X} (h : x ≠ y) (s : Set X) :
    𝓝[s \ {y}] x = 𝓝[s] x := by
  rw [diff_eq, inter_comm, nhdsWithin_inter_of_mem]
  exact mem_nhdsWithin_of_mem_nhds (isOpen_ne.mem_nhds h)
#align ne.nhds_within_diff_singleton Ne.nhdsWithin_diff_singleton

lemma nhdsWithin_compl_singleton_le [T1Space X] (x y : X) : 𝓝[{x}ᶜ] x ≤ 𝓝[{y}ᶜ] x := by
  rcases eq_or_ne x y with rfl|hy
  · exact Eq.le rfl
  · rw [Ne.nhdsWithin_compl_singleton hy]
    exact nhdsWithin_le_nhds

theorem isOpen_setOf_eventually_nhdsWithin [T1Space X] {p : X → Prop} :
    IsOpen { x | ∀ᶠ y in 𝓝[≠] x, p y } := by
  refine' isOpen_iff_mem_nhds.mpr fun a ha => _
  filter_upwards [eventually_nhds_nhdsWithin.mpr ha] with b hb
  rcases eq_or_ne a b with rfl | h
  · exact hb
  · rw [h.symm.nhdsWithin_compl_singleton] at hb
    exact hb.filter_mono nhdsWithin_le_nhds
#align is_open_set_of_eventually_nhds_within isOpen_setOf_eventually_nhdsWithin

protected theorem Set.Finite.isClosed [T1Space X] {s : Set X} (hs : Set.Finite s) : IsClosed s := by
  rw [← biUnion_of_singleton s]
  exact hs.isClosed_biUnion fun i _ => isClosed_singleton
#align set.finite.is_closed Set.Finite.isClosed

theorem TopologicalSpace.IsTopologicalBasis.exists_mem_of_ne [T1Space X] {b : Set (Set X)}
    (hb : IsTopologicalBasis b) {x y : X} (h : x ≠ y) : ∃ a ∈ b, x ∈ a ∧ y ∉ a := by
  rcases hb.isOpen_iff.1 isOpen_ne x h with ⟨a, ab, xa, ha⟩
  exact ⟨a, ab, xa, fun h => ha h rfl⟩
#align topological_space.is_topological_basis.exists_mem_of_ne TopologicalSpace.IsTopologicalBasis.exists_mem_of_ne

protected theorem Finset.isClosed [T1Space X] (s : Finset X) : IsClosed (s : Set X) :=
  s.finite_toSet.isClosed
#align finset.is_closed Finset.isClosed

theorem t1Space_TFAE (X : Type u) [TopologicalSpace X] :
    List.TFAE [T1Space X,
      ∀ x, IsClosed ({ x } : Set X),
      ∀ x, IsOpen ({ x }ᶜ : Set X),
      Continuous (@CofiniteTopology.of X),
      ∀ ⦃x y : X⦄, x ≠ y → {y}ᶜ ∈ 𝓝 x,
      ∀ ⦃x y : X⦄, x ≠ y → ∃ s ∈ 𝓝 x, y ∉ s,
      ∀ ⦃x y : X⦄, x ≠ y → ∃ U : Set X, IsOpen U ∧ x ∈ U ∧ y ∉ U,
      ∀ ⦃x y : X⦄, x ≠ y → Disjoint (𝓝 x) (pure y),
      ∀ ⦃x y : X⦄, x ≠ y → Disjoint (pure x) (𝓝 y),
      ∀ ⦃x y : X⦄, x ⤳ y → x = y] := by
  tfae_have 1 ↔ 2
  · exact ⟨fun h => h.1, fun h => ⟨h⟩⟩
  tfae_have 2 ↔ 3
  · simp only [isOpen_compl_iff]
  tfae_have 5 ↔ 3
  · refine' forall_swap.trans _
    simp only [isOpen_iff_mem_nhds, mem_compl_iff, mem_singleton_iff]
  tfae_have 5 ↔ 6
  · simp only [← subset_compl_singleton_iff, exists_mem_subset_iff]
  tfae_have 5 ↔ 7
  · simp only [(nhds_basis_opens _).mem_iff, subset_compl_singleton_iff, exists_prop, and_assoc,
      and_left_comm]
  tfae_have 5 ↔ 8
  · simp only [← principal_singleton, disjoint_principal_right]
  tfae_have 8 ↔ 9
  · exact forall_swap.trans (by simp only [disjoint_comm, ne_comm])
  tfae_have 1 → 4
  · simp only [continuous_def, CofiniteTopology.isOpen_iff']
    rintro H s (rfl | hs)
    exacts [isOpen_empty, compl_compl s ▸ (@Set.Finite.isClosed _ _ H _ hs).isOpen_compl]
  tfae_have 4 → 2
  · exact fun h x => (CofiniteTopology.isClosed_iff.2 <| Or.inr (finite_singleton _)).preimage h
  tfae_have 2 ↔ 10
  · simp only [← closure_subset_iff_isClosed, specializes_iff_mem_closure, subset_def,
      mem_singleton_iff, eq_comm]
  tfae_finish
#align t1_space_tfae t1Space_TFAE

theorem t1Space_iff_continuous_cofinite_of : T1Space X ↔ Continuous (@CofiniteTopology.of X) :=
  (t1Space_TFAE X).out 0 3
#align t1_space_iff_continuous_cofinite_of t1Space_iff_continuous_cofinite_of

theorem CofiniteTopology.continuous_of [T1Space X] : Continuous (@CofiniteTopology.of X) :=
  t1Space_iff_continuous_cofinite_of.mp ‹_›
#align cofinite_topology.continuous_of CofiniteTopology.continuous_of

theorem t1Space_iff_exists_open :
    T1Space X ↔ Pairwise fun x y => ∃ U : Set X, IsOpen U ∧ x ∈ U ∧ y ∉ U :=
  (t1Space_TFAE X).out 0 6
#align t1_space_iff_exists_open t1Space_iff_exists_open

theorem t1Space_iff_disjoint_pure_nhds : T1Space X ↔ ∀ ⦃x y : X⦄, x ≠ y → Disjoint (pure x) (𝓝 y) :=
  (t1Space_TFAE X).out 0 8
#align t1_space_iff_disjoint_pure_nhds t1Space_iff_disjoint_pure_nhds

theorem t1Space_iff_disjoint_nhds_pure : T1Space X ↔ ∀ ⦃x y : X⦄, x ≠ y → Disjoint (𝓝 x) (pure y) :=
  (t1Space_TFAE X).out 0 7
#align t1_space_iff_disjoint_nhds_pure t1Space_iff_disjoint_nhds_pure

theorem t1Space_iff_specializes_imp_eq : T1Space X ↔ ∀ ⦃x y : X⦄, x ⤳ y → x = y :=
  (t1Space_TFAE X).out 0 9
#align t1_space_iff_specializes_imp_eq t1Space_iff_specializes_imp_eq

theorem disjoint_pure_nhds [T1Space X] {x y : X} (h : x ≠ y) : Disjoint (pure x) (𝓝 y) :=
  t1Space_iff_disjoint_pure_nhds.mp ‹_› h
#align disjoint_pure_nhds disjoint_pure_nhds

theorem disjoint_nhds_pure [T1Space X] {x y : X} (h : x ≠ y) : Disjoint (𝓝 x) (pure y) :=
  t1Space_iff_disjoint_nhds_pure.mp ‹_› h
#align disjoint_nhds_pure disjoint_nhds_pure

theorem Specializes.eq [T1Space X] {x y : X} (h : x ⤳ y) : x = y :=
  t1Space_iff_specializes_imp_eq.1 ‹_› h
#align specializes.eq Specializes.eq

theorem specializes_iff_eq [T1Space X] {x y : X} : x ⤳ y ↔ x = y :=
  ⟨Specializes.eq, fun h => h ▸ specializes_rfl⟩
#align specializes_iff_eq specializes_iff_eq

@[simp] theorem specializes_eq_eq [T1Space X] : (· ⤳ ·) = @Eq X :=
  funext₂ fun _ _ => propext specializes_iff_eq
#align specializes_eq_eq specializes_eq_eq

@[simp]
theorem pure_le_nhds_iff [T1Space X] {a b : X} : pure a ≤ 𝓝 b ↔ a = b :=
  specializes_iff_pure.symm.trans specializes_iff_eq
#align pure_le_nhds_iff pure_le_nhds_iff

@[simp]
theorem nhds_le_nhds_iff [T1Space X] {a b : X} : 𝓝 a ≤ 𝓝 b ↔ a = b :=
  specializes_iff_eq
#align nhds_le_nhds_iff nhds_le_nhds_iff

instance (priority := 100) [T1Space X] : R0Space X where
  specializes_symmetric _ _ := by rw [specializes_iff_eq, specializes_iff_eq]; exact Eq.symm

instance : T1Space (CofiniteTopology X) :=
  t1Space_iff_continuous_cofinite_of.mpr continuous_id

theorem t1Space_antitone : Antitone (@T1Space X) := fun a _ h _ =>
  @T1Space.mk _ a fun x => (T1Space.t1 x).mono h
#align t1_space_antitone t1Space_antitone

theorem continuousWithinAt_update_of_ne [T1Space X] [DecidableEq X] [TopologicalSpace Y] {f : X → Y}
    {s : Set X} {x x' : X} {y : Y} (hne : x' ≠ x) :
    ContinuousWithinAt (Function.update f x y) s x' ↔ ContinuousWithinAt f s x' :=
  EventuallyEq.congr_continuousWithinAt
    (mem_nhdsWithin_of_mem_nhds <| mem_of_superset (isOpen_ne.mem_nhds hne) fun _y' hy' =>
      Function.update_noteq hy' _ _)
    (Function.update_noteq hne _ _)
#align continuous_within_at_update_of_ne continuousWithinAt_update_of_ne

theorem continuousAt_update_of_ne [T1Space X] [DecidableEq X] [TopologicalSpace Y]
    {f : X → Y} {x x' : X} {y : Y} (hne : x' ≠ x) :
    ContinuousAt (Function.update f x y) x' ↔ ContinuousAt f x' := by
  simp only [← continuousWithinAt_univ, continuousWithinAt_update_of_ne hne]
#align continuous_at_update_of_ne continuousAt_update_of_ne

theorem continuousOn_update_iff [T1Space X] [DecidableEq X] [TopologicalSpace Y] {f : X → Y}
    {s : Set X} {x : X} {y : Y} :
    ContinuousOn (Function.update f x y) s ↔
      ContinuousOn f (s \ {x}) ∧ (x ∈ s → Tendsto f (𝓝[s \ {x}] x) (𝓝 y)) := by
  rw [ContinuousOn, ← and_forall_ne x, and_comm]
  refine' and_congr ⟨fun H z hz => _, fun H z hzx hzs => _⟩ (forall_congr' fun _ => _)
  · specialize H z hz.2 hz.1
    rw [continuousWithinAt_update_of_ne hz.2] at H
    exact H.mono (diff_subset _ _)
  · rw [continuousWithinAt_update_of_ne hzx]
    refine' (H z ⟨hzs, hzx⟩).mono_of_mem (inter_mem_nhdsWithin _ _)
    exact isOpen_ne.mem_nhds hzx
  · exact continuousWithinAt_update_same
#align continuous_on_update_iff continuousOn_update_iff

theorem t1Space_of_injective_of_continuous [TopologicalSpace Y] {f : X → Y}
    (hf : Function.Injective f) (hf' : Continuous f) [T1Space Y] : T1Space X :=
  t1Space_iff_specializes_imp_eq.2 fun _ _ h => hf (h.map hf').eq
#align t1_space_of_injective_of_continuous t1Space_of_injective_of_continuous

protected theorem Embedding.t1Space [TopologicalSpace Y] [T1Space Y] {f : X → Y}
    (hf : Embedding f) : T1Space X :=
  t1Space_of_injective_of_continuous hf.inj hf.continuous
#align embedding.t1_space Embedding.t1Space

instance Subtype.t1Space {X : Type u} [TopologicalSpace X] [T1Space X] {p : X → Prop} :
    T1Space (Subtype p) :=
  embedding_subtype_val.t1Space
#align subtype.t1_space Subtype.t1Space

instance [TopologicalSpace Y] [T1Space X] [T1Space Y] : T1Space (X × Y) :=
  ⟨fun ⟨a, b⟩ => @singleton_prod_singleton _ _ a b ▸ isClosed_singleton.prod isClosed_singleton⟩

instance {ι : Type*} {X : ι → Type*} [∀ i, TopologicalSpace (X i)] [∀ i, T1Space (X i)] :
    T1Space (∀ i, X i) :=
  ⟨fun f => univ_pi_singleton f ▸ isClosed_set_pi fun _ _ => isClosed_singleton⟩

instance ULift.instT1Space [T1Space X] : T1Space (ULift X) :=
  embedding_uLift_down.t1Space

-- see Note [lower instance priority]
instance (priority := 100) T1Space.t0Space [T1Space X] : T0Space X :=
  ⟨fun _ _ h => h.specializes.eq⟩
#align t1_space.t0_space T1Space.t0Space

@[simp]
theorem compl_singleton_mem_nhds_iff [T1Space X] {x y : X} : {x}ᶜ ∈ 𝓝 y ↔ y ≠ x :=
  isOpen_compl_singleton.mem_nhds_iff
#align compl_singleton_mem_nhds_iff compl_singleton_mem_nhds_iff

theorem compl_singleton_mem_nhds [T1Space X] {x y : X} (h : y ≠ x) : {x}ᶜ ∈ 𝓝 y :=
  compl_singleton_mem_nhds_iff.mpr h
#align compl_singleton_mem_nhds compl_singleton_mem_nhds

@[simp]
theorem closure_singleton [T1Space X] {x : X} : closure ({x} : Set X) = {x} :=
  isClosed_singleton.closure_eq
#align closure_singleton closure_singleton

-- Porting note (#11215): TODO: the proof was `hs.induction_on (by simp) fun x => by simp`
theorem Set.Subsingleton.closure [T1Space X] {s : Set X} (hs : s.Subsingleton) :
    (closure s).Subsingleton := by
  rcases hs.eq_empty_or_singleton with (rfl | ⟨x, rfl⟩) <;> simp
#align set.subsingleton.closure Set.Subsingleton.closure

@[simp]
theorem subsingleton_closure [T1Space X] {s : Set X} : (closure s).Subsingleton ↔ s.Subsingleton :=
  ⟨fun h => h.anti subset_closure, fun h => h.closure⟩
#align subsingleton_closure subsingleton_closure

theorem isClosedMap_const {X Y} [TopologicalSpace X] [TopologicalSpace Y] [T1Space Y] {y : Y} :
    IsClosedMap (Function.const X y) :=
  IsClosedMap.of_nonempty fun s _ h2s => by simp_rw [const, h2s.image_const, isClosed_singleton]
#align is_closed_map_const isClosedMap_const

theorem nhdsWithin_insert_of_ne [T1Space X] {x y : X} {s : Set X} (hxy : x ≠ y) :
    𝓝[insert y s] x = 𝓝[s] x := by
  refine' le_antisymm (Filter.le_def.2 fun t ht => _) (nhdsWithin_mono x <| subset_insert y s)
  obtain ⟨o, ho, hxo, host⟩ := mem_nhdsWithin.mp ht
  refine' mem_nhdsWithin.mpr ⟨o \ {y}, ho.sdiff isClosed_singleton, ⟨hxo, hxy⟩, _⟩
  rw [inter_insert_of_not_mem <| not_mem_diff_of_mem (mem_singleton y)]
  exact (inter_subset_inter (diff_subset _ _) Subset.rfl).trans host
#align nhds_within_insert_of_ne nhdsWithin_insert_of_ne

/-- If `t` is a subset of `s`, except for one point,
then `insert x s` is a neighborhood of `x` within `t`. -/
theorem insert_mem_nhdsWithin_of_subset_insert [T1Space X] {x y : X} {s t : Set X}
    (hu : t ⊆ insert y s) : insert x s ∈ 𝓝[t] x := by
  rcases eq_or_ne x y with (rfl | h)
  · exact mem_of_superset self_mem_nhdsWithin hu
  refine' nhdsWithin_mono x hu _
  rw [nhdsWithin_insert_of_ne h]
  exact mem_of_superset self_mem_nhdsWithin (subset_insert x s)
#align insert_mem_nhds_within_of_subset_insert insert_mem_nhdsWithin_of_subset_insert

@[simp]
theorem ker_nhds [T1Space X] (x : X) : (𝓝 x).ker = {x} := by
  simp [ker_nhds_eq_specializes]

theorem biInter_basis_nhds [T1Space X] {ι : Sort*} {p : ι → Prop} {s : ι → Set X} {x : X}
    (h : (𝓝 x).HasBasis p s) : ⋂ (i) (_ : p i), s i = {x} := by
  rw [← h.ker, ker_nhds]
#align bInter_basis_nhds biInter_basis_nhds

@[simp]
theorem compl_singleton_mem_nhdsSet_iff [T1Space X] {x : X} {s : Set X} : {x}ᶜ ∈ 𝓝ˢ s ↔ x ∉ s := by
  rw [isOpen_compl_singleton.mem_nhdsSet, subset_compl_singleton_iff]
#align compl_singleton_mem_nhds_set_iff compl_singleton_mem_nhdsSet_iff

@[simp]
theorem nhdsSet_le_iff [T1Space X] {s t : Set X} : 𝓝ˢ s ≤ 𝓝ˢ t ↔ s ⊆ t := by
  refine' ⟨_, fun h => monotone_nhdsSet h⟩
  simp_rw [Filter.le_def]; intro h x hx
  specialize h {x}ᶜ
  simp_rw [compl_singleton_mem_nhdsSet_iff] at h
  by_contra hxt
  exact h hxt hx
#align nhds_set_le_iff nhdsSet_le_iff

@[simp]
theorem nhdsSet_inj_iff [T1Space X] {s t : Set X} : 𝓝ˢ s = 𝓝ˢ t ↔ s = t := by
  simp_rw [le_antisymm_iff]
  exact and_congr nhdsSet_le_iff nhdsSet_le_iff
#align nhds_set_inj_iff nhdsSet_inj_iff

theorem injective_nhdsSet [T1Space X] : Function.Injective (𝓝ˢ : Set X → Filter X) := fun _ _ hst =>
  nhdsSet_inj_iff.mp hst
#align injective_nhds_set injective_nhdsSet

theorem strictMono_nhdsSet [T1Space X] : StrictMono (𝓝ˢ : Set X → Filter X) :=
  monotone_nhdsSet.strictMono_of_injective injective_nhdsSet
#align strict_mono_nhds_set strictMono_nhdsSet

@[simp]
theorem nhds_le_nhdsSet_iff [T1Space X] {s : Set X} {x : X} : 𝓝 x ≤ 𝓝ˢ s ↔ x ∈ s := by
  rw [← nhdsSet_singleton, nhdsSet_le_iff, singleton_subset_iff]
#align nhds_le_nhds_set_iff nhds_le_nhdsSet_iff

/-- Removing a non-isolated point from a dense set, one still obtains a dense set. -/
theorem Dense.diff_singleton [T1Space X] {s : Set X} (hs : Dense s) (x : X) [NeBot (𝓝[≠] x)] :
    Dense (s \ {x}) :=
  hs.inter_of_isOpen_right (dense_compl_singleton x) isOpen_compl_singleton
#align dense.diff_singleton Dense.diff_singleton

/-- Removing a finset from a dense set in a space without isolated points, one still
obtains a dense set. -/
theorem Dense.diff_finset [T1Space X] [∀ x : X, NeBot (𝓝[≠] x)] {s : Set X} (hs : Dense s)
    (t : Finset X) : Dense (s \ t) := by
  induction t using Finset.induction_on with
  | empty => simpa using hs
  | insert _ ih =>
    rw [Finset.coe_insert, ← union_singleton, ← diff_diff]
    exact ih.diff_singleton _
#align dense.diff_finset Dense.diff_finset

/-- Removing a finite set from a dense set in a space without isolated points, one still
obtains a dense set. -/
theorem Dense.diff_finite [T1Space X] [∀ x : X, NeBot (𝓝[≠] x)] {s : Set X} (hs : Dense s)
    {t : Set X} (ht : t.Finite) : Dense (s \ t) := by
  convert hs.diff_finset ht.toFinset
  exact (Finite.coe_toFinset _).symm
#align dense.diff_finite Dense.diff_finite

/-- If a function to a `T1Space` tends to some limit `y` at some point `x`, then necessarily
`y = f x`. -/
theorem eq_of_tendsto_nhds [TopologicalSpace Y] [T1Space Y] {f : X → Y} {x : X} {y : Y}
    (h : Tendsto f (𝓝 x) (𝓝 y)) : f x = y :=
  by_contra fun hfa : f x ≠ y =>
    have fact₁ : {f x}ᶜ ∈ 𝓝 y := compl_singleton_mem_nhds hfa.symm
    have fact₂ : Tendsto f (pure x) (𝓝 y) := h.comp (tendsto_id'.2 <| pure_le_nhds x)
    fact₂ fact₁ (Eq.refl <| f x)
#align eq_of_tendsto_nhds eq_of_tendsto_nhds

theorem Filter.Tendsto.eventually_ne [TopologicalSpace Y] [T1Space Y] {g : X → Y}
    {l : Filter X} {b₁ b₂ : Y} (hg : Tendsto g l (𝓝 b₁)) (hb : b₁ ≠ b₂) : ∀ᶠ z in l, g z ≠ b₂ :=
  hg.eventually (isOpen_compl_singleton.eventually_mem hb)
#align filter.tendsto.eventually_ne Filter.Tendsto.eventually_ne

theorem ContinuousAt.eventually_ne [TopologicalSpace Y] [T1Space Y] {g : X → Y} {x : X} {y : Y}
    (hg1 : ContinuousAt g x) (hg2 : g x ≠ y) : ∀ᶠ z in 𝓝 x, g z ≠ y :=
  hg1.tendsto.eventually_ne hg2
#align continuous_at.eventually_ne ContinuousAt.eventually_ne

theorem eventually_ne_nhds [T1Space X] {a b : X} (h : a ≠ b) : ∀ᶠ x in 𝓝 a, x ≠ b :=
  IsOpen.eventually_mem isOpen_ne h

theorem eventually_ne_nhdsWithin [T1Space X] {a b : X} {s : Set X} (h : a ≠ b) :
    ∀ᶠ x in 𝓝[s] a, x ≠ b :=
  Filter.Eventually.filter_mono nhdsWithin_le_nhds <| eventually_ne_nhds h

/-- To prove a function to a `T1Space` is continuous at some point `x`, it suffices to prove that
`f` admits *some* limit at `x`. -/
theorem continuousAt_of_tendsto_nhds [TopologicalSpace Y] [T1Space Y] {f : X → Y} {x : X} {y : Y}
    (h : Tendsto f (𝓝 x) (𝓝 y)) : ContinuousAt f x := by
  rwa [ContinuousAt, eq_of_tendsto_nhds h]
#align continuous_at_of_tendsto_nhds continuousAt_of_tendsto_nhds

@[simp]
theorem tendsto_const_nhds_iff [T1Space X] {l : Filter Y} [NeBot l] {c d : X} :
    Tendsto (fun _ => c) l (𝓝 d) ↔ c = d := by simp_rw [Tendsto, Filter.map_const, pure_le_nhds_iff]
#align tendsto_const_nhds_iff tendsto_const_nhds_iff

/-- A point with a finite neighborhood has to be isolated. -/
theorem isOpen_singleton_of_finite_mem_nhds [T1Space X] (x : X)
    {s : Set X} (hs : s ∈ 𝓝 x) (hsf : s.Finite) : IsOpen ({x} : Set X) := by
  have A : {x} ⊆ s := by simp only [singleton_subset_iff, mem_of_mem_nhds hs]
  have B : IsClosed (s \ {x}) := (hsf.subset (diff_subset _ _)).isClosed
  have C : (s \ {x})ᶜ ∈ 𝓝 x := B.isOpen_compl.mem_nhds fun h => h.2 rfl
  have D : {x} ∈ 𝓝 x := by simpa only [← diff_eq, diff_diff_cancel_left A] using inter_mem hs C
  rwa [← mem_interior_iff_mem_nhds, ← singleton_subset_iff, subset_interior_iff_isOpen] at D
#align is_open_singleton_of_finite_mem_nhds isOpen_singleton_of_finite_mem_nhds

/-- If the punctured neighborhoods of a point form a nontrivial filter, then any neighborhood is
infinite. -/
theorem infinite_of_mem_nhds {X} [TopologicalSpace X] [T1Space X] (x : X) [hx : NeBot (𝓝[≠] x)]
    {s : Set X} (hs : s ∈ 𝓝 x) : Set.Infinite s := by
  refine' fun hsf => hx.1 _
  rw [← isOpen_singleton_iff_punctured_nhds]
  exact isOpen_singleton_of_finite_mem_nhds x hs hsf
#align infinite_of_mem_nhds infinite_of_mem_nhds

theorem discrete_of_t1_of_finite [T1Space X] [Finite X] :
    DiscreteTopology X := by
  apply singletons_open_iff_discrete.mp
  intro x
  rw [← isClosed_compl_iff]
  exact (Set.toFinite _).isClosed
#align discrete_of_t1_of_finite discrete_of_t1_of_finite

theorem PreconnectedSpace.trivial_of_discrete [PreconnectedSpace X] [DiscreteTopology X] :
    Subsingleton X := by
  rw [← not_nontrivial_iff_subsingleton]
  rintro ⟨x, y, hxy⟩
  rw [Ne, ← mem_singleton_iff, (isClopen_discrete _).eq_univ <| singleton_nonempty y] at hxy
  exact hxy (mem_univ x)
#align preconnected_space.trivial_of_discrete PreconnectedSpace.trivial_of_discrete

theorem IsPreconnected.infinite_of_nontrivial [T1Space X] {s : Set X} (h : IsPreconnected s)
    (hs : s.Nontrivial) : s.Infinite := by
  refine' mt (fun hf => (subsingleton_coe s).mp _) (not_subsingleton_iff.mpr hs)
  haveI := @discrete_of_t1_of_finite s _ _ hf.to_subtype
  exact @PreconnectedSpace.trivial_of_discrete _ _ (Subtype.preconnectedSpace h) _
#align is_preconnected.infinite_of_nontrivial IsPreconnected.infinite_of_nontrivial

theorem ConnectedSpace.infinite [ConnectedSpace X] [Nontrivial X] [T1Space X] : Infinite X :=
  infinite_univ_iff.mp <| isPreconnected_univ.infinite_of_nontrivial nontrivial_univ
#align connected_space.infinite ConnectedSpace.infinite

/-- A non-trivial connected T1 space has no isolated points. -/
instance (priority := 100) ConnectedSpace.neBot_nhdsWithin_compl_of_nontrivial_of_t1space
    [ConnectedSpace X] [Nontrivial X] [T1Space X] (x : X) :
    NeBot (𝓝[≠] x) := by
  by_contra contra
  rw [not_neBot, ← isOpen_singleton_iff_punctured_nhds] at contra
  replace contra := nonempty_inter isOpen_compl_singleton
    contra (compl_union_self _) (Set.nonempty_compl_of_nontrivial _) (singleton_nonempty _)
  simp [compl_inter_self {x}] at contra

theorem singleton_mem_nhdsWithin_of_mem_discrete {s : Set X} [DiscreteTopology s] {x : X}
    (hx : x ∈ s) : {x} ∈ 𝓝[s] x := by
  have : ({⟨x, hx⟩} : Set s) ∈ 𝓝 (⟨x, hx⟩ : s) := by simp [nhds_discrete]
  simpa only [nhdsWithin_eq_map_subtype_coe hx, image_singleton] using
    @image_mem_map _ _ _ ((↑) : s → X) _ this
#align singleton_mem_nhds_within_of_mem_discrete singleton_mem_nhdsWithin_of_mem_discrete

/-- The neighbourhoods filter of `x` within `s`, under the discrete topology, is equal to
the pure `x` filter (which is the principal filter at the singleton `{x}`.) -/
theorem nhdsWithin_of_mem_discrete {s : Set X} [DiscreteTopology s] {x : X} (hx : x ∈ s) :
    𝓝[s] x = pure x :=
  le_antisymm (le_pure_iff.2 <| singleton_mem_nhdsWithin_of_mem_discrete hx) (pure_le_nhdsWithin hx)
#align nhds_within_of_mem_discrete nhdsWithin_of_mem_discrete

theorem Filter.HasBasis.exists_inter_eq_singleton_of_mem_discrete {ι : Type*} {p : ι → Prop}
    {t : ι → Set X} {s : Set X} [DiscreteTopology s] {x : X} (hb : (𝓝 x).HasBasis p t)
    (hx : x ∈ s) : ∃ i, p i ∧ t i ∩ s = {x} := by
  rcases (nhdsWithin_hasBasis hb s).mem_iff.1 (singleton_mem_nhdsWithin_of_mem_discrete hx) with
    ⟨i, hi, hix⟩
  exact ⟨i, hi, hix.antisymm <| singleton_subset_iff.2 ⟨mem_of_mem_nhds <| hb.mem_of_mem hi, hx⟩⟩
#align filter.has_basis.exists_inter_eq_singleton_of_mem_discrete Filter.HasBasis.exists_inter_eq_singleton_of_mem_discrete

/-- A point `x` in a discrete subset `s` of a topological space admits a neighbourhood
that only meets `s` at `x`.  -/
theorem nhds_inter_eq_singleton_of_mem_discrete {s : Set X} [DiscreteTopology s] {x : X}
    (hx : x ∈ s) : ∃ U ∈ 𝓝 x, U ∩ s = {x} := by
  simpa using (𝓝 x).basis_sets.exists_inter_eq_singleton_of_mem_discrete hx
#align nhds_inter_eq_singleton_of_mem_discrete nhds_inter_eq_singleton_of_mem_discrete

/-- Let `x` be a point in a discrete subset `s` of a topological space, then there exists an open
set that only meets `s` at `x`.  -/
theorem isOpen_inter_eq_singleton_of_mem_discrete {s : Set X} [DiscreteTopology s] {x : X}
    (hx : x ∈ s) : ∃ U : Set X, IsOpen U ∧ U ∩ s = {x} := by
  obtain ⟨U, hU_nhds, hU_inter⟩ := nhds_inter_eq_singleton_of_mem_discrete hx
  obtain ⟨t, ht_sub, ht_open, ht_x⟩ := mem_nhds_iff.mp hU_nhds
  refine ⟨t, ht_open, Set.Subset.antisymm ?_ ?_⟩
  · exact hU_inter ▸ Set.inter_subset_inter_left s ht_sub
  · rw [Set.subset_inter_iff, Set.singleton_subset_iff, Set.singleton_subset_iff]
    exact ⟨ht_x, hx⟩

/-- For point `x` in a discrete subset `s` of a topological space, there is a set `U`
such that
1. `U` is a punctured neighborhood of `x` (ie. `U ∪ {x}` is a neighbourhood of `x`),
2. `U` is disjoint from `s`.
-/
theorem disjoint_nhdsWithin_of_mem_discrete {s : Set X} [DiscreteTopology s] {x : X} (hx : x ∈ s) :
    ∃ U ∈ 𝓝[≠] x, Disjoint U s :=
  let ⟨V, h, h'⟩ := nhds_inter_eq_singleton_of_mem_discrete hx
  ⟨{x}ᶜ ∩ V, inter_mem_nhdsWithin _ h,
    disjoint_iff_inter_eq_empty.mpr (by rw [inter_assoc, h', compl_inter_self])⟩
#align disjoint_nhds_within_of_mem_discrete disjoint_nhdsWithin_of_mem_discrete

/-- Let `X` be a topological space and let `s, t ⊆ X` be two subsets.  If there is an inclusion
`t ⊆ s`, then the topological space structure on `t` induced by `X` is the same as the one
obtained by the induced topological space structure on `s`. Use `embedding_inclusion` instead. -/
@[deprecated embedding_inclusion]
theorem TopologicalSpace.subset_trans {s t : Set X} (ts : t ⊆ s) :
    (instTopologicalSpaceSubtype : TopologicalSpace t) =
      (instTopologicalSpaceSubtype : TopologicalSpace s).induced (Set.inclusion ts) :=
  (embedding_inclusion ts).induced
#align topological_space.subset_trans TopologicalSpace.subset_trans

/-! ### R₁ (preregular) spaces -/

section R1Space

/-- A topological space is called a *preregular* (a.k.a. R₁) space,
if any two topologically distinguishable points have disjoint neighbourhoods. -/
@[mk_iff r1Space_iff_specializes_or_disjoint_nhds]
class R1Space (X : Type*) [TopologicalSpace X] : Prop where
  specializes_or_disjoint_nhds (x y : X) : Specializes x y ∨ Disjoint (𝓝 x) (𝓝 y)

export R1Space (specializes_or_disjoint_nhds)

variable [R1Space X] {x y : X}

instance (priority := 100) : R0Space X where
  specializes_symmetric _ _ h := (specializes_or_disjoint_nhds _ _).resolve_right <| fun hd ↦
    h.not_disjoint hd.symm

theorem disjoint_nhds_nhds_iff_not_specializes : Disjoint (𝓝 x) (𝓝 y) ↔ ¬x ⤳ y :=
  ⟨fun hd hspec ↦ hspec.not_disjoint hd, (specializes_or_disjoint_nhds _ _).resolve_left⟩
#align disjoint_nhds_nhds_iff_not_specializes disjoint_nhds_nhds_iff_not_specializes

theorem specializes_iff_not_disjoint : x ⤳ y ↔ ¬Disjoint (𝓝 x) (𝓝 y) :=
  disjoint_nhds_nhds_iff_not_specializes.not_left.symm

theorem disjoint_nhds_nhds_iff_not_inseparable : Disjoint (𝓝 x) (𝓝 y) ↔ ¬Inseparable x y := by
  rw [disjoint_nhds_nhds_iff_not_specializes, specializes_iff_inseparable]

theorem r1Space_iff_inseparable_or_disjoint_nhds {X : Type*} [TopologicalSpace X]:
    R1Space X ↔ ∀ x y : X, Inseparable x y ∨ Disjoint (𝓝 x) (𝓝 y) :=
  ⟨fun _h x y ↦ (specializes_or_disjoint_nhds x y).imp_left Specializes.inseparable, fun h ↦
    ⟨fun x y ↦ (h x y).imp_left Inseparable.specializes⟩⟩

theorem isClosed_setOf_specializes : IsClosed { p : X × X | p.1 ⤳ p.2 } := by
  simp only [← isOpen_compl_iff, compl_setOf, ← disjoint_nhds_nhds_iff_not_specializes,
    isOpen_setOf_disjoint_nhds_nhds]
#align is_closed_set_of_specializes isClosed_setOf_specializes

theorem isClosed_setOf_inseparable : IsClosed { p : X × X | Inseparable p.1 p.2 } := by
  simp only [← specializes_iff_inseparable, isClosed_setOf_specializes]
#align is_closed_set_of_inseparable isClosed_setOf_inseparable

/-- In an R₁ space, a point belongs to the closure of a compact set `K`
if and only if it is topologically inseparable from some point of `K`. -/
theorem IsCompact.mem_closure_iff_exists_inseparable {K : Set X} (hK : IsCompact K) :
    y ∈ closure K ↔ ∃ x ∈ K, Inseparable x y := by
  refine ⟨fun hy ↦ ?_, fun ⟨x, hxK, hxy⟩ ↦
    (hxy.mem_closed_iff isClosed_closure).1 <| subset_closure hxK⟩
  contrapose! hy
  have : Disjoint (𝓝 y) (𝓝ˢ K) := hK.disjoint_nhdsSet_right.2 fun x hx ↦
    (disjoint_nhds_nhds_iff_not_inseparable.2 (hy x hx)).symm
  simpa only [disjoint_iff, not_mem_closure_iff_nhdsWithin_eq_bot]
    using this.mono_right principal_le_nhdsSet

theorem IsCompact.closure_eq_biUnion_inseparable {K : Set X} (hK : IsCompact K) :
    closure K = ⋃ x ∈ K, {y | Inseparable x y} := by
  ext; simp [hK.mem_closure_iff_exists_inseparable]

/-- In an R₁ space, the closure of a compact set is the union of the closures of its points. -/
theorem IsCompact.closure_eq_biUnion_closure_singleton {K : Set X} (hK : IsCompact K) :
    closure K = ⋃ x ∈ K, closure {x} := by
  simp only [hK.closure_eq_biUnion_inseparable, ← specializes_iff_inseparable,
    specializes_iff_mem_closure, setOf_mem_eq]

/-- In an R₁ space, if a compact set `K` is contained in an open set `U`,
then its closure is also contained in `U`. -/
theorem IsCompact.closure_subset_of_isOpen {K : Set X} (hK : IsCompact K)
    {U : Set X} (hU : IsOpen U) (hKU : K ⊆ U) : closure K ⊆ U := by
  rw [hK.closure_eq_biUnion_inseparable, iUnion₂_subset_iff]
  exact fun x hx y hxy ↦ (hxy.mem_open_iff hU).1 (hKU hx)

/-- The closure of a compact set in an R₁ space is a compact set. -/
protected theorem IsCompact.closure {K : Set X} (hK : IsCompact K) : IsCompact (closure K) := by
  refine isCompact_of_finite_subcover fun U hUo hKU ↦ ?_
  rcases hK.elim_finite_subcover U hUo (subset_closure.trans hKU) with ⟨t, ht⟩
  exact ⟨t, hK.closure_subset_of_isOpen (isOpen_biUnion fun _ _ ↦ hUo _) ht⟩

deprecate_to isCompact_closure_of_subset_compact 2024-01-28
theorem IsCompact.closure_of_subset {s K : Set X} (hK : IsCompact K) (h : s ⊆ K) :
    IsCompact (closure s) :=
  hK.closure.of_isClosed_subset isClosed_closure (closure_mono h)
#align is_compact_closure_of_subset_compact IsCompact.closure_of_subset

deprecate_to exists_compact_superset_iff 2024-01-28
@[simp]
theorem exists_isCompact_superset_iff {s : Set X} :
    (∃ K, IsCompact K ∧ s ⊆ K) ↔ IsCompact (closure s) :=
  ⟨fun ⟨_K, hK, hsK⟩ => hK.closure_of_subset hsK, fun h => ⟨closure s, h, subset_closure⟩⟩
#align exists_compact_superset_iff exists_isCompact_superset_iff

deprecate_to separatedNhds_of_isCompact_isCompact_isClosed 2024-01-28
/-- If `K` and `L` are disjoint compact sets in an R₁ topological space
and `L` is also closed, then `K` and `L` have disjoint neighborhoods.  -/
theorem SeparatedNhds.of_isCompact_isCompact_isClosed {K L : Set X} (hK : IsCompact K)
    (hL : IsCompact L) (h'L : IsClosed L) (hd : Disjoint K L) : SeparatedNhds K L := by
  simp_rw [separatedNhds_iff_disjoint, hK.disjoint_nhdsSet_left, hL.disjoint_nhdsSet_right,
    disjoint_nhds_nhds_iff_not_inseparable]
  intro x hx y hy h
  exact absurd ((h.mem_closed_iff h'L).2 hy) <| disjoint_left.1 hd hx

/-- If a compact set is covered by two open sets, then we can cover it by two compact subsets. -/
theorem IsCompact.binary_compact_cover {K U V : Set X}
    (hK : IsCompact K) (hU : IsOpen U) (hV : IsOpen V) (h2K : K ⊆ U ∪ V) :
    ∃ K₁ K₂ : Set X, IsCompact K₁ ∧ IsCompact K₂ ∧ K₁ ⊆ U ∧ K₂ ⊆ V ∧ K = K₁ ∪ K₂ := by
  have hK' : IsCompact (closure K) := hK.closure
  have : SeparatedNhds (closure K \ U) (closure K \ V) := by
    apply SeparatedNhds.of_isCompact_isCompact_isClosed (hK'.diff hU) (hK'.diff hV)
      (isClosed_closure.sdiff hV)
    rw [disjoint_iff_inter_eq_empty, diff_inter_diff, diff_eq_empty]
    exact hK.closure_subset_of_isOpen (hU.union hV) h2K
  have : SeparatedNhds (K \ U) (K \ V) :=
    this.mono (diff_subset_diff_left (subset_closure)) (diff_subset_diff_left (subset_closure))
  rcases this with ⟨O₁, O₂, h1O₁, h1O₂, h2O₁, h2O₂, hO⟩
  exact ⟨K \ O₁, K \ O₂, hK.diff h1O₁, hK.diff h1O₂, diff_subset_comm.mp h2O₁,
    diff_subset_comm.mp h2O₂, by rw [← diff_inter, hO.inter_eq, diff_empty]⟩
#align is_compact.binary_compact_cover IsCompact.binary_compact_cover

/-- For every finite open cover `Uᵢ` of a compact set, there exists a compact cover `Kᵢ ⊆ Uᵢ`. -/
theorem IsCompact.finite_compact_cover {s : Set X} (hs : IsCompact s) {ι : Type*}
    (t : Finset ι) (U : ι → Set X) (hU : ∀ i ∈ t, IsOpen (U i)) (hsC : s ⊆ ⋃ i ∈ t, U i) :
    ∃ K : ι → Set X, (∀ i, IsCompact (K i)) ∧ (∀ i, K i ⊆ U i) ∧ s = ⋃ i ∈ t, K i := by
  induction' t using Finset.induction with x t hx ih generalizing U s
  · refine' ⟨fun _ => ∅, fun _ => isCompact_empty, fun i => empty_subset _, _⟩
    simpa only [subset_empty_iff, Finset.not_mem_empty, iUnion_false, iUnion_empty] using hsC
  simp only [Finset.set_biUnion_insert] at hsC
  simp only [Finset.forall_mem_insert] at hU
  have hU' : ∀ i ∈ t, IsOpen (U i) := fun i hi => hU.2 i hi
  rcases hs.binary_compact_cover hU.1 (isOpen_biUnion hU') hsC with
    ⟨K₁, K₂, h1K₁, h1K₂, h2K₁, h2K₂, hK⟩
  rcases ih h1K₂ U hU' h2K₂ with ⟨K, h1K, h2K, h3K⟩
  refine' ⟨update K x K₁, _, _, _⟩
  · intro i
    rcases eq_or_ne i x with rfl | hi
    · simp only [update_same, h1K₁]
    · simp only [update_noteq hi, h1K]
  · intro i
    rcases eq_or_ne i x with rfl | hi
    · simp only [update_same, h2K₁]
    · simp only [update_noteq hi, h2K]
  · simp only [Finset.set_biUnion_insert_update _ hx, hK, h3K]
#align is_compact.finite_compact_cover IsCompact.finite_compact_cover

theorem R1Space.of_continuous_specializes_imp [TopologicalSpace Y] {f : Y → X} (hc : Continuous f)
    (hspec : ∀ x y, f x ⤳ f y → x ⤳ y) : R1Space Y where
  specializes_or_disjoint_nhds x y := (specializes_or_disjoint_nhds (f x) (f y)).imp (hspec x y) <|
    ((hc.tendsto _).disjoint · (hc.tendsto _))

theorem Inducing.r1Space [TopologicalSpace Y] {f : Y → X} (hf : Inducing f) : R1Space Y :=
  .of_continuous_specializes_imp hf.continuous fun _ _ ↦ hf.specializes_iff.1

protected theorem R1Space.induced (f : Y → X) : @R1Space Y (.induced f ‹_›) :=
  @Inducing.r1Space _ _ _ _ (.induced f _) f (inducing_induced f)

instance (p : X → Prop) : R1Space (Subtype p) := .induced _

protected theorem R1Space.sInf {X : Type*} {T : Set (TopologicalSpace X)}
    (hT : ∀ t ∈ T, @R1Space X t) : @R1Space X (sInf T) := by
  let _ := sInf T
  refine ⟨fun x y ↦ ?_⟩
  simp only [Specializes, nhds_sInf]
  rcases em (∃ t ∈ T, Disjoint (@nhds X t x) (@nhds X t y)) with ⟨t, htT, htd⟩ | hTd
  · exact .inr <| htd.mono (iInf₂_le t htT) (iInf₂_le t htT)
  · push_neg at hTd
    exact .inl <| iInf₂_mono fun t ht ↦ ((hT t ht).1 x y).resolve_right (hTd t ht)

protected theorem R1Space.iInf {ι X : Type*} {t : ι → TopologicalSpace X}
    (ht : ∀ i, @R1Space X (t i)) : @R1Space X (iInf t) :=
  .sInf <| forall_mem_range.2 ht

protected theorem R1Space.inf {X : Type*} {t₁ t₂ : TopologicalSpace X}
    (h₁ : @R1Space X t₁) (h₂ : @R1Space X t₂) : @R1Space X (t₁ ⊓ t₂) := by
  rw [inf_eq_iInf]
  apply R1Space.iInf
  simp [*]

instance [TopologicalSpace Y] [R1Space Y] : R1Space (X × Y) :=
  .inf (.induced _) (.induced _)

instance {ι : Type*} {X : ι → Type*} [∀ i, TopologicalSpace (X i)] [∀ i, R1Space (X i)] :
    R1Space (∀ i, X i) :=
  .iInf fun _ ↦ .induced _

theorem exists_mem_nhds_isCompact_mapsTo_of_isCompact_mem_nhds
    {X Y : Type*} [TopologicalSpace X] [TopologicalSpace Y] [R1Space Y] {f : X → Y} {x : X}
    {K : Set X} {s : Set Y} (hf : Continuous f) (hs : s ∈ 𝓝 (f x)) (hKc : IsCompact K)
    (hKx : K ∈ 𝓝 x) : ∃ K ∈ 𝓝 x, IsCompact K ∧ MapsTo f K s := by
  have hc : IsCompact (f '' K \ interior s) := (hKc.image hf).diff isOpen_interior
  obtain ⟨U, V, Uo, Vo, hxU, hV, hd⟩ : SeparatedNhds {f x} (f '' K \ interior s) := by
    simp_rw [separatedNhds_iff_disjoint, nhdsSet_singleton, hc.disjoint_nhdsSet_right,
      disjoint_nhds_nhds_iff_not_inseparable]
    rintro y ⟨-, hys⟩ hxy
    refine hys <| (hxy.mem_open_iff isOpen_interior).1 ?_
    rwa [mem_interior_iff_mem_nhds]
  refine ⟨K \ f ⁻¹' V, diff_mem hKx ?_, hKc.diff <| Vo.preimage hf, fun y hy ↦ ?_⟩
  · filter_upwards [hf.continuousAt <| Uo.mem_nhds (hxU rfl)] with x hx
      using Set.disjoint_left.1 hd hx
  · by_contra hys
    exact hy.2 (hV ⟨mem_image_of_mem _ hy.1, not_mem_subset interior_subset hys⟩)

instance (priority := 900) {X Y : Type*} [TopologicalSpace X] [WeaklyLocallyCompactSpace X]
    [TopologicalSpace Y] [R1Space Y] : LocallyCompactPair X Y where
  exists_mem_nhds_isCompact_mapsTo hf hs :=
    let ⟨_K, hKc, hKx⟩ := exists_compact_mem_nhds _
    exists_mem_nhds_isCompact_mapsTo_of_isCompact_mem_nhds hf hs hKc hKx

/-- If a point in an R₁ space has a compact neighborhood,
then it has a basis of compact closed neighborhoods. -/
theorem IsCompact.isCompact_isClosed_basis_nhds {x : X} {L : Set X} (hLc : IsCompact L)
    (hxL : L ∈ 𝓝 x) : (𝓝 x).HasBasis (fun K ↦ K ∈ 𝓝 x ∧ IsCompact K ∧ IsClosed K) (·) :=
  hasBasis_self.2 fun _U hU ↦
    let ⟨K, hKx, hKc, hKU⟩ := exists_mem_nhds_isCompact_mapsTo_of_isCompact_mem_nhds
      continuous_id (interior_mem_nhds.2 hU) hLc hxL
    ⟨closure K, mem_of_superset hKx subset_closure, ⟨hKc.closure, isClosed_closure⟩,
      (hKc.closure_subset_of_isOpen isOpen_interior hKU).trans interior_subset⟩

/-- In an R₁ space, the filters `coclosedCompact` and `cocompact` are equal. -/
@[simp]
theorem Filter.coclosedCompact_eq_cocompact : coclosedCompact X = cocompact X := by
  refine le_antisymm ?_ cocompact_le_coclosedCompact
  rw [hasBasis_coclosedCompact.le_basis_iff hasBasis_cocompact]
  exact fun K hK ↦ ⟨closure K, ⟨isClosed_closure, hK.closure⟩, compl_subset_compl.2 subset_closure⟩
#align filter.coclosed_compact_eq_cocompact Filter.coclosedCompact_eq_cocompact

/-- In an R₁ space, the bornologies `relativelyCompact` and `inCompact` are equal. -/
@[simp]
theorem Bornology.relativelyCompact_eq_inCompact :
    Bornology.relativelyCompact X = Bornology.inCompact X :=
  Bornology.ext _ _ Filter.coclosedCompact_eq_cocompact
#align bornology.relatively_compact_eq_in_compact Bornology.relativelyCompact_eq_inCompact

/-!
### Lemmas about a weakly locally compact R₁ space

In fact, a space with these properties is locally compact and regular.
Some lemmas are formulated using the latter assumptions below.
-/

variable [WeaklyLocallyCompactSpace X]

/-- In a (weakly) locally compact R₁ space, compact closed neighborhoods of a point `x`
form a basis of neighborhoods of `x`. -/
theorem isCompact_isClosed_basis_nhds (x : X) :
    (𝓝 x).HasBasis (fun K => K ∈ 𝓝 x ∧ IsCompact K ∧ IsClosed K) (·) :=
  let ⟨_L, hLc, hLx⟩ := exists_compact_mem_nhds x
  hLc.isCompact_isClosed_basis_nhds hLx

/-- In a (weakly) locally compact R₁ space, each point admits a compact closed neighborhood. -/
theorem exists_mem_nhds_isCompact_isClosed (x : X) : ∃ K ∈ 𝓝 x, IsCompact K ∧ IsClosed K :=
  (isCompact_isClosed_basis_nhds x).ex_mem

-- see Note [lower instance priority]
/-- A weakly locally compact R₁ space is locally compact. -/
instance (priority := 80) WeaklyLocallyCompactSpace.locallyCompactSpace : LocallyCompactSpace X :=
  .of_hasBasis isCompact_isClosed_basis_nhds fun _ _ ⟨_, h, _⟩ ↦ h
#align locally_compact_of_compact_nhds WeaklyLocallyCompactSpace.locallyCompactSpace

deprecate_to exists_open_superset_and_isCompact_closure 2024-01-28
/-- In a weakly locally compact R₁ space,
every compact set has an open neighborhood with compact closure. -/
theorem exists_isOpen_superset_and_isCompact_closure {K : Set X} (hK : IsCompact K) :
    ∃ V, IsOpen V ∧ K ⊆ V ∧ IsCompact (closure V) := by
  rcases exists_compact_superset hK with ⟨K', hK', hKK'⟩
  exact ⟨interior K', isOpen_interior, hKK', hK'.closure_of_subset interior_subset⟩
#align exists_open_superset_and_is_compact_closure exists_isOpen_superset_and_isCompact_closure

deprecate_to exists_open_with_compact_closure 2024-01-28
/-- In a weakly locally compact R₁ space,
every point has an open neighborhood with compact closure. -/
theorem exists_isOpen_mem_isCompact_closure (x : X) :
    ∃ U : Set X, IsOpen U ∧ x ∈ U ∧ IsCompact (closure U) := by
  simpa only [singleton_subset_iff]
    using exists_isOpen_superset_and_isCompact_closure isCompact_singleton
#align exists_open_with_compact_closure exists_isOpen_mem_isCompact_closure

end R1Space

/-- A T₂ space, also known as a Hausdorff space, is one in which for every
  `x ≠ y` there exists disjoint open sets around `x` and `y`. This is
  the most widely used of the separation axioms. -/
@[mk_iff]
class T2Space (X : Type u) [TopologicalSpace X] : Prop where
  /-- Every two points in a Hausdorff space admit disjoint open neighbourhoods. -/
  t2 : Pairwise fun x y => ∃ u v : Set X, IsOpen u ∧ IsOpen v ∧ x ∈ u ∧ y ∈ v ∧ Disjoint u v
#align t2_space T2Space

/-- Two different points can be separated by open sets. -/
theorem t2_separation [T2Space X] {x y : X} (h : x ≠ y) :
    ∃ u v : Set X, IsOpen u ∧ IsOpen v ∧ x ∈ u ∧ y ∈ v ∧ Disjoint u v :=
  T2Space.t2 h
#align t2_separation t2_separation

-- todo: use this as a definition?
theorem t2Space_iff_disjoint_nhds : T2Space X ↔ Pairwise fun x y : X => Disjoint (𝓝 x) (𝓝 y) := by
  refine (t2Space_iff X).trans (forall₃_congr fun x y _ => ?_)
  simp only [(nhds_basis_opens x).disjoint_iff (nhds_basis_opens y), exists_prop, ← exists_and_left,
    and_assoc, and_comm, and_left_comm]
#align t2_space_iff_disjoint_nhds t2Space_iff_disjoint_nhds

@[simp]
theorem disjoint_nhds_nhds [T2Space X] {x y : X} : Disjoint (𝓝 x) (𝓝 y) ↔ x ≠ y :=
  ⟨fun hd he => by simp [he, nhds_neBot.ne] at hd, (t2Space_iff_disjoint_nhds.mp ‹_› ·)⟩
#align disjoint_nhds_nhds disjoint_nhds_nhds

theorem pairwise_disjoint_nhds [T2Space X] : Pairwise (Disjoint on (𝓝 : X → Filter X)) := fun _ _ =>
  disjoint_nhds_nhds.2
#align pairwise_disjoint_nhds pairwise_disjoint_nhds

protected theorem Set.pairwiseDisjoint_nhds [T2Space X] (s : Set X) : s.PairwiseDisjoint 𝓝 :=
  pairwise_disjoint_nhds.set_pairwise s
#align set.pairwise_disjoint_nhds Set.pairwiseDisjoint_nhds

/-- Points of a finite set can be separated by open sets from each other. -/
theorem Set.Finite.t2_separation [T2Space X] {s : Set X} (hs : s.Finite) :
    ∃ U : X → Set X, (∀ x, x ∈ U x ∧ IsOpen (U x)) ∧ s.PairwiseDisjoint U :=
  s.pairwiseDisjoint_nhds.exists_mem_filter_basis hs nhds_basis_opens
#align set.finite.t2_separation Set.Finite.t2_separation

-- see Note [lower instance priority]
instance (priority := 100) T2Space.t1Space [T2Space X] : T1Space X :=
  t1Space_iff_disjoint_pure_nhds.mpr fun _ _ hne =>
    (disjoint_nhds_nhds.2 hne).mono_left <| pure_le_nhds _
#align t2_space.t1_space T2Space.t1Space

-- see Note [lower instance priority]
instance (priority := 100) T2Space.r1Space [T2Space X] : R1Space X :=
  ⟨fun x y ↦ (eq_or_ne x y).imp specializes_of_eq disjoint_nhds_nhds.2⟩

theorem SeparationQuotient.t2Space_iff : T2Space (SeparationQuotient X) ↔ R1Space X := by
  simp only [t2Space_iff_disjoint_nhds, Pairwise, surjective_mk.forall₂, ne_eq, mk_eq_mk,
    r1Space_iff_inseparable_or_disjoint_nhds, ← disjoint_comap_iff surjective_mk, comap_mk_nhds_mk,
    ← or_iff_not_imp_left]

instance SeparationQuotient.t2Space [R1Space X] : T2Space (SeparationQuotient X) :=
  t2Space_iff.2 ‹_›

instance (priority := 80) [R1Space X] [T0Space X] : T2Space X :=
  t2Space_iff_disjoint_nhds.2 fun _x _y hne ↦ disjoint_nhds_nhds_iff_not_inseparable.2 fun hxy ↦
    hne hxy.eq

theorem R1Space.t2Space_iff_t0Space [R1Space X] : T2Space X ↔ T0Space X := by
  constructor <;> intro <;> infer_instance

/-- A space is T₂ iff the neighbourhoods of distinct points generate the bottom filter. -/
theorem t2_iff_nhds : T2Space X ↔ ∀ {x y : X}, NeBot (𝓝 x ⊓ 𝓝 y) → x = y := by
  simp only [t2Space_iff_disjoint_nhds, disjoint_iff, neBot_iff, Ne, not_imp_comm, Pairwise]
#align t2_iff_nhds t2_iff_nhds

theorem eq_of_nhds_neBot [T2Space X] {x y : X} (h : NeBot (𝓝 x ⊓ 𝓝 y)) : x = y :=
  t2_iff_nhds.mp ‹_› h
#align eq_of_nhds_ne_bot eq_of_nhds_neBot

theorem t2Space_iff_nhds :
    T2Space X ↔ Pairwise fun x y : X => ∃ U ∈ 𝓝 x, ∃ V ∈ 𝓝 y, Disjoint U V := by
  simp only [t2Space_iff_disjoint_nhds, Filter.disjoint_iff, Pairwise]
#align t2_space_iff_nhds t2Space_iff_nhds

theorem t2_separation_nhds [T2Space X] {x y : X} (h : x ≠ y) :
    ∃ u v, u ∈ 𝓝 x ∧ v ∈ 𝓝 y ∧ Disjoint u v :=
  let ⟨u, v, open_u, open_v, x_in, y_in, huv⟩ := t2_separation h
  ⟨u, v, open_u.mem_nhds x_in, open_v.mem_nhds y_in, huv⟩
#align t2_separation_nhds t2_separation_nhds

theorem t2_separation_compact_nhds [LocallyCompactSpace X] [T2Space X] {x y : X} (h : x ≠ y) :
    ∃ u v, u ∈ 𝓝 x ∧ v ∈ 𝓝 y ∧ IsCompact u ∧ IsCompact v ∧ Disjoint u v := by
  simpa only [exists_prop, ← exists_and_left, and_comm, and_assoc, and_left_comm] using
    ((compact_basis_nhds x).disjoint_iff (compact_basis_nhds y)).1 (disjoint_nhds_nhds.2 h)
#align t2_separation_compact_nhds t2_separation_compact_nhds

theorem t2_iff_ultrafilter :
    T2Space X ↔ ∀ {x y : X} (f : Ultrafilter X), ↑f ≤ 𝓝 x → ↑f ≤ 𝓝 y → x = y :=
  t2_iff_nhds.trans <| by simp only [← exists_ultrafilter_iff, and_imp, le_inf_iff, exists_imp]
#align t2_iff_ultrafilter t2_iff_ultrafilter

theorem t2_iff_isClosed_diagonal : T2Space X ↔ IsClosed (diagonal X) := by
  simp only [t2Space_iff_disjoint_nhds, ← isOpen_compl_iff, isOpen_iff_mem_nhds, Prod.forall,
    nhds_prod_eq, compl_diagonal_mem_prod, mem_compl_iff, mem_diagonal_iff, Pairwise]
#align t2_iff_is_closed_diagonal t2_iff_isClosed_diagonal

theorem isClosed_diagonal [T2Space X] : IsClosed (diagonal X) :=
  t2_iff_isClosed_diagonal.mp ‹_›
#align is_closed_diagonal isClosed_diagonal

-- Porting note: 2 lemmas moved below

theorem tendsto_nhds_unique [T2Space X] {f : Y → X} {l : Filter Y} {a b : X} [NeBot l]
    (ha : Tendsto f l (𝓝 a)) (hb : Tendsto f l (𝓝 b)) : a = b :=
  eq_of_nhds_neBot <| neBot_of_le <| le_inf ha hb
#align tendsto_nhds_unique tendsto_nhds_unique

theorem tendsto_nhds_unique' [T2Space X] {f : Y → X} {l : Filter Y} {a b : X} (_ : NeBot l)
    (ha : Tendsto f l (𝓝 a)) (hb : Tendsto f l (𝓝 b)) : a = b :=
  eq_of_nhds_neBot <| neBot_of_le <| le_inf ha hb
#align tendsto_nhds_unique' tendsto_nhds_unique'

theorem tendsto_nhds_unique_of_eventuallyEq [T2Space X] {f g : Y → X} {l : Filter Y} {a b : X}
    [NeBot l] (ha : Tendsto f l (𝓝 a)) (hb : Tendsto g l (𝓝 b)) (hfg : f =ᶠ[l] g) : a = b :=
  tendsto_nhds_unique (ha.congr' hfg) hb
#align tendsto_nhds_unique_of_eventually_eq tendsto_nhds_unique_of_eventuallyEq

theorem tendsto_nhds_unique_of_frequently_eq [T2Space X] {f g : Y → X} {l : Filter Y} {a b : X}
    (ha : Tendsto f l (𝓝 a)) (hb : Tendsto g l (𝓝 b)) (hfg : ∃ᶠ x in l, f x = g x) : a = b :=
  have : ∃ᶠ z : X × X in 𝓝 (a, b), z.1 = z.2 := (ha.prod_mk_nhds hb).frequently hfg
  not_not.1 fun hne => this (isClosed_diagonal.isOpen_compl.mem_nhds hne)
#align tendsto_nhds_unique_of_frequently_eq tendsto_nhds_unique_of_frequently_eq

/-- If `s` and `t` are compact sets in a T₂ space, then the set neighborhoods filter of `s ∩ t`
is the infimum of set neighborhoods filters for `s` and `t`.

For general sets, only the `≤` inequality holds, see `nhdsSet_inter_le`. -/
theorem IsCompact.nhdsSet_inter_eq [T2Space X] {s t : Set X} (hs : IsCompact s) (ht : IsCompact t) :
    𝓝ˢ (s ∩ t) = 𝓝ˢ s ⊓ 𝓝ˢ t := by
  refine le_antisymm (nhdsSet_inter_le _ _) ?_
  simp_rw [hs.nhdsSet_inf_eq_biSup, ht.inf_nhdsSet_eq_biSup, nhdsSet, sSup_image]
  refine iSup₂_le fun x hxs ↦ iSup₂_le fun y hyt ↦ ?_
  rcases eq_or_ne x y with (rfl|hne)
  · exact le_iSup₂_of_le x ⟨hxs, hyt⟩ (inf_idem _).le
  · exact (disjoint_nhds_nhds.mpr hne).eq_bot ▸ bot_le

/-- If a function `f` is

- injective on a compact set `s`;
- continuous at every point of this set;
- injective on a neighborhood of each point of this set,

then it is injective on a neighborhood of this set. -/
theorem Set.InjOn.exists_mem_nhdsSet {X Y : Type*} [TopologicalSpace X] [TopologicalSpace Y]
    [T2Space Y] {f : X → Y} {s : Set X} (inj : InjOn f s) (sc : IsCompact s)
    (fc : ∀ x ∈ s, ContinuousAt f x) (loc : ∀ x ∈ s, ∃ u ∈ 𝓝 x, InjOn f u) :
    ∃ t ∈ 𝓝ˢ s, InjOn f t := by
  have : ∀ x ∈ s ×ˢ s, ∀ᶠ y in 𝓝 x, f y.1 = f y.2 → y.1 = y.2 := fun (x, y) ⟨hx, hy⟩ ↦ by
    rcases eq_or_ne x y with rfl | hne
    · rcases loc x hx with ⟨u, hu, hf⟩
      exact Filter.mem_of_superset (prod_mem_nhds hu hu) <| forall_prod_set.2 hf
    · suffices ∀ᶠ z in 𝓝 (x, y), f z.1 ≠ f z.2 from this.mono fun _ hne h ↦ absurd h hne
      refine (fc x hx).prod_map' (fc y hy) <| isClosed_diagonal.isOpen_compl.mem_nhds ?_
      exact inj.ne hx hy hne
  rw [← eventually_nhdsSet_iff_forall, sc.nhdsSet_prod_eq sc] at this
  exact eventually_prod_self_iff.1 this

/-- If a function `f` is

- injective on a compact set `s`;
- continuous at every point of this set;
- injective on a neighborhood of each point of this set,

then it is injective on an open neighborhood of this set. -/
theorem Set.InjOn.exists_isOpen_superset {X Y : Type*} [TopologicalSpace X] [TopologicalSpace Y]
    [T2Space Y] {f : X → Y} {s : Set X} (inj : InjOn f s) (sc : IsCompact s)
    (fc : ∀ x ∈ s, ContinuousAt f x) (loc : ∀ x ∈ s, ∃ u ∈ 𝓝 x, InjOn f u) :
    ∃ t, IsOpen t ∧ s ⊆ t ∧ InjOn f t :=
  let ⟨_t, hst, ht⟩ := inj.exists_mem_nhdsSet sc fc loc
  let ⟨u, huo, hsu, hut⟩ := mem_nhdsSet_iff_exists.1 hst
  ⟨u, huo, hsu, ht.mono hut⟩

/-- A T₂.₅ space, also known as a Urysohn space, is a topological space
  where for every pair `x ≠ y`, there are two open sets, with the intersection of closures
  empty, one containing `x` and the other `y` . -/
class T25Space (X : Type u) [TopologicalSpace X] : Prop where
  /-- Given two distinct points in a T₂.₅ space, their filters of closed neighborhoods are
  disjoint. -/
  t2_5 : ∀ ⦃x y : X⦄, x ≠ y → Disjoint ((𝓝 x).lift' closure) ((𝓝 y).lift' closure)
#align t2_5_space T25Space

@[simp]
theorem disjoint_lift'_closure_nhds [T25Space X] {x y : X} :
    Disjoint ((𝓝 x).lift' closure) ((𝓝 y).lift' closure) ↔ x ≠ y :=
  ⟨fun h hxy => by simp [hxy, nhds_neBot.ne] at h, fun h => T25Space.t2_5 h⟩
#align disjoint_lift'_closure_nhds disjoint_lift'_closure_nhds

-- see Note [lower instance priority]
instance (priority := 100) T25Space.t2Space [T25Space X] : T2Space X :=
  t2Space_iff_disjoint_nhds.2 fun _ _ hne =>
    (disjoint_lift'_closure_nhds.2 hne).mono (le_lift'_closure _) (le_lift'_closure _)
#align t2_5_space.t2_space T25Space.t2Space

theorem exists_nhds_disjoint_closure [T25Space X] {x y : X} (h : x ≠ y) :
    ∃ s ∈ 𝓝 x, ∃ t ∈ 𝓝 y, Disjoint (closure s) (closure t) :=
  ((𝓝 x).basis_sets.lift'_closure.disjoint_iff (𝓝 y).basis_sets.lift'_closure).1 <|
    disjoint_lift'_closure_nhds.2 h
#align exists_nhds_disjoint_closure exists_nhds_disjoint_closure

theorem exists_open_nhds_disjoint_closure [T25Space X] {x y : X} (h : x ≠ y) :
    ∃ u : Set X,
      x ∈ u ∧ IsOpen u ∧ ∃ v : Set X, y ∈ v ∧ IsOpen v ∧ Disjoint (closure u) (closure v) := by
  simpa only [exists_prop, and_assoc] using
    ((nhds_basis_opens x).lift'_closure.disjoint_iff (nhds_basis_opens y).lift'_closure).1
      (disjoint_lift'_closure_nhds.2 h)
#align exists_open_nhds_disjoint_closure exists_open_nhds_disjoint_closure

theorem T25Space.of_injective_continuous [TopologicalSpace Y] [T25Space Y] {f : X → Y}
    (hinj : Injective f) (hcont : Continuous f) : T25Space X where
  t2_5 x y hne := (tendsto_lift'_closure_nhds hcont x).disjoint (t2_5 <| hinj.ne hne)
    (tendsto_lift'_closure_nhds hcont y)

instance [T25Space X] {p : X → Prop} : T25Space {x // p x} :=
  .of_injective_continuous Subtype.val_injective continuous_subtype_val

section limUnder

variable [T2Space X] {f : Filter X}

/-!
### Properties of `lim` and `limUnder`

In this section we use explicit `Nonempty X` instances for `lim` and `limUnder`. This way the lemmas
are useful without a `Nonempty X` instance.
-/


theorem lim_eq {x : X} [NeBot f] (h : f ≤ 𝓝 x) : @lim _ _ ⟨x⟩ f = x :=
  tendsto_nhds_unique (le_nhds_lim ⟨x, h⟩) h
set_option linter.uppercaseLean3 false in
#align Lim_eq lim_eq

theorem lim_eq_iff [NeBot f] (h : ∃ x : X, f ≤ 𝓝 x) {x} : @lim _ _ ⟨x⟩ f = x ↔ f ≤ 𝓝 x :=
  ⟨fun c => c ▸ le_nhds_lim h, lim_eq⟩
set_option linter.uppercaseLean3 false in
#align Lim_eq_iff lim_eq_iff

theorem Ultrafilter.lim_eq_iff_le_nhds [CompactSpace X] {x : X} {F : Ultrafilter X} :
    F.lim = x ↔ ↑F ≤ 𝓝 x :=
  ⟨fun h => h ▸ F.le_nhds_lim, lim_eq⟩
set_option linter.uppercaseLean3 false in
#align ultrafilter.Lim_eq_iff_le_nhds Ultrafilter.lim_eq_iff_le_nhds

theorem isOpen_iff_ultrafilter' [CompactSpace X] (U : Set X) :
    IsOpen U ↔ ∀ F : Ultrafilter X, F.lim ∈ U → U ∈ F.1 := by
  rw [isOpen_iff_ultrafilter]
  refine' ⟨fun h F hF => h F.lim hF F F.le_nhds_lim, _⟩
  intro cond x hx f h
  rw [← Ultrafilter.lim_eq_iff_le_nhds.2 h] at hx
  exact cond _ hx
#align is_open_iff_ultrafilter' isOpen_iff_ultrafilter'

theorem Filter.Tendsto.limUnder_eq {x : X} {f : Filter Y} [NeBot f] {g : Y → X}
    (h : Tendsto g f (𝓝 x)) : @limUnder _ _ _ ⟨x⟩ f g = x :=
  lim_eq h
#align filter.tendsto.lim_eq Filter.Tendsto.limUnder_eq

theorem Filter.limUnder_eq_iff {f : Filter Y} [NeBot f] {g : Y → X} (h : ∃ x, Tendsto g f (𝓝 x))
    {x} : @limUnder _ _ _ ⟨x⟩ f g = x ↔ Tendsto g f (𝓝 x) :=
  ⟨fun c => c ▸ tendsto_nhds_limUnder h, Filter.Tendsto.limUnder_eq⟩
#align filter.lim_eq_iff Filter.limUnder_eq_iff

theorem Continuous.limUnder_eq [TopologicalSpace Y] {f : Y → X} (h : Continuous f) (y : Y) :
    @limUnder _ _ _ ⟨f y⟩ (𝓝 y) f = f y :=
  (h.tendsto y).limUnder_eq
#align continuous.lim_eq Continuous.limUnder_eq

@[simp]
theorem lim_nhds (x : X) : @lim _ _ ⟨x⟩ (𝓝 x) = x :=
  lim_eq le_rfl
set_option linter.uppercaseLean3 false in
#align Lim_nhds lim_nhds

@[simp]
theorem limUnder_nhds_id (x : X) : @limUnder _ _ _ ⟨x⟩ (𝓝 x) id = x :=
  lim_nhds x
#align lim_nhds_id limUnder_nhds_id

@[simp]
theorem lim_nhdsWithin {x : X} {s : Set X} (h : x ∈ closure s) : @lim _ _ ⟨x⟩ (𝓝[s] x) = x :=
  haveI : NeBot (𝓝[s] x) := mem_closure_iff_clusterPt.1 h
  lim_eq inf_le_left
set_option linter.uppercaseLean3 false in
#align Lim_nhds_within lim_nhdsWithin

@[simp]
theorem limUnder_nhdsWithin_id {x : X} {s : Set X} (h : x ∈ closure s) :
    @limUnder _ _ _ ⟨x⟩ (𝓝[s] x) id = x :=
  lim_nhdsWithin h
#align lim_nhds_within_id limUnder_nhdsWithin_id

end limUnder

/-!
### `T2Space` constructions

We use two lemmas to prove that various standard constructions generate Hausdorff spaces from
Hausdorff spaces:

* `separated_by_continuous` says that two points `x y : X` can be separated by open neighborhoods
  provided that there exists a continuous map `f : X → Y` with a Hausdorff codomain such that
  `f x ≠ f y`. We use this lemma to prove that topological spaces defined using `induced` are
  Hausdorff spaces.

* `separated_by_openEmbedding` says that for an open embedding `f : X → Y` of a Hausdorff space
  `X`, the images of two distinct points `x y : X`, `x ≠ y` can be separated by open neighborhoods.
  We use this lemma to prove that topological spaces defined using `coinduced` are Hausdorff spaces.
-/

-- see Note [lower instance priority]
instance (priority := 100) DiscreteTopology.toT2Space
    [DiscreteTopology X] : T2Space X :=
  ⟨fun x y h => ⟨{x}, {y}, isOpen_discrete _, isOpen_discrete _, rfl, rfl, disjoint_singleton.2 h⟩⟩
#align discrete_topology.to_t2_space DiscreteTopology.toT2Space

theorem separated_by_continuous [TopologicalSpace Y] [T2Space Y]
    {f : X → Y} (hf : Continuous f) {x y : X} (h : f x ≠ f y) :
    ∃ u v : Set X, IsOpen u ∧ IsOpen v ∧ x ∈ u ∧ y ∈ v ∧ Disjoint u v :=
  let ⟨u, v, uo, vo, xu, yv, uv⟩ := t2_separation h
  ⟨f ⁻¹' u, f ⁻¹' v, uo.preimage hf, vo.preimage hf, xu, yv, uv.preimage _⟩
#align separated_by_continuous separated_by_continuous

theorem separated_by_openEmbedding [TopologicalSpace Y] [T2Space X]
    {f : X → Y} (hf : OpenEmbedding f) {x y : X} (h : x ≠ y) :
    ∃ u v : Set Y, IsOpen u ∧ IsOpen v ∧ f x ∈ u ∧ f y ∈ v ∧ Disjoint u v :=
  let ⟨u, v, uo, vo, xu, yv, uv⟩ := t2_separation h
  ⟨f '' u, f '' v, hf.isOpenMap _ uo, hf.isOpenMap _ vo, mem_image_of_mem _ xu,
    mem_image_of_mem _ yv, disjoint_image_of_injective hf.inj uv⟩
#align separated_by_open_embedding separated_by_openEmbedding

instance {p : X → Prop} [T2Space X] : T2Space (Subtype p) := inferInstance

instance Prod.t2Space [T2Space X] [TopologicalSpace Y] [T2Space Y] : T2Space (X × Y) :=
  inferInstance

/-- If the codomain of an injective continuous function is a Hausdorff space, then so is its
domain. -/
theorem T2Space.of_injective_continuous [TopologicalSpace Y] [T2Space Y] {f : X → Y}
    (hinj : Injective f) (hc : Continuous f) : T2Space X :=
  ⟨fun _ _ h => separated_by_continuous hc (hinj.ne h)⟩

/-- If the codomain of a topological embedding is a Hausdorff space, then so is its domain.
See also `T2Space.of_continuous_injective`. -/
theorem Embedding.t2Space [TopologicalSpace Y] [T2Space Y] {f : X → Y} (hf : Embedding f) :
    T2Space X :=
  .of_injective_continuous hf.inj hf.continuous
#align embedding.t2_space Embedding.t2Space

instance ULift.instT2Space [T2Space X] : T2Space (ULift X) :=
  embedding_uLift_down.t2Space

instance [T2Space X] [TopologicalSpace Y] [T2Space Y] :
    T2Space (X ⊕ Y) := by
  constructor
  rintro (x | x) (y | y) h
  · exact separated_by_openEmbedding openEmbedding_inl <| ne_of_apply_ne _ h
  · exact separated_by_continuous continuous_isLeft <| by simp
  · exact separated_by_continuous continuous_isLeft <| by simp
  · exact separated_by_openEmbedding openEmbedding_inr <| ne_of_apply_ne _ h

instance Pi.t2Space {Y : X → Type v} [∀ a, TopologicalSpace (Y a)]
    [∀ a, T2Space (Y a)] : T2Space (∀ a, Y a) :=
  inferInstance
#align Pi.t2_space Pi.t2Space

instance Sigma.t2Space {ι} {X : ι → Type*} [∀ i, TopologicalSpace (X i)] [∀ a, T2Space (X a)] :
    T2Space (Σi, X i) := by
  constructor
  rintro ⟨i, x⟩ ⟨j, y⟩ neq
  rcases eq_or_ne i j with (rfl | h)
  · replace neq : x ≠ y := ne_of_apply_ne _ neq
    exact separated_by_openEmbedding openEmbedding_sigmaMk neq
  · let _ := (⊥ : TopologicalSpace ι); have : DiscreteTopology ι := ⟨rfl⟩
    exact separated_by_continuous (continuous_def.2 fun u _ => isOpen_sigma_fst_preimage u) h
#align sigma.t2_space Sigma.t2Space

variable {Z : Type*} [TopologicalSpace Y] [TopologicalSpace Z]

theorem isClosed_eq [T2Space X] {f g : Y → X} (hf : Continuous f) (hg : Continuous g) :
    IsClosed { y : Y | f y = g y } :=
  continuous_iff_isClosed.mp (hf.prod_mk hg) _ isClosed_diagonal
#align is_closed_eq isClosed_eq

theorem isOpen_ne_fun [T2Space X] {f g : Y → X} (hf : Continuous f) (hg : Continuous g) :
    IsOpen { y : Y | f y ≠ g y } :=
  isOpen_compl_iff.mpr <| isClosed_eq hf hg
#align is_open_ne_fun isOpen_ne_fun

/-- If two continuous maps are equal on `s`, then they are equal on the closure of `s`. See also
`Set.EqOn.of_subset_closure` for a more general version. -/
protected theorem Set.EqOn.closure [T2Space X] {s : Set Y} {f g : Y → X} (h : EqOn f g s)
    (hf : Continuous f) (hg : Continuous g) : EqOn f g (closure s) :=
  closure_minimal h (isClosed_eq hf hg)
#align set.eq_on.closure Set.EqOn.closure

/-- If two continuous functions are equal on a dense set, then they are equal. -/
theorem Continuous.ext_on [T2Space X] {s : Set Y} (hs : Dense s) {f g : Y → X} (hf : Continuous f)
    (hg : Continuous g) (h : EqOn f g s) : f = g :=
  funext fun x => h.closure hf hg (hs x)
#align continuous.ext_on Continuous.ext_on

theorem eqOn_closure₂' [T2Space Z] {s : Set X} {t : Set Y} {f g : X → Y → Z}
    (h : ∀ x ∈ s, ∀ y ∈ t, f x y = g x y) (hf₁ : ∀ x, Continuous (f x))
    (hf₂ : ∀ y, Continuous fun x => f x y) (hg₁ : ∀ x, Continuous (g x))
    (hg₂ : ∀ y, Continuous fun x => g x y) : ∀ x ∈ closure s, ∀ y ∈ closure t, f x y = g x y :=
  suffices closure s ⊆ ⋂ y ∈ closure t, { x | f x y = g x y } by simpa only [subset_def, mem_iInter]
  (closure_minimal fun x hx => mem_iInter₂.2 <| Set.EqOn.closure (h x hx) (hf₁ _) (hg₁ _)) <|
    isClosed_biInter fun y _ => isClosed_eq (hf₂ _) (hg₂ _)
#align eq_on_closure₂' eqOn_closure₂'

theorem eqOn_closure₂ [T2Space Z] {s : Set X} {t : Set Y} {f g : X → Y → Z}
    (h : ∀ x ∈ s, ∀ y ∈ t, f x y = g x y) (hf : Continuous (uncurry f))
    (hg : Continuous (uncurry g)) : ∀ x ∈ closure s, ∀ y ∈ closure t, f x y = g x y :=
  eqOn_closure₂' h hf.uncurry_left hf.uncurry_right hg.uncurry_left hg.uncurry_right
#align eq_on_closure₂ eqOn_closure₂

/-- If `f x = g x` for all `x ∈ s` and `f`, `g` are continuous on `t`, `s ⊆ t ⊆ closure s`, then
`f x = g x` for all `x ∈ t`. See also `Set.EqOn.closure`. -/
theorem Set.EqOn.of_subset_closure [T2Space Y] {s t : Set X} {f g : X → Y} (h : EqOn f g s)
    (hf : ContinuousOn f t) (hg : ContinuousOn g t) (hst : s ⊆ t) (hts : t ⊆ closure s) :
    EqOn f g t := by
  intro x hx
  have : (𝓝[s] x).NeBot := mem_closure_iff_clusterPt.mp (hts hx)
  exact
    tendsto_nhds_unique_of_eventuallyEq ((hf x hx).mono_left <| nhdsWithin_mono _ hst)
      ((hg x hx).mono_left <| nhdsWithin_mono _ hst) (h.eventuallyEq_of_mem self_mem_nhdsWithin)
#align set.eq_on.of_subset_closure Set.EqOn.of_subset_closure

theorem Function.LeftInverse.isClosed_range [T2Space X] {f : X → Y} {g : Y → X}
    (h : Function.LeftInverse f g) (hf : Continuous f) (hg : Continuous g) : IsClosed (range g) :=
  have : EqOn (g ∘ f) id (closure <| range g) :=
    h.rightInvOn_range.eqOn.closure (hg.comp hf) continuous_id
  isClosed_of_closure_subset fun x hx => ⟨f x, this hx⟩
#align function.left_inverse.closed_range Function.LeftInverse.isClosed_range

@[deprecated] alias Function.LeftInverse.closed_range :=
  Function.LeftInverse.isClosed_range -- 2024-03-17

theorem Function.LeftInverse.closedEmbedding [T2Space X] {f : X → Y} {g : Y → X}
    (h : Function.LeftInverse f g) (hf : Continuous f) (hg : Continuous g) : ClosedEmbedding g :=
  ⟨h.embedding hf hg, h.isClosed_range hf hg⟩
#align function.left_inverse.closed_embedding Function.LeftInverse.closedEmbedding

deprecate_to separatedNhds_of_isCompact_isCompact 2024-01-28
theorem SeparatedNhds.of_isCompact_isCompact [T2Space X] {s t : Set X} (hs : IsCompact s)
    (ht : IsCompact t) (hst : Disjoint s t) : SeparatedNhds s t := by
  simp only [SeparatedNhds, prod_subset_compl_diagonal_iff_disjoint.symm] at hst ⊢
  exact generalized_tube_lemma hs ht isClosed_diagonal.isOpen_compl hst
#align is_compact_is_compact_separated SeparatedNhds.of_isCompact_isCompact

section SeparatedFinset

deprecate_to separatedNhds_of_finset_finset 2024-01-28
theorem SeparatedNhds.of_finset_finset [T2Space X] (s t : Finset X) (h : Disjoint s t) :
    SeparatedNhds (s : Set X) t :=
  .of_isCompact_isCompact s.finite_toSet.isCompact t.finite_toSet.isCompact <| mod_cast h
#align finset_disjoint_finset_opens_of_t2 SeparatedNhds.of_finset_finset

deprecate_to point_disjoint_finset_opens_of_t2 2024-01-28
theorem SeparatedNhds.of_singleton_finset [T2Space X] {x : X} {s : Finset X} (h : x ∉ s) :
    SeparatedNhds ({x} : Set X) s :=
  mod_cast .of_finset_finset {x} s (Finset.disjoint_singleton_left.mpr h)
#align point_disjoint_finset_opens_of_t2 SeparatedNhds.of_singleton_finset

end SeparatedFinset

/-- In a `T2Space`, every compact set is closed. -/
theorem IsCompact.isClosed [T2Space X] {s : Set X} (hs : IsCompact s) : IsClosed s :=
  isOpen_compl_iff.1 <| isOpen_iff_forall_mem_open.mpr fun x hx =>
    let ⟨u, v, _, vo, su, xv, uv⟩ :=
      SeparatedNhds.of_isCompact_isCompact hs isCompact_singleton (disjoint_singleton_right.2 hx)
    ⟨v, (uv.mono_left <| show s ≤ u from su).subset_compl_left, vo, by simpa using xv⟩
#align is_compact.is_closed IsCompact.isClosed

theorem IsCompact.preimage_continuous [CompactSpace X] [T2Space Y] {f : X → Y} {s : Set Y}
    (hs : IsCompact s) (hf : Continuous f) : IsCompact (f ⁻¹' s) :=
  (hs.isClosed.preimage hf).isCompact

lemma Pi.isCompact_iff {ι : Type*} {π : ι → Type*} [∀ i, TopologicalSpace (π i)]
    [∀ i, T2Space (π i)] {s : Set (Π i, π i)} :
    IsCompact s ↔ IsClosed s ∧ ∀ i, IsCompact (eval i '' s):= by
  constructor <;> intro H
  · exact ⟨H.isClosed, fun i ↦ H.image <| continuous_apply i⟩
  · exact IsCompact.of_isClosed_subset (isCompact_univ_pi H.2) H.1 (subset_pi_eval_image univ s)

lemma Pi.isCompact_closure_iff {ι : Type*} {π : ι → Type*} [∀ i, TopologicalSpace (π i)]
    [∀ i, T2Space (π i)] {s : Set (Π i, π i)} :
    IsCompact (closure s) ↔ ∀ i, IsCompact (closure <| eval i '' s) := by
  simp_rw [← exists_isCompact_superset_iff, Pi.exists_compact_superset_iff, image_subset_iff]

/-- If `V : ι → Set X` is a decreasing family of compact sets then any neighborhood of
`⋂ i, V i` contains some `V i`. This is a version of `exists_subset_nhds_of_isCompact'` where we
don't need to assume each `V i` closed because it follows from compactness since `X` is
assumed to be Hausdorff. -/
theorem exists_subset_nhds_of_isCompact [T2Space X] {ι : Type*} [Nonempty ι] {V : ι → Set X}
    (hV : Directed (· ⊇ ·) V) (hV_cpct : ∀ i, IsCompact (V i)) {U : Set X}
    (hU : ∀ x ∈ ⋂ i, V i, U ∈ 𝓝 x) : ∃ i, V i ⊆ U :=
  exists_subset_nhds_of_isCompact' hV hV_cpct (fun i => (hV_cpct i).isClosed) hU
#align exists_subset_nhds_of_is_compact exists_subset_nhds_of_isCompact

theorem CompactExhaustion.isClosed [T2Space X] (K : CompactExhaustion X) (n : ℕ) : IsClosed (K n) :=
  (K.isCompact n).isClosed
#align compact_exhaustion.is_closed CompactExhaustion.isClosed

theorem IsCompact.inter [T2Space X] {s t : Set X} (hs : IsCompact s) (ht : IsCompact t) :
    IsCompact (s ∩ t) :=
  hs.inter_right <| ht.isClosed
#align is_compact.inter IsCompact.inter

theorem image_closure_of_isCompact [T2Space Y] {s : Set X} (hs : IsCompact (closure s)) {f : X → Y}
    (hf : ContinuousOn f (closure s)) : f '' closure s = closure (f '' s) :=
  Subset.antisymm hf.image_closure <|
    closure_minimal (image_subset f subset_closure) (hs.image_of_continuousOn hf).isClosed
#align image_closure_of_is_compact image_closure_of_isCompact

/-- A continuous map from a compact space to a Hausdorff space is a closed map. -/
protected theorem Continuous.isClosedMap [CompactSpace X] [T2Space Y] {f : X → Y}
    (h : Continuous f) : IsClosedMap f := fun _s hs => (hs.isCompact.image h).isClosed
#align continuous.is_closed_map Continuous.isClosedMap

/-- A continuous injective map from a compact space to a Hausdorff space is a closed embedding. -/
theorem Continuous.closedEmbedding [CompactSpace X] [T2Space Y] {f : X → Y} (h : Continuous f)
    (hf : Function.Injective f) : ClosedEmbedding f :=
  closedEmbedding_of_continuous_injective_closed h hf h.isClosedMap
#align continuous.closed_embedding Continuous.closedEmbedding

/-- A continuous surjective map from a compact space to a Hausdorff space is a quotient map. -/
theorem QuotientMap.of_surjective_continuous [CompactSpace X] [T2Space Y] {f : X → Y}
    (hsurj : Surjective f) (hcont : Continuous f) : QuotientMap f :=
  hcont.isClosedMap.to_quotientMap hcont hsurj
#align quotient_map.of_surjective_continuous QuotientMap.of_surjective_continuous

theorem isPreirreducible_iff_subsingleton [T2Space X] {S : Set X} :
    IsPreirreducible S ↔ S.Subsingleton := by
  refine' ⟨fun h x hx y hy => _, Set.Subsingleton.isPreirreducible⟩
  by_contra e
  obtain ⟨U, V, hU, hV, hxU, hyV, h'⟩ := t2_separation e
  exact ((h U V hU hV ⟨x, hx, hxU⟩ ⟨y, hy, hyV⟩).mono <| inter_subset_right _ _).not_disjoint h'
#align is_preirreducible_iff_subsingleton isPreirreducible_iff_subsingleton

-- todo: use `alias` + `attribute [protected]` once we get `attribute [protected]`
protected lemma IsPreirreducible.subsingleton [T2Space X] {S : Set X} (h : IsPreirreducible S) :
    S.Subsingleton :=
  isPreirreducible_iff_subsingleton.1 h
#align is_preirreducible.subsingleton IsPreirreducible.subsingleton

theorem isIrreducible_iff_singleton [T2Space X] {S : Set X} : IsIrreducible S ↔ ∃ x, S = {x} := by
  rw [IsIrreducible, isPreirreducible_iff_subsingleton,
    exists_eq_singleton_iff_nonempty_subsingleton]
#align is_irreducible_iff_singleton isIrreducible_iff_singleton

/-- There does not exist a nontrivial preirreducible T₂ space. -/
theorem not_preirreducible_nontrivial_t2 (X) [TopologicalSpace X] [PreirreducibleSpace X]
    [Nontrivial X] [T2Space X] : False :=
  (PreirreducibleSpace.isPreirreducible_univ (X := X)).subsingleton.not_nontrivial nontrivial_univ
#align not_preirreducible_nontrivial_t2 not_preirreducible_nontrivial_t2

end Separation

section RegularSpace

/-- A topological space is called a *regular space* if for any closed set `s` and `a ∉ s`, there
exist disjoint open sets `U ⊇ s` and `V ∋ a`. We formulate this condition in terms of `Disjoint`ness
of filters `𝓝ˢ s` and `𝓝 a`. -/
@[mk_iff]
class RegularSpace (X : Type u) [TopologicalSpace X] : Prop where
  /-- If `a` is a point that does not belong to a closed set `s`, then `a` and `s` admit disjoint
  neighborhoods.  -/
  regular : ∀ {s : Set X} {a}, IsClosed s → a ∉ s → Disjoint (𝓝ˢ s) (𝓝 a)
#align regular_space RegularSpace

theorem regularSpace_TFAE (X : Type u) [TopologicalSpace X] :
    List.TFAE [RegularSpace X,
      ∀ (s : Set X) x, x ∉ closure s → Disjoint (𝓝ˢ s) (𝓝 x),
      ∀ (x : X) (s : Set X), Disjoint (𝓝ˢ s) (𝓝 x) ↔ x ∉ closure s,
      ∀ (x : X) (s : Set X), s ∈ 𝓝 x → ∃ t ∈ 𝓝 x, IsClosed t ∧ t ⊆ s,
      ∀ x : X, (𝓝 x).lift' closure ≤ 𝓝 x,
      ∀ x : X , (𝓝 x).lift' closure = 𝓝 x] := by
  tfae_have 1 ↔ 5
  · rw [regularSpace_iff, (@compl_surjective (Set X) _).forall, forall_swap]
    simp only [isClosed_compl_iff, mem_compl_iff, Classical.not_not, @and_comm (_ ∈ _),
      (nhds_basis_opens _).lift'_closure.le_basis_iff (nhds_basis_opens _), and_imp,
      (nhds_basis_opens _).disjoint_iff_right, exists_prop, ← subset_interior_iff_mem_nhdsSet,
      interior_compl, compl_subset_compl]
  tfae_have 5 → 6
  · exact fun h a => (h a).antisymm (𝓝 _).le_lift'_closure
  tfae_have 6 → 4
  · intro H a s hs
    rw [← H] at hs
    rcases (𝓝 a).basis_sets.lift'_closure.mem_iff.mp hs with ⟨U, hU, hUs⟩
    exact ⟨closure U, mem_of_superset hU subset_closure, isClosed_closure, hUs⟩
  tfae_have 4 → 2
  · intro H s a ha
    have ha' : sᶜ ∈ 𝓝 a := by rwa [← mem_interior_iff_mem_nhds, interior_compl]
    rcases H _ _ ha' with ⟨U, hU, hUc, hUs⟩
    refine' disjoint_of_disjoint_of_mem disjoint_compl_left _ hU
    rwa [← subset_interior_iff_mem_nhdsSet, hUc.isOpen_compl.interior_eq, subset_compl_comm]
  tfae_have 2 → 3
  · refine' fun H a s => ⟨fun hd has => mem_closure_iff_nhds_ne_bot.mp has _, H s a⟩
    exact (hd.symm.mono_right <| @principal_le_nhdsSet _ _ s).eq_bot
  tfae_have 3 → 1
  · exact fun H => ⟨fun hs ha => (H _ _).mpr <| hs.closure_eq.symm ▸ ha⟩
  tfae_finish
#align regular_space_tfae regularSpace_TFAE

<<<<<<< HEAD
deprecate_to RegularSpace.ofLift'_closure 2024-02-28
=======
theorem RegularSpace.of_lift'_closure_le (h : ∀ x : X, (𝓝 x).lift' closure ≤ 𝓝 x) :
    RegularSpace X :=
  Iff.mpr ((regularSpace_TFAE X).out 0 4) h

>>>>>>> a5eb48ce
theorem RegularSpace.of_lift'_closure (h : ∀ x : X, (𝓝 x).lift' closure = 𝓝 x) : RegularSpace X :=
  Iff.mpr ((regularSpace_TFAE X).out 0 5) h
#align regular_space.of_lift'_closure RegularSpace.of_lift'_closure

deprecate_to RegularSpace.ofBasis 2024-02-28
theorem RegularSpace.of_hasBasis {ι : X → Sort*} {p : ∀ a, ι a → Prop} {s : ∀ a, ι a → Set X}
    (h₁ : ∀ a, (𝓝 a).HasBasis (p a) (s a)) (h₂ : ∀ a i, p a i → IsClosed (s a i)) :
    RegularSpace X :=
  .of_lift'_closure fun a => (h₁ a).lift'_closure_eq_self (h₂ a)
#align regular_space.of_basis RegularSpace.of_hasBasis

deprecate_to RegularSpace.ofExistsMemNhdsIsClosedSubset 2024-02-28
theorem RegularSpace.of_exists_mem_nhds_isClosed_subset
    (h : ∀ (x : X), ∀ s ∈ 𝓝 x, ∃ t ∈ 𝓝 x, IsClosed t ∧ t ⊆ s) : RegularSpace X :=
  Iff.mpr ((regularSpace_TFAE X).out 0 3) h
#align regular_space.of_exists_mem_nhds_is_closed_subset RegularSpace.of_exists_mem_nhds_isClosed_subset

/-- A weakly locally compact R₁ space is regular. -/
instance (priority := 100) [WeaklyLocallyCompactSpace X] [R1Space X] : RegularSpace X :=
  .of_hasBasis isCompact_isClosed_basis_nhds fun _ _ ⟨_, _, h⟩ ↦ h

variable [RegularSpace X] {x : X} {s : Set X}

theorem disjoint_nhdsSet_nhds : Disjoint (𝓝ˢ s) (𝓝 x) ↔ x ∉ closure s := by
  have h := (regularSpace_TFAE X).out 0 2
  exact h.mp ‹_› _ _
#align disjoint_nhds_set_nhds disjoint_nhdsSet_nhds

theorem disjoint_nhds_nhdsSet : Disjoint (𝓝 x) (𝓝ˢ s) ↔ x ∉ closure s :=
  disjoint_comm.trans disjoint_nhdsSet_nhds
#align disjoint_nhds_nhds_set disjoint_nhds_nhdsSet

/-- A regular space is R₁. -/
instance (priority := 100) : R1Space X where
  specializes_or_disjoint_nhds _ _ := or_iff_not_imp_left.2 fun h ↦ by
    rwa [← nhdsSet_singleton, disjoint_nhdsSet_nhds, ← specializes_iff_mem_closure]

theorem exists_mem_nhds_isClosed_subset {x : X} {s : Set X} (h : s ∈ 𝓝 x) :
    ∃ t ∈ 𝓝 x, IsClosed t ∧ t ⊆ s := by
  have h' := (regularSpace_TFAE X).out 0 3
  exact h'.mp ‹_› _ _ h
#align exists_mem_nhds_is_closed_subset exists_mem_nhds_isClosed_subset

theorem closed_nhds_basis (x : X) : (𝓝 x).HasBasis (fun s : Set X => s ∈ 𝓝 x ∧ IsClosed s) id :=
  hasBasis_self.2 fun _ => exists_mem_nhds_isClosed_subset
#align closed_nhds_basis closed_nhds_basis

theorem lift'_nhds_closure (x : X) : (𝓝 x).lift' closure = 𝓝 x :=
  (closed_nhds_basis x).lift'_closure_eq_self fun _ => And.right
#align lift'_nhds_closure lift'_nhds_closure

theorem Filter.HasBasis.nhds_closure {ι : Sort*} {x : X} {p : ι → Prop} {s : ι → Set X}
    (h : (𝓝 x).HasBasis p s) : (𝓝 x).HasBasis p fun i => closure (s i) :=
  lift'_nhds_closure x ▸ h.lift'_closure
#align filter.has_basis.nhds_closure Filter.HasBasis.nhds_closure

theorem hasBasis_nhds_closure (x : X) : (𝓝 x).HasBasis (fun s => s ∈ 𝓝 x) closure :=
  (𝓝 x).basis_sets.nhds_closure
#align has_basis_nhds_closure hasBasis_nhds_closure

theorem hasBasis_opens_closure (x : X) : (𝓝 x).HasBasis (fun s => x ∈ s ∧ IsOpen s) closure :=
  (nhds_basis_opens x).nhds_closure
#align has_basis_opens_closure hasBasis_opens_closure

theorem IsCompact.exists_isOpen_closure_subset {K U : Set X} (hK : IsCompact K) (hU : U ∈ 𝓝ˢ K) :
    ∃ V, IsOpen V ∧ K ⊆ V ∧ closure V ⊆ U := by
  have hd : Disjoint (𝓝ˢ K) (𝓝ˢ Uᶜ) := by
    simpa [hK.disjoint_nhdsSet_left, disjoint_nhds_nhdsSet,
      ← subset_interior_iff_mem_nhdsSet] using hU
  rcases ((hasBasis_nhdsSet _).disjoint_iff (hasBasis_nhdsSet _)).1 hd
    with ⟨V, ⟨hVo, hKV⟩, W, ⟨hW, hUW⟩, hVW⟩
  refine ⟨V, hVo, hKV, Subset.trans ?_ (compl_subset_comm.1 hUW)⟩
  exact closure_minimal hVW.subset_compl_right hW.isClosed_compl

theorem IsCompact.lift'_closure_nhdsSet {K : Set X} (hK : IsCompact K) :
    (𝓝ˢ K).lift' closure = 𝓝ˢ K := by
  refine le_antisymm (fun U hU ↦ ?_) (le_lift'_closure _)
  rcases hK.exists_isOpen_closure_subset hU with ⟨V, hVo, hKV, hVU⟩
  exact mem_of_superset (mem_lift' <| hVo.mem_nhdsSet.2 hKV) hVU

theorem TopologicalSpace.IsTopologicalBasis.nhds_basis_closure {B : Set (Set X)}
    (hB : IsTopologicalBasis B) (x : X) :
    (𝓝 x).HasBasis (fun s : Set X => x ∈ s ∧ s ∈ B) closure := by
  simpa only [and_comm] using hB.nhds_hasBasis.nhds_closure
#align topological_space.is_topological_basis.nhds_basis_closure TopologicalSpace.IsTopologicalBasis.nhds_basis_closure

theorem TopologicalSpace.IsTopologicalBasis.exists_closure_subset {B : Set (Set X)}
    (hB : IsTopologicalBasis B) {x : X} {s : Set X} (h : s ∈ 𝓝 x) :
    ∃ t ∈ B, x ∈ t ∧ closure t ⊆ s := by
  simpa only [exists_prop, and_assoc] using hB.nhds_hasBasis.nhds_closure.mem_iff.mp h
#align topological_space.is_topological_basis.exists_closure_subset TopologicalSpace.IsTopologicalBasis.exists_closure_subset

protected theorem Inducing.regularSpace [TopologicalSpace Y] {f : Y → X} (hf : Inducing f) :
    RegularSpace Y :=
  .of_hasBasis
    (fun b => by rw [hf.nhds_eq_comap b]; exact (closed_nhds_basis _).comap _)
    fun b s hs => by exact hs.2.preimage hf.continuous
#align inducing.regular_space Inducing.regularSpace

theorem regularSpace_induced (f : Y → X) : @RegularSpace Y (induced f ‹_›) :=
  letI := induced f ‹_›
  (inducing_induced f).regularSpace
#align regular_space_induced regularSpace_induced

theorem regularSpace_sInf {X} {T : Set (TopologicalSpace X)} (h : ∀ t ∈ T, @RegularSpace X t) :
    @RegularSpace X (sInf T) := by
  let _ := sInf T
  have : ∀ a, (𝓝 a).HasBasis
      (fun If : Σ I : Set T, I → Set X =>
        If.1.Finite ∧ ∀ i : If.1, If.2 i ∈ @nhds X i a ∧ @IsClosed X i (If.2 i))
      fun If => ⋂ i : If.1, If.snd i := fun a ↦ by
    rw [nhds_sInf, ← iInf_subtype'']
    exact hasBasis_iInf fun t : T => @closed_nhds_basis X t (h t t.2) a
  refine .of_hasBasis this fun a If hIf => isClosed_iInter fun i => ?_
  exact (hIf.2 i).2.mono (sInf_le (i : T).2)
#align regular_space_Inf regularSpace_sInf

theorem regularSpace_iInf {ι X} {t : ι → TopologicalSpace X} (h : ∀ i, @RegularSpace X (t i)) :
    @RegularSpace X (iInf t) :=
  regularSpace_sInf <| forall_mem_range.mpr h
#align regular_space_infi regularSpace_iInf

theorem RegularSpace.inf {X} {t₁ t₂ : TopologicalSpace X} (h₁ : @RegularSpace X t₁)
    (h₂ : @RegularSpace X t₂) : @RegularSpace X (t₁ ⊓ t₂) := by
  rw [inf_eq_iInf]
  exact regularSpace_iInf (Bool.forall_bool.2 ⟨h₂, h₁⟩)
#align regular_space.inf RegularSpace.inf

instance {p : X → Prop} : RegularSpace (Subtype p) :=
  embedding_subtype_val.toInducing.regularSpace

instance [TopologicalSpace Y] [RegularSpace Y] : RegularSpace (X × Y) :=
  (regularSpace_induced (@Prod.fst X Y)).inf (regularSpace_induced (@Prod.snd X Y))

instance {ι : Type*} {X : ι → Type*} [∀ i, TopologicalSpace (X i)] [∀ i, RegularSpace (X i)] :
    RegularSpace (∀ i, X i) :=
  regularSpace_iInf fun _ => regularSpace_induced _

deprecate_to separatedNhds_of_isCompact_isClosed 2024-01-28
/-- In a regular space, if a compact set and a closed set are disjoint, then they have disjoint
neighborhoods. -/
lemma SeparatedNhds.of_isCompact_isClosed {s t : Set X}
    (hs : IsCompact s) (ht : IsClosed t) (hst : Disjoint s t) : SeparatedNhds s t := by
  simpa only [separatedNhds_iff_disjoint, hs.disjoint_nhdsSet_left, disjoint_nhds_nhdsSet,
    ht.closure_eq, disjoint_left] using hst

end RegularSpace

section LocallyCompactRegularSpace

/-- In a (possibly non-Hausdorff) locally compact regular space, for every containment `K ⊆ U` of
  a compact set `K` in an open set `U`, there is a compact closed neighborhood `L`
  such that `K ⊆ L ⊆ U`: equivalently, there is a compact closed set `L` such
  that `K ⊆ interior L` and `L ⊆ U`. -/
theorem exists_compact_closed_between [LocallyCompactSpace X] [RegularSpace X]
    {K U : Set X} (hK : IsCompact K) (hU : IsOpen U) (h_KU : K ⊆ U) :
    ∃ L, IsCompact L ∧ IsClosed L ∧ K ⊆ interior L ∧ L ⊆ U :=
  let ⟨L, L_comp, KL, LU⟩ := exists_compact_between hK hU h_KU
  ⟨closure L, L_comp.closure, isClosed_closure, KL.trans <| interior_mono subset_closure,
    L_comp.closure_subset_of_isOpen hU LU⟩

/-- In a locally compact regular space, given a compact set `K` inside an open set `U`, we can find
an open set `V` between these sets with compact closure: `K ⊆ V` and the closure of `V` is
inside `U`. -/
theorem exists_open_between_and_isCompact_closure [LocallyCompactSpace X] [RegularSpace X]
    {K U : Set X} (hK : IsCompact K) (hU : IsOpen U) (hKU : K ⊆ U) :
    ∃ V, IsOpen V ∧ K ⊆ V ∧ closure V ⊆ U ∧ IsCompact (closure V) := by
  rcases exists_compact_closed_between hK hU hKU with ⟨L, L_compact, L_closed, KL, LU⟩
  have A : closure (interior L) ⊆ L := by
    apply (closure_mono interior_subset).trans (le_of_eq L_closed.closure_eq)
  refine ⟨interior L, isOpen_interior, KL, A.trans LU, ?_⟩
  exact L_compact.closure_of_subset interior_subset
#align exists_open_between_and_is_compact_closure exists_open_between_and_isCompact_closure

@[deprecated WeaklyLocallyCompactSpace.locallyCompactSpace] -- 3 Sep 2023
theorem locally_compact_of_compact [T2Space X] [CompactSpace X] :
    LocallyCompactSpace X :=
  inferInstance
#align locally_compact_of_compact locally_compact_of_compact

end LocallyCompactRegularSpace

section T3

/-- A T₃ space is a T₀ space which is a regular space. Any T₃ space is a T₁ space, a T₂ space, and
a T₂.₅ space.  -/
class T3Space (X : Type u) [TopologicalSpace X] extends T0Space X, RegularSpace X : Prop
#align t3_space T3Space

instance (priority := 90) instT3Space [T0Space X] [RegularSpace X] : T3Space X := ⟨⟩

theorem RegularSpace.t3Space_iff_t0Space [RegularSpace X] : T3Space X ↔ T0Space X := by
  constructor <;> intro <;> infer_instance

-- see Note [lower instance priority]
instance (priority := 100) T3Space.t25Space [T3Space X] : T25Space X := by
  refine' ⟨fun x y hne => _⟩
  rw [lift'_nhds_closure, lift'_nhds_closure]
  have : x ∉ closure {y} ∨ y ∉ closure {x} :=
    (t0Space_iff_or_not_mem_closure X).mp inferInstance hne
  simp only [← disjoint_nhds_nhdsSet, nhdsSet_singleton] at this
  exact this.elim id fun h => h.symm
#align t3_space.t2_5_space T3Space.t25Space

protected theorem Embedding.t3Space [TopologicalSpace Y] [T3Space Y] {f : X → Y}
    (hf : Embedding f) : T3Space X :=
  { toT0Space := hf.t0Space
    toRegularSpace := hf.toInducing.regularSpace }
#align embedding.t3_space Embedding.t3Space

instance Subtype.t3Space [T3Space X] {p : X → Prop} : T3Space (Subtype p) :=
  embedding_subtype_val.t3Space
#align subtype.t3_space Subtype.t3Space

instance ULift.instT3Space [T3Space X] : T3Space (ULift X) :=
  embedding_uLift_down.t3Space

instance [TopologicalSpace Y] [T3Space X] [T3Space Y] : T3Space (X × Y) := ⟨⟩

instance {ι : Type*} {X : ι → Type*} [∀ i, TopologicalSpace (X i)] [∀ i, T3Space (X i)] :
    T3Space (∀ i, X i) := ⟨⟩

/-- Given two points `x ≠ y`, we can find neighbourhoods `x ∈ V₁ ⊆ U₁` and `y ∈ V₂ ⊆ U₂`,
with the `Vₖ` closed and the `Uₖ` open, such that the `Uₖ` are disjoint. -/
theorem disjoint_nested_nhds [T3Space X] {x y : X} (h : x ≠ y) :
    ∃ U₁ ∈ 𝓝 x, ∃ V₁ ∈ 𝓝 x, ∃ U₂ ∈ 𝓝 y, ∃ V₂ ∈ 𝓝 y,
      IsClosed V₁ ∧ IsClosed V₂ ∧ IsOpen U₁ ∧ IsOpen U₂ ∧ V₁ ⊆ U₁ ∧ V₂ ⊆ U₂ ∧ Disjoint U₁ U₂ := by
  rcases t2_separation h with ⟨U₁, U₂, U₁_op, U₂_op, x_in, y_in, H⟩
  rcases exists_mem_nhds_isClosed_subset (U₁_op.mem_nhds x_in) with ⟨V₁, V₁_in, V₁_closed, h₁⟩
  rcases exists_mem_nhds_isClosed_subset (U₂_op.mem_nhds y_in) with ⟨V₂, V₂_in, V₂_closed, h₂⟩
  exact ⟨U₁, mem_of_superset V₁_in h₁, V₁, V₁_in, U₂, mem_of_superset V₂_in h₂, V₂, V₂_in,
    V₁_closed, V₂_closed, U₁_op, U₂_op, h₁, h₂, H⟩
#align disjoint_nested_nhds disjoint_nested_nhds

open SeparationQuotient

/-- The `SeparationQuotient` of a regular space is a T₃ space. -/
instance [RegularSpace X] : T3Space (SeparationQuotient X) where
  regular {s a} hs ha := by
    rcases surjective_mk a with ⟨a, rfl⟩
    rw [← disjoint_comap_iff surjective_mk, comap_mk_nhds_mk, comap_mk_nhdsSet]
    exact RegularSpace.regular (hs.preimage continuous_mk) ha

end T3

section NormalSpace

/-- A topological space is said to be a *normal space* if any two disjoint closed sets
have disjoint open neighborhoods. -/
class NormalSpace (X : Type u) [TopologicalSpace X] : Prop where
  /-- Two disjoint sets in a normal space admit disjoint neighbourhoods. -/
  normal : ∀ s t : Set X, IsClosed s → IsClosed t → Disjoint s t → SeparatedNhds s t

theorem normal_separation [NormalSpace X] {s t : Set X} (H1 : IsClosed s) (H2 : IsClosed t)
    (H3 : Disjoint s t) : SeparatedNhds s t :=
  NormalSpace.normal s t H1 H2 H3
#align normal_separation normal_separation

theorem disjoint_nhdsSet_nhdsSet [NormalSpace X] {s t : Set X} (hs : IsClosed s) (ht : IsClosed t)
    (hd : Disjoint s t) : Disjoint (𝓝ˢ s) (𝓝ˢ t) :=
  (normal_separation hs ht hd).disjoint_nhdsSet

theorem normal_exists_closure_subset [NormalSpace X] {s t : Set X} (hs : IsClosed s) (ht : IsOpen t)
    (hst : s ⊆ t) : ∃ u, IsOpen u ∧ s ⊆ u ∧ closure u ⊆ t := by
  have : Disjoint s tᶜ := Set.disjoint_left.mpr fun x hxs hxt => hxt (hst hxs)
  rcases normal_separation hs (isClosed_compl_iff.2 ht) this with
    ⟨s', t', hs', ht', hss', htt', hs't'⟩
  refine ⟨s', hs', hss', Subset.trans (closure_minimal ?_ (isClosed_compl_iff.2 ht'))
    (compl_subset_comm.1 htt')⟩
  exact fun x hxs hxt => hs't'.le_bot ⟨hxs, hxt⟩
#align normal_exists_closure_subset normal_exists_closure_subset

/-- If the codomain of a closed embedding is a normal space, then so is the domain. -/
protected theorem ClosedEmbedding.normalSpace [TopologicalSpace Y] [NormalSpace Y] {f : X → Y}
    (hf : ClosedEmbedding f) : NormalSpace X where
  normal s t hs ht hst := by
    have H : SeparatedNhds (f '' s) (f '' t) :=
      NormalSpace.normal (f '' s) (f '' t) (hf.isClosedMap s hs) (hf.isClosedMap t ht)
        (disjoint_image_of_injective hf.inj hst)
    exact (H.preimage hf.continuous).mono (subset_preimage_image _ _) (subset_preimage_image _ _)

instance (priority := 100) NormalSpace.of_compactSpace_r1Space [CompactSpace X] [R1Space X] :
    NormalSpace X where
  normal _s _t hs ht := .of_isCompact_isCompact_isClosed hs.isCompact ht.isCompact ht

/-- A regular topological space with second countable topology is a normal space.

TODO: The same is true for a regular Lindelöf space. -/
instance (priority := 100) NormalSpace.of_regularSpace_secondCountableTopology
    [RegularSpace X] [SecondCountableTopology X] : NormalSpace X := by
  have key : ∀ {s t : Set X}, IsClosed t → Disjoint s t →
    ∃ U : Set (countableBasis X), (s ⊆ ⋃ u ∈ U, ↑u) ∧ (∀ u ∈ U, Disjoint (closure ↑u) t) ∧
      ∀ n : ℕ, IsClosed (⋃ (u ∈ U) (_ : Encodable.encode u ≤ n), closure (u : Set X)) := by
    intro s t hc hd
    rw [disjoint_left] at hd
    have : ∀ x ∈ s, ∃ U ∈ countableBasis X, x ∈ U ∧ Disjoint (closure U) t := by
      intro x hx
      rcases (isBasis_countableBasis X).exists_closure_subset (hc.compl_mem_nhds (hd hx))
        with ⟨u, hu, hxu, hut⟩
      exact ⟨u, hu, hxu, disjoint_left.2 hut⟩
    choose! U hu hxu hd using this
    set V : s → countableBasis X := MapsTo.restrict _ _ _ hu
    refine' ⟨range V, _, forall_mem_range.2 <| Subtype.forall.2 hd, fun n => _⟩
    · rw [biUnion_range]
      exact fun x hx => mem_iUnion.2 ⟨⟨x, hx⟩, hxu x hx⟩
    · simp only [← iSup_eq_iUnion, iSup_and']
      exact (((finite_le_nat n).preimage_embedding (Encodable.encode' _)).subset <|
        inter_subset_right _ _).isClosed_biUnion fun u _ => isClosed_closure
  refine' { normal := fun s t hs ht hd => _ }
  rcases key ht hd with ⟨U, hsU, hUd, hUc⟩
  rcases key hs hd.symm with ⟨V, htV, hVd, hVc⟩
  refine ⟨⋃ u ∈ U, ↑u \ ⋃ (v ∈ V) (_ : Encodable.encode v ≤ Encodable.encode u), closure ↑v,
    ⋃ v ∈ V, ↑v \ ⋃ (u ∈ U) (_ : Encodable.encode u ≤ Encodable.encode v), closure ↑u,
    isOpen_biUnion fun u _ => (isOpen_of_mem_countableBasis u.2).sdiff (hVc _),
    isOpen_biUnion fun v _ => (isOpen_of_mem_countableBasis v.2).sdiff (hUc _),
    fun x hx => ?_, fun x hx => ?_, ?_⟩
  · rcases mem_iUnion₂.1 (hsU hx) with ⟨u, huU, hxu⟩
    refine' mem_biUnion huU ⟨hxu, _⟩
    simp only [mem_iUnion]
    rintro ⟨v, hvV, -, hxv⟩
    exact (hVd v hvV).le_bot ⟨hxv, hx⟩
  · rcases mem_iUnion₂.1 (htV hx) with ⟨v, hvV, hxv⟩
    refine' mem_biUnion hvV ⟨hxv, _⟩
    simp only [mem_iUnion]
    rintro ⟨u, huU, -, hxu⟩
    exact (hUd u huU).le_bot ⟨hxu, hx⟩
  · simp only [disjoint_left, mem_iUnion, mem_diff, not_exists, not_and, not_forall, not_not]
    rintro a ⟨u, huU, hau, haV⟩ v hvV hav
    rcases le_total (Encodable.encode u) (Encodable.encode v) with hle | hle
    exacts [⟨u, huU, hle, subset_closure hau⟩, (haV _ hvV hle <| subset_closure hav).elim]
#align normal_space_of_t3_second_countable NormalSpace.of_regularSpace_secondCountableTopology

end NormalSpace

section Normality

/-- A T₄ space is a normal T₁ space. -/
class T4Space (X : Type u) [TopologicalSpace X] extends T1Space X, NormalSpace X : Prop
#align normal_space NormalSpace

instance (priority := 100) [T1Space X] [NormalSpace X] : T4Space X := ⟨⟩

-- see Note [lower instance priority]
instance (priority := 100) T4Space.t3Space [T4Space X] : T3Space X where
  regular hs hxs := by simpa only [nhdsSet_singleton] using (normal_separation hs isClosed_singleton
    (disjoint_singleton_right.mpr hxs)).disjoint_nhdsSet
#align normal_space.t3_space T4Space.t3Space

@[deprecated inferInstance] -- Since 28 Jan 2024
theorem T4Space.of_compactSpace_t2Space [CompactSpace X] [T2Space X] :
    T4Space X := inferInstance
#align normal_of_compact_t2 T4Space.of_compactSpace_t2Space

/-- If the codomain of a closed embedding is a T₄ space, then so is the domain. -/
protected theorem ClosedEmbedding.t4Space [TopologicalSpace Y] [T4Space Y] {f : X → Y}
    (hf : ClosedEmbedding f) : T4Space X where
  toT1Space := hf.toEmbedding.t1Space
  toNormalSpace := hf.normalSpace
#align closed_embedding.normal_space ClosedEmbedding.t4Space

instance ULift.instT4Space [T4Space X] : T4Space (ULift X) :=
  ULift.closedEmbedding_down.t4Space

namespace SeparationQuotient

/-- The `SeparationQuotient` of a normal space is a normal space. -/
instance [NormalSpace X] : NormalSpace (SeparationQuotient X) where
  normal s t hs ht hd := separatedNhds_iff_disjoint.2 <| by
    rw [← disjoint_comap_iff surjective_mk, comap_mk_nhdsSet, comap_mk_nhdsSet]
    exact disjoint_nhdsSet_nhdsSet (hs.preimage continuous_mk) (ht.preimage continuous_mk)
      (hd.preimage mk)

end SeparationQuotient

variable (X)

end Normality

section CompletelyNormal

/-- A topological space `X` is a *completely normal Hausdorff space* if each subspace `s : Set X` is
a normal Hausdorff space. Equivalently, `X` is a `T₁` space and for any two sets `s`, `t` such that
`closure s` is disjoint with `t` and `s` is disjoint with `closure t`, there exist disjoint
neighbourhoods of `s` and `t`. -/
class T5Space (X : Type u) [TopologicalSpace X] extends T1Space X : Prop where
  /-- If `closure s` is disjoint with `t` and `s` is disjoint with `closure t`, then `s` and `t`
  admit disjoint neighbourhoods. -/
  completely_normal :
    ∀ ⦃s t : Set X⦄, Disjoint (closure s) t → Disjoint s (closure t) → Disjoint (𝓝ˢ s) (𝓝ˢ t)
#align t5_space T5Space

export T5Space (completely_normal)

theorem Embedding.t5Space [TopologicalSpace Y] [T5Space Y] {e : X → Y} (he : Embedding e) :
    T5Space X := by
  haveI := he.t1Space
  refine' ⟨fun s t hd₁ hd₂ => _⟩
  simp only [he.toInducing.nhdsSet_eq_comap]
  refine disjoint_comap (completely_normal ?_ ?_)
  · rwa [← subset_compl_iff_disjoint_left, image_subset_iff, preimage_compl,
      ← he.closure_eq_preimage_closure_image, subset_compl_iff_disjoint_left]
  · rwa [← subset_compl_iff_disjoint_right, image_subset_iff, preimage_compl,
      ← he.closure_eq_preimage_closure_image, subset_compl_iff_disjoint_right]
#align embedding.t5_space Embedding.t5Space

/-- A subspace of a `T₅` space is a `T₅` space. -/
instance [T5Space X] {p : X → Prop} : T5Space { x // p x } :=
  embedding_subtype_val.t5Space

instance ULift.instT5Space [T5Space X] : T5Space (ULift X) :=
  embedding_uLift_down.t5Space

-- see Note [lower instance priority]
/-- A `T₅` space is a `T₄` space. -/
instance (priority := 100) T5Space.toT4Space [T5Space X] : T4Space X where
  normal s t hs ht hd := separatedNhds_iff_disjoint.2 <|
    completely_normal (by rwa [hs.closure_eq]) (by rwa [ht.closure_eq])
#align t5_space.to_normal_space T5Space.toT4Space

open SeparationQuotient

/-- The `SeparationQuotient` of a completely normal R₀ space is a T₅ space.
We don't have typeclasses for completely normal spaces (without T₁ assumption) and R₀ spaces,
so we use `T5Space` for assumption and for conclusion.

One can prove this using a homeomorphism between `X` and `SeparationQuotient X`.
We give an alternative proof of the `completely_normal` axiom
that works without assuming that `X` is a T₁ space. -/
instance [T5Space X] : T5Space (SeparationQuotient X) where
  completely_normal s t hd₁ hd₂ := by
    rw [← disjoint_comap_iff surjective_mk, comap_mk_nhdsSet, comap_mk_nhdsSet]
    apply T5Space.completely_normal <;> rw [← preimage_mk_closure]
    exacts [hd₁.preimage mk, hd₂.preimage mk]

end CompletelyNormal

/-- In a compact T₂ space, the connected component of a point equals the intersection of all
its clopen neighbourhoods. -/
theorem connectedComponent_eq_iInter_isClopen [T2Space X] [CompactSpace X] (x : X) :
    connectedComponent x = ⋂ s : { s : Set X // IsClopen s ∧ x ∈ s }, s := by
  apply Subset.antisymm connectedComponent_subset_iInter_isClopen
  -- Reduce to showing that the clopen intersection is connected.
  refine' IsPreconnected.subset_connectedComponent _ (mem_iInter.2 fun s => s.2.2)
  -- We do this by showing that any disjoint cover by two closed sets implies
  -- that one of these closed sets must contain our whole thing.
  -- To reduce to the case where the cover is disjoint on all of `X` we need that `s` is closed
  have hs : @IsClosed X _ (⋂ s : { s : Set X // IsClopen s ∧ x ∈ s }, s) :=
    isClosed_iInter fun s => s.2.1.1
  rw [isPreconnected_iff_subset_of_fully_disjoint_closed hs]
  intro a b ha hb hab ab_disj
  -- Since our space is normal, we get two larger disjoint open sets containing the disjoint
  -- closed sets. If we can show that our intersection is a subset of any of these we can then
  -- "descend" this to show that it is a subset of either a or b.
  rcases normal_separation ha hb ab_disj with ⟨u, v, hu, hv, hau, hbv, huv⟩
  obtain ⟨s, H⟩ : ∃ s : Set X, IsClopen s ∧ x ∈ s ∧ s ⊆ u ∪ v
  /- Now we find a clopen set `s` around `x`, contained in `u ∪ v`. We utilize the fact that
  `X \ u ∪ v` will be compact, so there must be some finite intersection of clopen neighbourhoods of
  `X` disjoint to it, but a finite intersection of clopen sets is clopen so we let this be our
  `s`. -/
  · have H1 := (hu.union hv).isClosed_compl.isCompact.inter_iInter_nonempty
      (fun s : { s : Set X // IsClopen s ∧ x ∈ s } => s) fun s => s.2.1.1
    rw [← not_disjoint_iff_nonempty_inter, imp_not_comm, not_forall] at H1
    cases' H1 (disjoint_compl_left_iff_subset.2 <| hab.trans <| union_subset_union hau hbv)
      with si H2
    refine' ⟨⋂ U ∈ si, Subtype.val U, _, _, _⟩
    · exact isClopen_biInter_finset fun s _ => s.2.1
    · exact mem_iInter₂.2 fun s _ => s.2.2
    · rwa [← disjoint_compl_left_iff_subset, disjoint_iff_inter_eq_empty,
        ← not_nonempty_iff_eq_empty]
  -- So, we get a disjoint decomposition `s = s ∩ u ∪ s ∩ v` of clopen sets. The intersection of all
  -- clopen neighbourhoods will then lie in whichever of u or v x lies in and hence will be a subset
  -- of either a or b.
  · have H1 := isClopen_inter_of_disjoint_cover_clopen H.1 H.2.2 hu hv huv
    rw [union_comm] at H
    have H2 := isClopen_inter_of_disjoint_cover_clopen H.1 H.2.2 hv hu huv.symm
    by_cases hxu : x ∈ u <;> [left; right]
    -- The x ∈ u case.
    · suffices ⋂ s : { s : Set X // IsClopen s ∧ x ∈ s }, ↑s ⊆ u
        from Disjoint.left_le_of_le_sup_right hab (huv.mono this hbv)
      · apply Subset.trans _ (inter_subset_right s u)
        exact iInter_subset (fun s : { s : Set X // IsClopen s ∧ x ∈ s } => s.1)
          ⟨s ∩ u, H1, mem_inter H.2.1 hxu⟩
    -- If x ∉ u, we get x ∈ v since x ∈ u ∪ v. The rest is then like the x ∈ u case.
    · have h1 : x ∈ v :=
        (hab.trans (union_subset_union hau hbv) (mem_iInter.2 fun i => i.2.2)).resolve_left hxu
      suffices ⋂ s : { s : Set X // IsClopen s ∧ x ∈ s }, ↑s ⊆ v
        from (huv.symm.mono this hau).left_le_of_le_sup_left hab
      · refine Subset.trans ?_ (inter_subset_right s v)
        exact iInter_subset (fun s : { s : Set X // IsClopen s ∧ x ∈ s } => s.1)
          ⟨s ∩ v, H2, mem_inter H.2.1 h1⟩
#align connected_component_eq_Inter_clopen connectedComponent_eq_iInter_isClopen

section Profinite

/-- A T1 space with a clopen basis is totally separated. -/
theorem totallySeparatedSpace_of_t1_of_basis_clopen [T1Space X]
    (h : IsTopologicalBasis { s : Set X | IsClopen s }) : TotallySeparatedSpace X := by
  constructor
  rintro x - y - hxy
  rcases h.mem_nhds_iff.mp (isOpen_ne.mem_nhds hxy) with ⟨U, hU, hxU, hyU⟩
  exact ⟨U, Uᶜ, hU.isOpen, hU.compl.isOpen, hxU, fun h => hyU h rfl, (union_compl_self U).superset,
    disjoint_compl_right⟩
#align totally_separated_space_of_t1_of_basis_clopen totallySeparatedSpace_of_t1_of_basis_clopen

variable [T2Space X] [CompactSpace X]

/-- A compact Hausdorff space is totally disconnected if and only if it is totally separated, this
  is also true for locally compact spaces. -/
theorem compact_t2_tot_disc_iff_tot_sep : TotallyDisconnectedSpace X ↔ TotallySeparatedSpace X := by
  refine ⟨fun h => ⟨fun x _ y _ => ?_⟩, @TotallySeparatedSpace.totallyDisconnectedSpace _ _⟩
  contrapose!
  intro hyp
  suffices x ∈ connectedComponent y by
    simpa [totallyDisconnectedSpace_iff_connectedComponent_singleton.1 h y, mem_singleton_iff]
  rw [connectedComponent_eq_iInter_isClopen, mem_iInter]
  rintro ⟨w : Set X, hw : IsClopen w, hy : y ∈ w⟩
  by_contra hx
  exact hyp ⟨wᶜ, w, hw.1.isOpen_compl, hw.2, hx, hy, (@isCompl_compl _ w _).symm.codisjoint.top_le,
    disjoint_compl_left⟩
#align compact_t2_tot_disc_iff_tot_sep compact_t2_tot_disc_iff_tot_sep

variable [TotallyDisconnectedSpace X]

/-- A totally disconnected compact Hausdorff space is totally separated. -/
instance (priority := 100) : TotallySeparatedSpace X :=
  compact_t2_tot_disc_iff_tot_sep.mp inferInstance

theorem nhds_basis_clopen (x : X) : (𝓝 x).HasBasis (fun s : Set X => x ∈ s ∧ IsClopen s) id :=
  ⟨fun U => by
    constructor
    · have hx : connectedComponent x = {x} :=
        totallyDisconnectedSpace_iff_connectedComponent_singleton.mp ‹_› x
      rw [connectedComponent_eq_iInter_isClopen] at hx
      intro hU
      let N := { s // IsClopen s ∧ x ∈ s }
      rsuffices ⟨⟨s, hs, hs'⟩, hs''⟩ : ∃ s : N, s.val ⊆ U
      · exact ⟨s, ⟨hs', hs⟩, hs''⟩
      haveI : Nonempty N := ⟨⟨univ, isClopen_univ, mem_univ x⟩⟩
      have hNcl : ∀ s : N, IsClosed s.val := fun s => s.property.1.1
      have hdir : Directed Superset fun s : N => s.val := by
        rintro ⟨s, hs, hxs⟩ ⟨t, ht, hxt⟩
        exact ⟨⟨s ∩ t, hs.inter ht, ⟨hxs, hxt⟩⟩, inter_subset_left s t, inter_subset_right s t⟩
      have h_nhd : ∀ y ∈ ⋂ s : N, s.val, U ∈ 𝓝 y := fun y y_in => by
        erw [hx, mem_singleton_iff] at y_in
        rwa [y_in]
      exact exists_subset_nhds_of_compactSpace hdir hNcl h_nhd
    · rintro ⟨V, ⟨hxV, -, V_op⟩, hUV : V ⊆ U⟩
      rw [mem_nhds_iff]
      exact ⟨V, hUV, V_op, hxV⟩⟩
#align nhds_basis_clopen nhds_basis_clopen

theorem isTopologicalBasis_isClopen : IsTopologicalBasis { s : Set X | IsClopen s } := by
  apply isTopologicalBasis_of_isOpen_of_nhds fun U (hU : IsClopen U) => hU.2
  intro x U hxU U_op
  have : U ∈ 𝓝 x := IsOpen.mem_nhds U_op hxU
  rcases (nhds_basis_clopen x).mem_iff.mp this with ⟨V, ⟨hxV, hV⟩, hVU : V ⊆ U⟩
  use V
  tauto
#align is_topological_basis_clopen isTopologicalBasis_isClopen

/-- Every member of an open set in a compact Hausdorff totally disconnected space
  is contained in a clopen set contained in the open set.  -/
theorem compact_exists_isClopen_in_isOpen {x : X} {U : Set X} (is_open : IsOpen U) (memU : x ∈ U) :
    ∃ V : Set X, IsClopen V ∧ x ∈ V ∧ V ⊆ U :=
  isTopologicalBasis_isClopen.mem_nhds_iff.1 (is_open.mem_nhds memU)
#align compact_exists_clopen_in_open compact_exists_isClopen_in_isOpen

end Profinite

section LocallyCompact

variable {H : Type*} [TopologicalSpace H] [LocallyCompactSpace H] [T2Space H]

/-- A locally compact Hausdorff totally disconnected space has a basis with clopen elements. -/
theorem loc_compact_Haus_tot_disc_of_zero_dim [TotallyDisconnectedSpace H] :
    IsTopologicalBasis { s : Set H | IsClopen s } := by
  refine isTopologicalBasis_of_isOpen_of_nhds (fun u hu => hu.2) fun x U memU hU => ?_
  obtain ⟨s, comp, xs, sU⟩ := exists_compact_subset hU memU
  let u : Set s := ((↑) : s → H) ⁻¹' interior s
  have u_open_in_s : IsOpen u := isOpen_interior.preimage continuous_subtype_val
  lift x to s using interior_subset xs
  haveI : CompactSpace s := isCompact_iff_compactSpace.1 comp
  obtain ⟨V : Set s, VisClopen, Vx, V_sub⟩ := compact_exists_isClopen_in_isOpen u_open_in_s xs
  have VisClopen' : IsClopen (((↑) : s → H) '' V) := by
    refine' ⟨comp.isClosed.closedEmbedding_subtype_val.closed_iff_image_closed.1 VisClopen.1, _⟩
    let v : Set u := ((↑) : u → s) ⁻¹' V
    have : ((↑) : u → H) = ((↑) : s → H) ∘ ((↑) : u → s) := rfl
    have f0 : Embedding ((↑) : u → H) := embedding_subtype_val.comp embedding_subtype_val
    have f1 : OpenEmbedding ((↑) : u → H) := by
      refine' ⟨f0, _⟩
      · have : Set.range ((↑) : u → H) = interior s := by
          rw [this, Set.range_comp, Subtype.range_coe, Subtype.image_preimage_coe]
          apply Set.inter_eq_self_of_subset_right interior_subset
        rw [this]
        apply isOpen_interior
    have f2 : IsOpen v := VisClopen.2.preimage continuous_subtype_val
    have f3 : ((↑) : s → H) '' V = ((↑) : u → H) '' v := by
      rw [this, image_comp, Subtype.image_preimage_coe, inter_eq_self_of_subset_right V_sub]
    rw [f3]
    apply f1.isOpenMap v f2
  refine' ⟨(↑) '' V, VisClopen', by simp [Vx], Subset.trans _ sU⟩
  simp
set_option linter.uppercaseLean3 false in
#align loc_compact_Haus_tot_disc_of_zero_dim loc_compact_Haus_tot_disc_of_zero_dim

/-- A locally compact Hausdorff space is totally disconnected
  if and only if it is totally separated. -/
theorem loc_compact_t2_tot_disc_iff_tot_sep :
    TotallyDisconnectedSpace H ↔ TotallySeparatedSpace H := by
  constructor
  · intro h
    exact totallySeparatedSpace_of_t1_of_basis_clopen loc_compact_Haus_tot_disc_of_zero_dim
  apply TotallySeparatedSpace.totallyDisconnectedSpace
#align loc_compact_t2_tot_disc_iff_tot_sep loc_compact_t2_tot_disc_iff_tot_sep

end LocallyCompact

/-- `ConnectedComponents X` is Hausdorff when `X` is Hausdorff and compact -/
instance ConnectedComponents.t2 [T2Space X] [CompactSpace X] : T2Space (ConnectedComponents X) := by
  -- Proof follows that of: https://stacks.math.columbia.edu/tag/0900
  -- Fix 2 distinct connected components, with points a and b
  refine ⟨ConnectedComponents.surjective_coe.forall₂.2 fun a b ne => ?_⟩
  rw [ConnectedComponents.coe_ne_coe] at ne
  have h := connectedComponent_disjoint ne
  -- write ↑b as the intersection of all clopen subsets containing it
  rw [connectedComponent_eq_iInter_isClopen b, disjoint_iff_inter_eq_empty] at h
  -- Now we show that this can be reduced to some clopen containing `↑b` being disjoint to `↑a`
  obtain ⟨U, V, hU, ha, hb, rfl⟩ : ∃ (U : Set X) (V : Set (ConnectedComponents X)),
      IsClopen U ∧ connectedComponent a ∩ U = ∅ ∧ connectedComponent b ⊆ U ∧ (↑) ⁻¹' V = U := by
    have h :=
      (isClosed_connectedComponent (α := X)).isCompact.elim_finite_subfamily_closed
        _ (fun s : { s : Set X // IsClopen s ∧ b ∈ s } => s.2.1.1) h
    cases' h with fin_a ha
    -- This clopen and its complement will separate the connected components of `a` and `b`
    set U : Set X := ⋂ (i : { s // IsClopen s ∧ b ∈ s }) (_ : i ∈ fin_a), i
    have hU : IsClopen U := isClopen_biInter_finset fun i _ => i.2.1
    exact ⟨U, (↑) '' U, hU, ha, subset_iInter₂ fun s _ => s.2.1.connectedComponent_subset s.2.2,
      (connectedComponents_preimage_image U).symm ▸ hU.biUnion_connectedComponent_eq⟩
  rw [ConnectedComponents.quotientMap_coe.isClopen_preimage] at hU
  refine' ⟨Vᶜ, V, hU.compl.isOpen, hU.isOpen, _, hb mem_connectedComponent, disjoint_compl_left⟩
  exact fun h => flip Set.Nonempty.ne_empty ha ⟨a, mem_connectedComponent, h⟩
#align connected_components.t2 ConnectedComponents.t2<|MERGE_RESOLUTION|>--- conflicted
+++ resolved
@@ -1859,14 +1859,7 @@
   tfae_finish
 #align regular_space_tfae regularSpace_TFAE
 
-<<<<<<< HEAD
 deprecate_to RegularSpace.ofLift'_closure 2024-02-28
-=======
-theorem RegularSpace.of_lift'_closure_le (h : ∀ x : X, (𝓝 x).lift' closure ≤ 𝓝 x) :
-    RegularSpace X :=
-  Iff.mpr ((regularSpace_TFAE X).out 0 4) h
-
->>>>>>> a5eb48ce
 theorem RegularSpace.of_lift'_closure (h : ∀ x : X, (𝓝 x).lift' closure = 𝓝 x) : RegularSpace X :=
   Iff.mpr ((regularSpace_TFAE X).out 0 5) h
 #align regular_space.of_lift'_closure RegularSpace.of_lift'_closure
