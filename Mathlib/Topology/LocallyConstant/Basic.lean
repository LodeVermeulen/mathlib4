/-
Copyright (c) 2021 Johan Commelin. All rights reserved.
Released under Apache 2.0 license as described in the file LICENSE.
Authors: Johan Commelin
-/
import Mathlib.Algebra.Function.Indicator
import Mathlib.Tactic.FinCases
import Mathlib.Topology.Sets.Closeds

#align_import topology.locally_constant.basic from "leanprover-community/mathlib"@"0a0ec35061ed9960bf0e7ffb0335f44447b58977"

/-!
# Locally constant functions

This file sets up the theory of locally constant function from a topological space to a type.

## Main definitions and constructions

* `IsLocallyConstant f` : a map `f : X → Y` where `X` is a topological space is locally
                            constant if every set in `Y` has an open preimage.
* `LocallyConstant X Y` : the type of locally constant maps from `X` to `Y`
* `LocallyConstant.map` : push-forward of locally constant maps
* `LocallyConstant.comap` : pull-back of locally constant maps

-/


variable {X Y Z α : Type*} [TopologicalSpace X]

open Set Filter

open Topology

/-- A function between topological spaces is locally constant if the preimage of any set is open. -/
def IsLocallyConstant (f : X → Y) : Prop :=
  ∀ s : Set Y, IsOpen (f ⁻¹' s)
#align is_locally_constant IsLocallyConstant

namespace IsLocallyConstant

open List in
protected theorem tfae (f : X → Y) :
    TFAE [IsLocallyConstant f,
      ∀ x, ∀ᶠ x' in 𝓝 x, f x' = f x,
      ∀ x, IsOpen { x' | f x' = f x },
      ∀ y, IsOpen (f ⁻¹' {y}),
      ∀ x, ∃ U : Set X, IsOpen U ∧ x ∈ U ∧ ∀ x' ∈ U, f x' = f x] := by
  tfae_have 1 → 4; exact fun h y => h {y}
  tfae_have 4 → 3; exact fun h x => h (f x)
  tfae_have 3 → 2; exact fun h x => IsOpen.mem_nhds (h x) rfl
  tfae_have 2 → 5
  · intro h x
    rcases mem_nhds_iff.1 (h x) with ⟨U, eq, hU, hx⟩
    exact ⟨U, hU, hx, eq⟩
  tfae_have 5 → 1
  · intro h s
    refine' isOpen_iff_forall_mem_open.2 fun x hx => _
    rcases h x with ⟨U, hU, hxU, eq⟩
    exact ⟨U, fun x' hx' => mem_preimage.2 <| (eq x' hx').symm ▸ hx, hU, hxU⟩
  tfae_finish
#align is_locally_constant.tfae IsLocallyConstant.tfae

@[nontriviality]
theorem of_discrete [DiscreteTopology X] (f : X → Y) : IsLocallyConstant f := fun _ =>
  isOpen_discrete _
#align is_locally_constant.of_discrete IsLocallyConstant.of_discrete

theorem isOpen_fiber {f : X → Y} (hf : IsLocallyConstant f) (y : Y) : IsOpen { x | f x = y } :=
  hf {y}
#align is_locally_constant.is_open_fiber IsLocallyConstant.isOpen_fiber

theorem isClosed_fiber {f : X → Y} (hf : IsLocallyConstant f) (y : Y) : IsClosed { x | f x = y } :=
  ⟨hf {y}ᶜ⟩
#align is_locally_constant.is_closed_fiber IsLocallyConstant.isClosed_fiber

theorem isClopen_fiber {f : X → Y} (hf : IsLocallyConstant f) (y : Y) : IsClopen { x | f x = y } :=
  ⟨isClosed_fiber hf _,  isOpen_fiber hf _⟩
#align is_locally_constant.is_clopen_fiber IsLocallyConstant.isClopen_fiber

theorem iff_exists_open (f : X → Y) :
    IsLocallyConstant f ↔ ∀ x, ∃ U : Set X, IsOpen U ∧ x ∈ U ∧ ∀ x' ∈ U, f x' = f x :=
  (IsLocallyConstant.tfae f).out 0 4
#align is_locally_constant.iff_exists_open IsLocallyConstant.iff_exists_open

theorem iff_eventually_eq (f : X → Y) : IsLocallyConstant f ↔ ∀ x, ∀ᶠ y in 𝓝 x, f y = f x :=
  (IsLocallyConstant.tfae f).out 0 1
#align is_locally_constant.iff_eventually_eq IsLocallyConstant.iff_eventually_eq

theorem exists_open {f : X → Y} (hf : IsLocallyConstant f) (x : X) :
    ∃ U : Set X, IsOpen U ∧ x ∈ U ∧ ∀ x' ∈ U, f x' = f x :=
  (iff_exists_open f).1 hf x
#align is_locally_constant.exists_open IsLocallyConstant.exists_open

protected theorem eventually_eq {f : X → Y} (hf : IsLocallyConstant f) (x : X) :
    ∀ᶠ y in 𝓝 x, f y = f x :=
  (iff_eventually_eq f).1 hf x
#align is_locally_constant.eventually_eq IsLocallyConstant.eventually_eq

-- Porting note (#10756): new lemma
theorem iff_isOpen_fiber_apply {f : X → Y} : IsLocallyConstant f ↔ ∀ x, IsOpen (f ⁻¹' {f x}) :=
  (IsLocallyConstant.tfae f).out 0 2

-- Porting note (#10756): new lemma
theorem iff_isOpen_fiber {f : X → Y} : IsLocallyConstant f ↔ ∀ y, IsOpen (f ⁻¹' {y}) :=
  (IsLocallyConstant.tfae f).out 0 3

protected theorem continuous [TopologicalSpace Y] {f : X → Y} (hf : IsLocallyConstant f) :
    Continuous f :=
  ⟨fun _ _ => hf _⟩
#align is_locally_constant.continuous IsLocallyConstant.continuous

theorem iff_continuous {_ : TopologicalSpace Y} [DiscreteTopology Y] (f : X → Y) :
    IsLocallyConstant f ↔ Continuous f :=
  ⟨IsLocallyConstant.continuous, fun h s => h.isOpen_preimage s (isOpen_discrete _)⟩
#align is_locally_constant.iff_continuous IsLocallyConstant.iff_continuous

theorem of_constant (f : X → Y) (h : ∀ x y, f x = f y) : IsLocallyConstant f :=
  (iff_eventually_eq f).2 fun _ => eventually_of_forall fun _ => h _ _
#align is_locally_constant.of_constant IsLocallyConstant.of_constant

protected theorem const (y : Y) : IsLocallyConstant (Function.const X y) :=
  of_constant _ fun _ _ => rfl
#align is_locally_constant.const IsLocallyConstant.const

protected theorem comp {f : X → Y} (hf : IsLocallyConstant f) (g : Y → Z) :
    IsLocallyConstant (g ∘ f) := fun s => by
  rw [Set.preimage_comp]
  exact hf _
#align is_locally_constant.comp IsLocallyConstant.comp

theorem prod_mk {Y'} {f : X → Y} {f' : X → Y'} (hf : IsLocallyConstant f)
    (hf' : IsLocallyConstant f') : IsLocallyConstant fun x => (f x, f' x) :=
  (iff_eventually_eq _).2 fun x =>
    (hf.eventually_eq x).mp <| (hf'.eventually_eq x).mono fun _ hf' hf => Prod.ext hf hf'
#align is_locally_constant.prod_mk IsLocallyConstant.prod_mk

theorem comp₂ {Y₁ Y₂ Z : Type*} {f : X → Y₁} {g : X → Y₂} (hf : IsLocallyConstant f)
    (hg : IsLocallyConstant g) (h : Y₁ → Y₂ → Z) : IsLocallyConstant fun x => h (f x) (g x) :=
  (hf.prod_mk hg).comp fun x : Y₁ × Y₂ => h x.1 x.2
#align is_locally_constant.comp₂ IsLocallyConstant.comp₂

theorem comp_continuous [TopologicalSpace Y] {g : Y → Z} {f : X → Y} (hg : IsLocallyConstant g)
    (hf : Continuous f) : IsLocallyConstant (g ∘ f) := fun s => by
  rw [Set.preimage_comp]
  exact hf.isOpen_preimage _ (hg _)
#align is_locally_constant.comp_continuous IsLocallyConstant.comp_continuous

/-- A locally constant function is constant on any preconnected set. -/
theorem apply_eq_of_isPreconnected {f : X → Y} (hf : IsLocallyConstant f) {s : Set X}
    (hs : IsPreconnected s) {x y : X} (hx : x ∈ s) (hy : y ∈ s) : f x = f y := by
  let U := f ⁻¹' {f y}
  suffices x ∉ Uᶜ from Classical.not_not.1 this
  intro hxV
  specialize hs U Uᶜ (hf {f y}) (hf {f y}ᶜ) _ ⟨y, ⟨hy, rfl⟩⟩ ⟨x, ⟨hx, hxV⟩⟩
  · simp only [union_compl_self, subset_univ]
  · simp only [inter_empty, Set.not_nonempty_empty, inter_compl_self] at hs
#align is_locally_constant.apply_eq_of_is_preconnected IsLocallyConstant.apply_eq_of_isPreconnected

theorem apply_eq_of_preconnectedSpace [PreconnectedSpace X] {f : X → Y} (hf : IsLocallyConstant f)
    (x y : X) : f x = f y :=
  hf.apply_eq_of_isPreconnected isPreconnected_univ trivial trivial
#align is_locally_constant.apply_eq_of_preconnected_space IsLocallyConstant.apply_eq_of_preconnectedSpace

theorem eq_const [PreconnectedSpace X] {f : X → Y} (hf : IsLocallyConstant f) (x : X) :
    f = Function.const X (f x) :=
  funext fun y => hf.apply_eq_of_preconnectedSpace y x
#align is_locally_constant.eq_const IsLocallyConstant.eq_const

theorem exists_eq_const [PreconnectedSpace X] [Nonempty Y] {f : X → Y} (hf : IsLocallyConstant f) :
    ∃ y, f = Function.const X y := by
  cases' isEmpty_or_nonempty X with h h
  · exact ⟨Classical.arbitrary Y, funext <| h.elim⟩
  · exact ⟨f (Classical.arbitrary X), hf.eq_const _⟩
#align is_locally_constant.exists_eq_const IsLocallyConstant.exists_eq_const

theorem iff_is_const [PreconnectedSpace X] {f : X → Y} : IsLocallyConstant f ↔ ∀ x y, f x = f y :=
  ⟨fun h _ _ => h.apply_eq_of_isPreconnected isPreconnected_univ trivial trivial, of_constant _⟩
#align is_locally_constant.iff_is_const IsLocallyConstant.iff_is_const

theorem range_finite [CompactSpace X] {f : X → Y} (hf : IsLocallyConstant f) :
    (Set.range f).Finite := by
  letI : TopologicalSpace Y := ⊥; haveI := discreteTopology_bot Y
  exact (isCompact_range hf.continuous).finite_of_discrete
#align is_locally_constant.range_finite IsLocallyConstant.range_finite

@[to_additive]
theorem one [One Y] : IsLocallyConstant (1 : X → Y) := IsLocallyConstant.const 1
#align is_locally_constant.one IsLocallyConstant.one
#align is_locally_constant.zero IsLocallyConstant.zero

@[to_additive]
theorem inv [Inv Y] ⦃f : X → Y⦄ (hf : IsLocallyConstant f) : IsLocallyConstant f⁻¹ :=
  hf.comp fun x => x⁻¹
#align is_locally_constant.inv IsLocallyConstant.inv
#align is_locally_constant.neg IsLocallyConstant.neg

@[to_additive]
theorem mul [Mul Y] ⦃f g : X → Y⦄ (hf : IsLocallyConstant f) (hg : IsLocallyConstant g) :
    IsLocallyConstant (f * g) :=
  hf.comp₂ hg (· * ·)
#align is_locally_constant.mul IsLocallyConstant.mul
#align is_locally_constant.add IsLocallyConstant.add

@[to_additive]
theorem div [Div Y] ⦃f g : X → Y⦄ (hf : IsLocallyConstant f) (hg : IsLocallyConstant g) :
    IsLocallyConstant (f / g) :=
  hf.comp₂ hg (· / ·)
#align is_locally_constant.div IsLocallyConstant.div
#align is_locally_constant.sub IsLocallyConstant.sub

/-- If a composition of a function `f` followed by an injection `g` is locally
constant, then the locally constant property descends to `f`. -/
theorem desc {α β : Type*} (f : X → α) (g : α → β) (h : IsLocallyConstant (g ∘ f))
    (inj : Function.Injective g) : IsLocallyConstant f := fun s => by
  rw [← preimage_image_eq s inj, preimage_preimage]
  exact h (g '' s)
#align is_locally_constant.desc IsLocallyConstant.desc

theorem of_constant_on_connected_components [LocallyConnectedSpace X] {f : X → Y}
    (h : ∀ x, ∀ y ∈ connectedComponent x, f y = f x) : IsLocallyConstant f :=
  (iff_exists_open _).2 fun x =>
    ⟨connectedComponent x, isOpen_connectedComponent, mem_connectedComponent, h x⟩
#align is_locally_constant.of_constant_on_connected_components IsLocallyConstant.of_constant_on_connected_components

theorem of_constant_on_connected_clopens [LocallyConnectedSpace X] {f : X → Y}
    (h : ∀ U : Set X, IsConnected U → IsClopen U → ∀ x ∈ U, ∀ y ∈ U, f y = f x) :
    IsLocallyConstant f :=
  of_constant_on_connected_components fun x =>
    h (connectedComponent x) isConnected_connectedComponent isClopen_connectedComponent x
      mem_connectedComponent

theorem of_constant_on_preconnected_clopens [LocallyConnectedSpace X] {f : X → Y}
    (h : ∀ U : Set X, IsPreconnected U → IsClopen U → ∀ x ∈ U, ∀ y ∈ U, f y = f x) :
    IsLocallyConstant f :=
  of_constant_on_connected_clopens fun U hU ↦ h U hU.isPreconnected
#align is_locally_constant.of_constant_on_preconnected_clopens IsLocallyConstant.of_constant_on_preconnected_clopens

end IsLocallyConstant

/-- A (bundled) locally constant function from a topological space `X` to a type `Y`. -/
structure LocallyConstant (X Y : Type*) [TopologicalSpace X] where
  /-- The underlying function. -/
  protected toFun : X → Y
  /-- The map is locally constant. -/
  protected isLocallyConstant : IsLocallyConstant toFun
#align locally_constant LocallyConstant

namespace LocallyConstant

instance [Inhabited Y] : Inhabited (LocallyConstant X Y) :=
  ⟨⟨_, IsLocallyConstant.const default⟩⟩

instance : FunLike (LocallyConstant X Y) X Y where
  coe := LocallyConstant.toFun
  coe_injective' := by rintro ⟨_, _⟩ ⟨_, _⟩ _; congr

/-- See Note [custom simps projections]. -/
def Simps.apply (f : LocallyConstant X Y) : X → Y := f

initialize_simps_projections LocallyConstant (toFun → apply)

@[simp]
theorem toFun_eq_coe (f : LocallyConstant X Y) : f.toFun = f :=
  rfl
#align locally_constant.to_fun_eq_coe LocallyConstant.toFun_eq_coe

@[simp]
theorem coe_mk (f : X → Y) (h) : ⇑(⟨f, h⟩ : LocallyConstant X Y) = f :=
  rfl
#align locally_constant.coe_mk LocallyConstant.coe_mk

theorem congr_fun {f g : LocallyConstant X Y} (h : f = g) (x : X) : f x = g x :=
  DFunLike.congr_fun h x
#align locally_constant.congr_fun LocallyConstant.congr_fun

theorem congr_arg (f : LocallyConstant X Y) {x y : X} (h : x = y) : f x = f y :=
  DFunLike.congr_arg f h
#align locally_constant.congr_arg LocallyConstant.congr_arg

theorem coe_injective : @Function.Injective (LocallyConstant X Y) (X → Y) (↑) := fun _ _ =>
  DFunLike.ext'
#align locally_constant.coe_injective LocallyConstant.coe_injective

@[norm_cast]
theorem coe_inj {f g : LocallyConstant X Y} : (f : X → Y) = g ↔ f = g :=
  coe_injective.eq_iff
#align locally_constant.coe_inj LocallyConstant.coe_inj

@[ext]
theorem ext ⦃f g : LocallyConstant X Y⦄ (h : ∀ x, f x = g x) : f = g :=
  DFunLike.ext _ _ h
#align locally_constant.ext LocallyConstant.ext

theorem ext_iff {f g : LocallyConstant X Y} : f = g ↔ ∀ x, f x = g x := DFunLike.ext_iff
#align locally_constant.ext_iff LocallyConstant.ext_iff

section CodomainTopologicalSpace

variable [TopologicalSpace Y] (f : LocallyConstant X Y)

protected theorem continuous : Continuous f :=
  f.isLocallyConstant.continuous
#align locally_constant.continuous LocallyConstant.continuous

/-- We can turn a locally-constant function into a bundled `ContinuousMap`. -/
@[coe] def toContinuousMap : C(X, Y) :=
  ⟨f, f.continuous⟩
#align locally_constant.to_continuous_map LocallyConstant.toContinuousMap

/-- As a shorthand, `LocallyConstant.toContinuousMap` is available as a coercion -/
instance : Coe (LocallyConstant X Y) C(X, Y) := ⟨toContinuousMap⟩

-- Porting note: became a syntactic `rfl`
#noalign locally_constant.to_continuous_map_eq_coe

@[simp] theorem coe_continuousMap : ((f : C(X, Y)) : X → Y) = (f : X → Y) := rfl
#align locally_constant.coe_continuous_map LocallyConstant.coe_continuousMap

theorem toContinuousMap_injective :
    Function.Injective (toContinuousMap : LocallyConstant X Y → C(X, Y)) := fun _ _ h =>
  ext (ContinuousMap.congr_fun h)
#align locally_constant.to_continuous_map_injective LocallyConstant.toContinuousMap_injective

end CodomainTopologicalSpace

/-- The constant locally constant function on `X` with value `y : Y`. -/
def const (X : Type*) {Y : Type*} [TopologicalSpace X] (y : Y) : LocallyConstant X Y :=
  ⟨Function.const X y, IsLocallyConstant.const _⟩
#align locally_constant.const LocallyConstant.const

@[simp]
theorem coe_const (y : Y) : (const X y : X → Y) = Function.const X y :=
  rfl
#align locally_constant.coe_const LocallyConstant.coe_const

/-- The locally constant function to `Fin 2` associated to a clopen set. -/
def ofIsClopen {X : Type*} [TopologicalSpace X] {U : Set X} [∀ x, Decidable (x ∈ U)]
    (hU : IsClopen U) : LocallyConstant X (Fin 2) where
  toFun x := if x ∈ U then 0 else 1
  isLocallyConstant := by
    refine IsLocallyConstant.iff_isOpen_fiber.2 <| Fin.forall_fin_two.2 ⟨?_, ?_⟩
    · convert hU.2 using 1
      ext
      simp only [mem_singleton_iff, Fin.one_eq_zero_iff, mem_preimage, ite_eq_left_iff,
        Nat.succ_succ_ne_one]
      tauto
    · rw [← isClosed_compl_iff]
      convert hU.1
      ext
      simp
#align locally_constant.of_clopen LocallyConstant.ofIsClopen

@[simp]
theorem ofIsClopen_fiber_zero {X : Type*} [TopologicalSpace X] {U : Set X} [∀ x, Decidable (x ∈ U)]
    (hU : IsClopen U) : ofIsClopen hU ⁻¹' ({0} : Set (Fin 2)) = U := by
  ext
  simp only [ofIsClopen, mem_singleton_iff, Fin.one_eq_zero_iff, coe_mk, mem_preimage,
    ite_eq_left_iff, Nat.succ_succ_ne_one]
  tauto
#align locally_constant.of_clopen_fiber_zero LocallyConstant.ofIsClopen_fiber_zero

@[simp]
theorem ofIsClopen_fiber_one {X : Type*} [TopologicalSpace X] {U : Set X} [∀ x, Decidable (x ∈ U)]
    (hU : IsClopen U) : ofIsClopen hU ⁻¹' ({1} : Set (Fin 2)) = Uᶜ := by
  ext
  simp only [ofIsClopen, mem_singleton_iff, coe_mk, Fin.zero_eq_one_iff, mem_preimage,
    ite_eq_right_iff, mem_compl_iff, Nat.succ_succ_ne_one]
#align locally_constant.of_clopen_fiber_one LocallyConstant.ofIsClopen_fiber_one

theorem locallyConstant_eq_of_fiber_zero_eq {X : Type*} [TopologicalSpace X]
    (f g : LocallyConstant X (Fin 2)) (h : f ⁻¹' ({0} : Set (Fin 2)) = g ⁻¹' {0}) : f = g := by
  simp only [Set.ext_iff, mem_singleton_iff, mem_preimage] at h
  ext1 x
  exact Fin.fin_two_eq_of_eq_zero_iff (h x)
#align locally_constant.locally_constant_eq_of_fiber_zero_eq LocallyConstant.locallyConstant_eq_of_fiber_zero_eq

theorem range_finite [CompactSpace X] (f : LocallyConstant X Y) : (Set.range f).Finite :=
  f.isLocallyConstant.range_finite
#align locally_constant.range_finite LocallyConstant.range_finite

theorem apply_eq_of_isPreconnected (f : LocallyConstant X Y) {s : Set X} (hs : IsPreconnected s)
    {x y : X} (hx : x ∈ s) (hy : y ∈ s) : f x = f y :=
  f.isLocallyConstant.apply_eq_of_isPreconnected hs hx hy
#align locally_constant.apply_eq_of_is_preconnected LocallyConstant.apply_eq_of_isPreconnected

theorem apply_eq_of_preconnectedSpace [PreconnectedSpace X] (f : LocallyConstant X Y) (x y : X) :
    f x = f y :=
  f.isLocallyConstant.apply_eq_of_isPreconnected isPreconnected_univ trivial trivial
#align locally_constant.apply_eq_of_preconnected_space LocallyConstant.apply_eq_of_preconnectedSpace

theorem eq_const [PreconnectedSpace X] (f : LocallyConstant X Y) (x : X) : f = const X (f x) :=
  ext fun _ => apply_eq_of_preconnectedSpace f _ _
#align locally_constant.eq_const LocallyConstant.eq_const

theorem exists_eq_const [PreconnectedSpace X] [Nonempty Y] (f : LocallyConstant X Y) :
    ∃ y, f = const X y := by
  rcases Classical.em (Nonempty X) with (⟨⟨x⟩⟩ | hX)
  · exact ⟨f x, f.eq_const x⟩
  · exact ⟨Classical.arbitrary Y, ext fun x => (hX ⟨x⟩).elim⟩
#align locally_constant.exists_eq_const LocallyConstant.exists_eq_const

/-- Push forward of locally constant maps under any map, by post-composition. -/
def map (f : Y → Z) (g : LocallyConstant X Y) : LocallyConstant X Z :=
  ⟨f ∘ g, g.isLocallyConstant.comp f⟩
#align locally_constant.map LocallyConstant.map

@[simp]
theorem map_apply (f : Y → Z) (g : LocallyConstant X Y) : ⇑(map f g) = f ∘ g :=
  rfl
#align locally_constant.map_apply LocallyConstant.map_apply

@[simp]
theorem map_id : @map X Y Y _ id = id := rfl
#align locally_constant.map_id LocallyConstant.map_id

@[simp]
theorem map_comp {Y₁ Y₂ Y₃ : Type*} (g : Y₂ → Y₃) (f : Y₁ → Y₂) :
    @map X _ _ _ g ∘ map f = map (g ∘ f) := rfl
#align locally_constant.map_comp LocallyConstant.map_comp

/-- Given a locally constant function to `α → β`, construct a family of locally constant
functions with values in β indexed by α. -/
def flip {X α β : Type*} [TopologicalSpace X] (f : LocallyConstant X (α → β)) (a : α) :
    LocallyConstant X β :=
  f.map fun f => f a
#align locally_constant.flip LocallyConstant.flip

/-- If α is finite, this constructs a locally constant function to `α → β` given a
family of locally constant functions with values in β indexed by α. -/
def unflip {X α β : Type*} [Finite α] [TopologicalSpace X] (f : α → LocallyConstant X β) :
    LocallyConstant X (α → β) where
  toFun x a := f a x
  isLocallyConstant := IsLocallyConstant.iff_isOpen_fiber.2 fun g => by
    have : (fun (x : X) (a : α) => f a x) ⁻¹' {g} = ⋂ a : α, f a ⁻¹' {g a} := by
      ext; simp [Function.funext_iff]
    rw [this]
    exact isOpen_iInter_of_finite fun a => (f a).isLocallyConstant _
#align locally_constant.unflip LocallyConstant.unflip

@[simp]
theorem unflip_flip {X α β : Type*} [Finite α] [TopologicalSpace X]
    (f : LocallyConstant X (α → β)) : unflip f.flip = f := rfl
#align locally_constant.unflip_flip LocallyConstant.unflip_flip

@[simp]
theorem flip_unflip {X α β : Type*} [Finite α] [TopologicalSpace X]
    (f : α → LocallyConstant X β) : (unflip f).flip = f := rfl
#align locally_constant.flip_unflip LocallyConstant.flip_unflip

section Comap

open scoped Classical

variable [TopologicalSpace Y]

/-- Pull back of locally constant maps under any map, by pre-composition.

This definition only makes sense if `f` is continuous,
in which case it sends locally constant functions to their precomposition with `f`.
See also `LocallyConstant.coe_comap`.

TODO: take `f : C(X, Y)` as an argument? Or we actually use it for discontinuous `f`? -/
noncomputable def comap (f : X → Y) : LocallyConstant Y Z → LocallyConstant X Z :=
  if hf : Continuous f then fun g => ⟨g ∘ f, g.isLocallyConstant.comp_continuous hf⟩
  else by
    by_cases H : Nonempty X
    · intro g
      exact const X (g <| f <| Classical.arbitrary X)
    · refine fun _ => ⟨fun x => (H ⟨x⟩).elim, fun s => ?_⟩
      rw [isOpen_iff_nhds]
      intro x
      exact (H ⟨x⟩).elim
#align locally_constant.comap LocallyConstant.comap

@[simp]
theorem coe_comap (f : X → Y) (g : LocallyConstant Y Z) (hf : Continuous f) :
    (comap f g) = g ∘ f := by
  rw [comap, dif_pos hf]
  rfl
#align locally_constant.coe_comap LocallyConstant.coe_comap

theorem coe_comap_apply (f : X → Y) (g : LocallyConstant Y Z) (hf : Continuous f) (x : X) :
    comap f g x = g (f x) := by
  simp only [hf, coe_comap, Function.comp_apply]

@[simp]
theorem comap_id : comap (@id X) = @id (LocallyConstant X Z) := by
  ext
  simp only [continuous_id, id.def, Function.comp_id, coe_comap]
#align locally_constant.comap_id LocallyConstant.comap_id

theorem comap_comp [TopologicalSpace Z] (f : X → Y) (g : Y → Z) (hf : Continuous f)
    (hg : Continuous g) : @comap _ _ α _ _ f ∘ comap g = comap (g ∘ f) := by
  ext
  rw [Function.comp_apply]
  simp only [hf, hg, hg.comp hf, coe_comap]; rfl
#align locally_constant.comap_comp LocallyConstant.comap_comp

theorem comap_comap [TopologicalSpace Z] (f : X → Y) (g : Y → Z)
    (hf : Continuous f) (hg : Continuous g) (x : LocallyConstant Z α) :
    comap f (comap g x) = comap (g ∘ f) x := by
  rw [← comap_comp f g hf hg]; rfl

theorem comap_const (f : X → Y) (y : Y) (h : ∀ x, f x = y) :
    (comap f : LocallyConstant Y Z → LocallyConstant X Z) = fun g => const X (g y) := by
  ext; rw [coe_comap]
  · simp only [Function.comp_apply, h, coe_const, Function.const_apply]
  · rw [show f = fun _ => y by ext; apply h]
    exact continuous_const
#align locally_constant.comap_const LocallyConstant.comap_const

lemma comap_injective (f : X → Y) (hf: Continuous f) (hfs : f.Surjective) :
    (comap (Z := Z) f).Injective := by
  intro a b h
  rw [LocallyConstant.ext_iff] at h
  ext y
  obtain ⟨x, hx⟩ := hfs y
  specialize h x
  rwa [coe_comap_apply _ _ hf, coe_comap_apply _ _ hf, hx] at h

end Comap

section Desc

/-- If a locally constant function factors through an injection, then it factors through a locally
constant function. -/
def desc {X α β : Type*} [TopologicalSpace X] {g : α → β} (f : X → α) (h : LocallyConstant X β)
    (cond : g ∘ f = h) (inj : Function.Injective g) : LocallyConstant X α where
  toFun := f
  isLocallyConstant := IsLocallyConstant.desc _ g (cond.symm ▸ h.isLocallyConstant) inj
#align locally_constant.desc LocallyConstant.desc

@[simp]
theorem coe_desc {X α β : Type*} [TopologicalSpace X] (f : X → α) (g : α → β)
    (h : LocallyConstant X β) (cond : g ∘ f = h) (inj : Function.Injective g) :
    ⇑(desc f h cond inj) = f :=
  rfl
#align locally_constant.coe_desc LocallyConstant.coe_desc

end Desc

section Indicator

variable {R : Type*} [One R] {U : Set X} (f : LocallyConstant X R)

open scoped Classical

/-- Given a clopen set `U` and a locally constant function `f`, `LocallyConstant.mulIndicator`
  returns the locally constant function that is `f` on `U` and `1` otherwise. -/
@[to_additive (attr := simps) "Given a clopen set `U` and a locally constant function `f`,
  `LocallyConstant.indicator` returns the locally constant function that is `f` on `U` and `0`
  otherwise. "]
noncomputable def mulIndicator (hU : IsClopen U) : LocallyConstant X R where
  toFun := Set.mulIndicator U f
  isLocallyConstant := fun s => by
    rw [mulIndicator_preimage, Set.ite, Set.diff_eq]
    exact ((f.2 s).inter hU.isOpen).union ((IsLocallyConstant.const 1 s).inter hU.compl.isOpen)
#align locally_constant.mul_indicator LocallyConstant.mulIndicator
#align locally_constant.indicator LocallyConstant.indicator

variable (a : X)

@[to_additive]
theorem mulIndicator_apply_eq_if (hU : IsClopen U) :
    mulIndicator f hU a = if a ∈ U then f a else 1 :=
  Set.mulIndicator_apply U f a
#align locally_constant.mul_indicator_apply_eq_if LocallyConstant.mulIndicator_apply_eq_if
#align locally_constant.indicator_apply_eq_if LocallyConstant.indicator_apply_eq_if

variable {a}

@[to_additive]
theorem mulIndicator_of_mem (hU : IsClopen U) (h : a ∈ U) : f.mulIndicator hU a = f a :=
  Set.mulIndicator_of_mem h _
#align locally_constant.mul_indicator_of_mem LocallyConstant.mulIndicator_of_mem
#align locally_constant.indicator_of_mem LocallyConstant.indicator_of_mem

@[to_additive]
theorem mulIndicator_of_not_mem (hU : IsClopen U) (h : a ∉ U) : f.mulIndicator hU a = 1 :=
  Set.mulIndicator_of_not_mem h _
#align locally_constant.mul_indicator_of_not_mem LocallyConstant.mulIndicator_of_not_mem
#align locally_constant.indicator_of_not_mem LocallyConstant.indicator_of_not_mem

end Indicator

section Equiv

/-- The equivalence between `LocallyConstant X Z` and `LocallyConstant Y Z` given a
    homeomorphism `X ≃ₜ Y` -/
@[simps]
noncomputable
def congrLeft [TopologicalSpace Y] (e : X ≃ₜ Y) : LocallyConstant X Z ≃ LocallyConstant Y Z where
  toFun := comap e.symm
  invFun := comap e
  left_inv := by
    intro
    rw [comap_comap _ _ e.continuous e.symm.continuous]
    simp
  right_inv := by
    intro
    rw [comap_comap _ _ e.symm.continuous e.continuous]
    simp

variable (X) in
/--
The set of clopen subsets of a topological space is equivalent to the locally constant maps to
a two-element set
-/
def equivClopens [∀ (s : Set X) x, Decidable (x ∈ s)] :
<<<<<<< HEAD
    LocallyConstant X (Fin 2) ≃ {s : Set X // IsClopen s} where
  invFun s := ofIsClopen s.2
  toFun f := ⟨f ⁻¹' {0}, f.2.isClopen_fiber _⟩
=======
    LocallyConstant X (Fin 2) ≃ TopologicalSpace.Clopens X where
  toFun f := ⟨f ⁻¹' {0}, f.2.isClopen_fiber _⟩
  invFun s := ofIsClopen s.2
>>>>>>> bbf22060
  left_inv _ := locallyConstant_eq_of_fiber_zero_eq _ _ (by simp)
  right_inv _ := by simp

end Equiv

section Piecewise

/-- Given two closed sets covering a topological space, and locally constant maps on these two sets,
    then if these two locally constant maps agree on the intersection, we get a piecewise defined
    locally constant map on the whole space.

TODO: Generalise this construction to `ContinuousMap`. -/
def piecewise {C₁ C₂ : Set X} (h₁ : IsClosed C₁) (h₂ : IsClosed C₂) (h : C₁ ∪ C₂ = Set.univ)
    (f : LocallyConstant C₁ Z) (g : LocallyConstant C₂ Z)
    (hfg : ∀ (x : X) (hx : x ∈ C₁ ∩ C₂), f ⟨x, hx.1⟩ = g ⟨x, hx.2⟩)
    [DecidablePred (· ∈ C₁)] : LocallyConstant X Z where
  toFun i := if hi : i ∈ C₁ then f ⟨i, hi⟩ else g ⟨i, (Set.compl_subset_iff_union.mpr h) hi⟩
  isLocallyConstant := by
    let dZ : TopologicalSpace Z := ⊥
    haveI : DiscreteTopology Z := discreteTopology_bot Z
    obtain ⟨f, hf⟩ := f
    obtain ⟨g, hg⟩ := g
    rw [IsLocallyConstant.iff_continuous] at hf hg ⊢
    dsimp only [coe_mk]
    rw [Set.union_eq_iUnion] at h
    refine' (locallyFinite_of_finite _).continuous h (fun i ↦ _) (fun i ↦ _)
    · cases i <;> [exact h₂; exact h₁]
    · cases i <;> rw [continuousOn_iff_continuous_restrict]
      · convert hg
        ext x
        simp only [cond_false, restrict_apply, Subtype.coe_eta, dite_eq_right_iff]
        exact fun hx ↦ hfg x ⟨hx, x.prop⟩
      · simp only [cond_true, restrict_dite, Subtype.coe_eta]
        exact hf

@[simp]
lemma piecewise_apply_left {C₁ C₂ : Set X} (h₁ : IsClosed C₁) (h₂ : IsClosed C₂)
    (h : C₁ ∪ C₂ = Set.univ) (f : LocallyConstant C₁ Z) (g : LocallyConstant C₂ Z)
    (hfg : ∀ (x : X) (hx : x ∈ C₁ ∩ C₂), f ⟨x, hx.1⟩ = g ⟨x, hx.2⟩)
    [DecidablePred (· ∈ C₁)] (x : X) (hx : x ∈ C₁) :
    piecewise h₁ h₂ h f g hfg x = f ⟨x, hx⟩ := by
  simp only [piecewise, Set.mem_preimage, continuous_subtype_val.restrictPreimage,
    coe_comap, Function.comp_apply, coe_mk]
  rw [dif_pos hx]

@[simp]
lemma piecewise_apply_right {C₁ C₂ : Set X} (h₁ : IsClosed C₁) (h₂ : IsClosed C₂)
    (h : C₁ ∪ C₂ = Set.univ) (f : LocallyConstant C₁ Z) (g : LocallyConstant C₂ Z)
    (hfg : ∀ (x : X) (hx : x ∈ C₁ ∩ C₂), f ⟨x, hx.1⟩ = g ⟨x, hx.2⟩)
    [DecidablePred (· ∈ C₁)] (x : X) (hx : x ∈ C₂) :
    piecewise h₁ h₂ h f g hfg x = g ⟨x, hx⟩ := by
  simp only [piecewise, Set.mem_preimage, continuous_subtype_val.restrictPreimage,
    coe_comap, Function.comp_apply, coe_mk]
  split_ifs with h
  · exact hfg x ⟨h, hx⟩
  · rfl

/-- A variant of `LocallyConstant.piecewise` where the two closed sets cover a subset.

TODO: Generalise this construction to `ContinuousMap`. -/
noncomputable def piecewise' {C₀ C₁ C₂ : Set X} (h₀ : C₀ ⊆ C₁ ∪ C₂) (h₁ : IsClosed C₁)
    (h₂ : IsClosed C₂) (f₁ : LocallyConstant C₁ Z) (f₂ : LocallyConstant C₂ Z)
    [DecidablePred (· ∈ C₁)] (hf : ∀ x (hx : x ∈ C₁ ∩ C₂), f₁ ⟨x, hx.1⟩ = f₂ ⟨x, hx.2⟩) :
    LocallyConstant C₀ Z :=
  letI : ∀ j : C₀, Decidable (j ∈ Subtype.val ⁻¹' C₁) := fun j ↦ decidable_of_iff (↑j ∈ C₁) Iff.rfl
  piecewise (h₁.preimage continuous_subtype_val) (h₂.preimage continuous_subtype_val)
    (by simpa [eq_univ_iff_forall] using h₀)
    (f₁.comap (restrictPreimage C₁ ((↑) : C₀ → X)))
    (f₂.comap (restrictPreimage C₂ ((↑) : C₀ → X))) <| by
      rintro ⟨x, hx₀⟩ ⟨hx₁ : x ∈ C₁, hx₂ : x ∈ C₂⟩
      simp_rw [coe_comap_apply _ _ continuous_subtype_val.restrictPreimage]
      exact hf x ⟨hx₁, hx₂⟩

@[simp]
lemma piecewise'_apply_left {C₀ C₁ C₂ : Set X} (h₀ : C₀ ⊆ C₁ ∪ C₂) (h₁ : IsClosed C₁)
    (h₂ : IsClosed C₂) (f₁ : LocallyConstant C₁ Z) (f₂ : LocallyConstant C₂ Z)
    [DecidablePred (· ∈ C₁)] (hf : ∀ x (hx : x ∈ C₁ ∩ C₂), f₁ ⟨x, hx.1⟩ = f₂ ⟨x, hx.2⟩)
    (x : C₀) (hx : x.val ∈ C₁) :
    piecewise' h₀ h₁ h₂ f₁ f₂ hf x = f₁ ⟨x.val, hx⟩ := by
  letI : ∀ j : C₀, Decidable (j ∈ Subtype.val ⁻¹' C₁) := fun j ↦ decidable_of_iff (↑j ∈ C₁) Iff.rfl
  rw [piecewise', piecewise_apply_left (f := (f₁.comap (restrictPreimage C₁ ((↑) : C₀ → X))))
    (hx := hx), coe_comap (hf := continuous_subtype_val.restrictPreimage)]
  rfl

@[simp]
lemma piecewise'_apply_right {C₀ C₁ C₂ : Set X} (h₀ : C₀ ⊆ C₁ ∪ C₂) (h₁ : IsClosed C₁)
    (h₂ : IsClosed C₂) (f₁ : LocallyConstant C₁ Z) (f₂ : LocallyConstant C₂ Z)
    [DecidablePred (· ∈ C₁)] (hf : ∀ x (hx : x ∈ C₁ ∩ C₂), f₁ ⟨x, hx.1⟩ = f₂ ⟨x, hx.2⟩)
    (x : C₀) (hx : x.val ∈ C₂) :
    piecewise' h₀ h₁ h₂ f₁ f₂ hf x = f₂ ⟨x.val, hx⟩ := by
  letI : ∀ j : C₀, Decidable (j ∈ Subtype.val ⁻¹' C₁) := fun j ↦ decidable_of_iff (↑j ∈ C₁) Iff.rfl
  rw [piecewise', piecewise_apply_right (f := (f₁.comap (restrictPreimage C₁ ((↑) : C₀ → X))))
    (hx := hx), coe_comap (hf := continuous_subtype_val.restrictPreimage)]
  rfl

end Piecewise

end LocallyConstant<|MERGE_RESOLUTION|>--- conflicted
+++ resolved
@@ -607,15 +607,9 @@
 a two-element set
 -/
 def equivClopens [∀ (s : Set X) x, Decidable (x ∈ s)] :
-<<<<<<< HEAD
-    LocallyConstant X (Fin 2) ≃ {s : Set X // IsClopen s} where
-  invFun s := ofIsClopen s.2
-  toFun f := ⟨f ⁻¹' {0}, f.2.isClopen_fiber _⟩
-=======
     LocallyConstant X (Fin 2) ≃ TopologicalSpace.Clopens X where
   toFun f := ⟨f ⁻¹' {0}, f.2.isClopen_fiber _⟩
   invFun s := ofIsClopen s.2
->>>>>>> bbf22060
   left_inv _ := locallyConstant_eq_of_fiber_zero_eq _ _ (by simp)
   right_inv _ := by simp
 
