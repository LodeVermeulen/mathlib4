/-
Copyright (c) 2023 Joël Riou. All rights reserved.
Released under Apache 2.0 license as described in the file LICENSE.
Authors: Joël Riou
-/
import Mathlib.CategoryTheory.Triangulated.Pretriangulated
import Mathlib.CategoryTheory.Shift.CommShift

/-!
# Triangulated functors

In this file, when `C` and `D` are categories equipped with a shift by `ℤ` and
`F : C ⥤ D` is a functor which commutes with the shift, we define the induced
functor `F.mapTriangle : Triangle C ⥤ Triangle D` on the categories of
triangles. When `C` and `D` are pretriangulated, a triangulated functor
is such a functor `F` which also sends distinguished triangles to
distinguished triangles: this defines the typeclass `Functor.IsTriangulated`.

-/

namespace CategoryTheory

open Category Limits Pretriangulated Preadditive

namespace Functor

variable {C D : Type*} [Category C] [Category D] [HasShift C ℤ] [HasShift D ℤ]
  (F : C ⥤ D) [F.CommShift ℤ]

/-- The functor `Triangle C ⥤ Triangle D` that is induced by a functor `F : C ⥤ D`
which commutes with shift by `ℤ`. -/
@[simps]
def mapTriangle : Triangle C ⥤ Triangle D where
  obj T := Triangle.mk (F.map T.mor₁) (F.map T.mor₂)
    (F.map T.mor₃ ≫ (F.commShiftIso (1 : ℤ)).hom.app T.obj₁)
  map f :=
    { hom₁ := F.map f.hom₁
      hom₂ := F.map f.hom₂
      hom₃ := F.map f.hom₃
      comm₁ := by dsimp; simp only [← F.map_comp, f.comm₁]
      comm₂ := by dsimp; simp only [← F.map_comp, f.comm₂]
      comm₃ := by
        dsimp [Functor.comp]
        simp only [Category.assoc, ← NatTrans.naturality,
          ← F.map_comp_assoc, f.comm₃] }

instance [Faithful F] : Faithful F.mapTriangle where
  map_injective {X Y} f g h := by
    ext <;> apply F.map_injective
    · exact congr_arg TriangleMorphism.hom₁ h
    · exact congr_arg TriangleMorphism.hom₂ h
    · exact congr_arg TriangleMorphism.hom₃ h

instance [Full F] [Faithful F] : Full F.mapTriangle where
  map_surjective {X Y} f :=
   ⟨{ hom₁ := F.preimage f.hom₁
      hom₂ := F.preimage f.hom₂
      hom₃ := F.preimage f.hom₃
      comm₁ := F.map_injective
        (by simpa only [mapTriangle_obj, map_comp, map_preimage] using f.comm₁)
      comm₂ := F.map_injective
        (by simpa only [mapTriangle_obj, map_comp, map_preimage] using f.comm₂)
      comm₃ := F.map_injective (by
        rw [← cancel_mono ((F.commShiftIso (1 : ℤ)).hom.app Y.obj₁)]
        simpa only [mapTriangle_obj, map_comp, assoc, commShiftIso_hom_naturality,
          map_preimage, Triangle.mk_mor₃] using f.comm₃) }, by aesop_cat⟩

section Additive

variable [Preadditive C] [Preadditive D] [F.Additive]

/-- The functor `F.mapTriangle` commutes with the shift. -/
@[simps!]
noncomputable def mapTriangleCommShiftIso (n : ℤ) :
    Triangle.shiftFunctor C n ⋙ F.mapTriangle ≅ F.mapTriangle ⋙ Triangle.shiftFunctor D n :=
  NatIso.ofComponents (fun T => Triangle.isoMk _ _
    ((F.commShiftIso n).app _) ((F.commShiftIso n).app _) ((F.commShiftIso n).app _)
    (by aesop_cat) (by aesop_cat) (by
      dsimp
      simp only [map_units_smul, map_comp, Linear.units_smul_comp, assoc,
        Linear.comp_units_smul, ← F.commShiftIso_hom_naturality_assoc]
      rw [F.map_shiftFunctorComm_hom_app T.obj₁ 1 n]
      simp only [comp_obj, assoc, Iso.inv_hom_id_app_assoc,
        ← Functor.map_comp, Iso.inv_hom_id_app, map_id, comp_id])) (by aesop_cat)

attribute [local simp] commShiftIso_zero commShiftIso_add
  shiftFunctorAdd'_eq_shiftFunctorAdd

set_option maxHeartbeats 400000 in
noncomputable instance [∀ (n : ℤ), (shiftFunctor C n).Additive]
    [∀ (n : ℤ), (shiftFunctor D n).Additive] : (F.mapTriangle).CommShift ℤ where
  iso := F.mapTriangleCommShiftIso

/-- `F.mapTriangle` commutes with the rotation of triangles. -/
@[simps!]
def mapTriangleRotateIso :
    F.mapTriangle ⋙ Pretriangulated.rotate D ≅
      Pretriangulated.rotate C ⋙ F.mapTriangle :=
  NatIso.ofComponents
    (fun T => Triangle.isoMk _ _ (Iso.refl _) (Iso.refl _)
      ((F.commShiftIso (1 : ℤ)).symm.app _)
      (by aesop_cat) (by aesop_cat) (by aesop_cat)) (by aesop_cat)

end Additive

variable [HasZeroObject C] [HasZeroObject D] [Preadditive C] [Preadditive D]
  [∀ (n : ℤ), (shiftFunctor C n).Additive] [∀ (n : ℤ), (shiftFunctor D n).Additive]
  [Pretriangulated C] [Pretriangulated D]

/-- A functor which commutes with the shift by `ℤ` is triangulated if
it sends distinguished triangles to distinguished triangles. -/
class IsTriangulated : Prop where
  map_distinguished (T : Triangle C) : (T ∈ distTriang C) → F.mapTriangle.obj T ∈ distTriang D

lemma map_distinguished [F.IsTriangulated] (T : Triangle C) (hT : T ∈ distTriang C) :
    F.mapTriangle.obj T ∈ distTriang D :=
  IsTriangulated.map_distinguished _ hT

namespace IsTriangulated

open ZeroObject

variable [F.IsTriangulated]

<<<<<<< HEAD
instance : PreservesZeroMorphisms F where
=======
instance (priority := 100) : PreservesZeroMorphisms F where
>>>>>>> a6410aa8
  map_zero X Y := by
    have h₁ : (0 : X ⟶ Y) = 0 ≫ 𝟙 0 ≫ 0 := by simp
    have h₂ : 𝟙 (F.obj 0) = 0 := by
      rw [← IsZero.iff_id_eq_zero]
      apply Triangle.isZero₃_of_isIso₁ _
        (F.map_distinguished _ (contractible_distinguished (0 : C)))
      dsimp
      infer_instance
    rw [h₁, F.map_comp, F.map_comp, F.map_id, h₂, zero_comp, comp_zero]

end IsTriangulated

end Functor

end CategoryTheory<|MERGE_RESOLUTION|>--- conflicted
+++ resolved
@@ -122,11 +122,7 @@
 
 variable [F.IsTriangulated]
 
-<<<<<<< HEAD
-instance : PreservesZeroMorphisms F where
-=======
 instance (priority := 100) : PreservesZeroMorphisms F where
->>>>>>> a6410aa8
   map_zero X Y := by
     have h₁ : (0 : X ⟶ Y) = 0 ≫ 𝟙 0 ≫ 0 := by simp
     have h₂ : 𝟙 (F.obj 0) = 0 := by
