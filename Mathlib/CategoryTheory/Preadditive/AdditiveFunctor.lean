/-
Copyright (c) 2021 Adam Topaz. All rights reserved.
Released under Apache 2.0 license as described in the file LICENSE.
Authors: Adam Topaz, Scott Morrison
-/
import Mathlib.CategoryTheory.Limits.ExactFunctor
import Mathlib.CategoryTheory.Limits.Preserves.Finite
import Mathlib.CategoryTheory.Preadditive.Biproducts
import Mathlib.CategoryTheory.Preadditive.FunctorCategory

#align_import category_theory.preadditive.additive_functor from "leanprover-community/mathlib"@"ee89acdf96a0b45afe3eea493bceb2a80a0f2efa"

/-!
# Additive Functors

A functor between two preadditive categories is called *additive*
provided that the induced map on hom types is a morphism of abelian
groups.

An additive functor between preadditive categories creates and preserves biproducts.
Conversely, if `F : C ⥤ D` is a functor between preadditive categories, where `C` has binary
biproducts, and if `F` preserves binary biproducts, then `F` is additive.

We also define the category of bundled additive functors.

# Implementation details

`Functor.Additive` is a `Prop`-valued class, defined by saying that for every two objects `X` and
`Y`, the map `F.map : (X ⟶ Y) → (F.obj X ⟶ F.obj Y)` is a morphism of abelian groups.

-/


universe v₁ v₂ u₁ u₂

namespace CategoryTheory

/-- A functor `F` is additive provided `F.map` is an additive homomorphism. -/
class Functor.Additive {C D : Type*} [Category C] [Category D] [Preadditive C] [Preadditive D]
  (F : C ⥤ D) : Prop where
  /-- the addition of two morphisms is mapped to the sum of their images -/
  map_add : ∀ {X Y : C} {f g : X ⟶ Y}, F.map (f + g) = F.map f + F.map g := by aesop_cat
#align category_theory.functor.additive CategoryTheory.Functor.Additive

section Preadditive

namespace Functor

section

variable {C D E : Type*} [Category C] [Category D] [Category E]
  [Preadditive C] [Preadditive D] [Preadditive E] (F : C ⥤ D) [Functor.Additive F]

@[simp]
theorem map_add {X Y : C} {f g : X ⟶ Y} : F.map (f + g) = F.map f + F.map g :=
  Functor.Additive.map_add
#align category_theory.functor.map_add CategoryTheory.Functor.map_add

-- Porting note: it was originally @[simps (config := .asFn)]
/-- `F.mapAddHom` is an additive homomorphism whose underlying function is `F.map`. -/
@[simps!]
def mapAddHom {X Y : C} : (X ⟶ Y) →+ (F.obj X ⟶ F.obj Y) :=
  AddMonoidHom.mk' (fun f => F.map f) fun _ _ => F.map_add
#align category_theory.functor.map_add_hom CategoryTheory.Functor.mapAddHom

theorem coe_mapAddHom {X Y : C} : ⇑(F.mapAddHom : (X ⟶ Y) →+ _) = F.map :=
  rfl
#align category_theory.functor.coe_map_add_hom CategoryTheory.Functor.coe_mapAddHom

instance (priority := 100) preservesZeroMorphisms_of_additive : PreservesZeroMorphisms F where
  map_zero _ _ := F.mapAddHom.map_zero
#align category_theory.functor.preserves_zero_morphisms_of_additive CategoryTheory.Functor.preservesZeroMorphisms_of_additive

instance : Additive (𝟭 C) where

instance {E : Type*} [Category E] [Preadditive E] (G : D ⥤ E) [Functor.Additive G] :
    Additive (F ⋙ G) where

@[simp]
theorem map_neg {X Y : C} {f : X ⟶ Y} : F.map (-f) = -F.map f :=
  (F.mapAddHom : (X ⟶ Y) →+ (F.obj X ⟶ F.obj Y)).map_neg _
#align category_theory.functor.map_neg CategoryTheory.Functor.map_neg

@[simp]
theorem map_sub {X Y : C} {f g : X ⟶ Y} : F.map (f - g) = F.map f - F.map g :=
  (F.mapAddHom : (X ⟶ Y) →+ (F.obj X ⟶ F.obj Y)).map_sub _ _
#align category_theory.functor.map_sub CategoryTheory.Functor.map_sub

theorem map_nsmul {X Y : C} {f : X ⟶ Y} {n : ℕ} : F.map (n • f) = n • F.map f :=
  (F.mapAddHom : (X ⟶ Y) →+ (F.obj X ⟶ F.obj Y)).map_nsmul _ _
#align category_theory.functor.map_nsmul CategoryTheory.Functor.map_nsmul

-- You can alternatively just use `Functor.map_smul` here, with an explicit `(r : ℤ)` argument.
theorem map_zsmul {X Y : C} {f : X ⟶ Y} {r : ℤ} : F.map (r • f) = r • F.map f :=
  (F.mapAddHom : (X ⟶ Y) →+ (F.obj X ⟶ F.obj Y)).map_zsmul _ _
#align category_theory.functor.map_zsmul CategoryTheory.Functor.map_zsmul

open BigOperators

@[simp]
nonrec theorem map_sum {X Y : C} {α : Type*} (f : α → (X ⟶ Y)) (s : Finset α) :
    F.map (∑ a in s, f a) = ∑ a in s, F.map (f a) :=
  map_sum F.mapAddHom f s
#align category_theory.functor.map_sum CategoryTheory.Functor.map_sum

variable {F}

lemma additive_of_iso {G : C ⥤ D} (e : F ≅ G) : G.Additive := by
  constructor
  intro X Y f g
  simp only [← NatIso.naturality_1 e (f + g), map_add, Preadditive.add_comp,
    NatTrans.naturality, Preadditive.comp_add, Iso.inv_hom_id_app_assoc]

variable (F)

lemma additive_of_full_essSurj_comp [Full F] [EssSurj F] (G : D ⥤ E)
    [(F ⋙ G).Additive] : G.Additive where
  map_add {X Y f g} := by
    obtain ⟨f', hf'⟩ := F.map_surjective ((F.objObjPreimageIso X).hom ≫ f ≫
      (F.objObjPreimageIso Y).inv)
    obtain ⟨g', hg'⟩ := F.map_surjective ((F.objObjPreimageIso X).hom ≫ g ≫
      (F.objObjPreimageIso Y).inv)
    simp only [← cancel_mono (G.map (F.objObjPreimageIso Y).inv),
      ← cancel_epi (G.map (F.objObjPreimageIso X).hom),
      Preadditive.add_comp, Preadditive.comp_add, ← Functor.map_comp]
    erw [← hf', ← hg', ← (F ⋙ G).map_add]
    dsimp
    rw [F.map_add]

lemma additive_of_comp_faithful
    (F : C ⥤ D) (G : D ⥤ E) [G.Additive] [(F ⋙ G).Additive] [Faithful G] :
    F.Additive where
  map_add {_ _ f₁ f₂} := G.map_injective (by
    rw [← Functor.comp_map, G.map_add, (F ⋙ G).map_add, Functor.comp_map, Functor.comp_map])

open ZeroObject Limits in
lemma hasZeroObject_of_additive [HasZeroObject C] :
    HasZeroObject D where
  zero := ⟨F.obj 0, by rw [IsZero.iff_id_eq_zero, ← F.map_id, id_zero, F.map_zero]⟩

end

section InducedCategory

variable {C : Type*} {D : Type*} [Category D] [Preadditive D] (F : C → D)

instance inducedFunctor_additive : Functor.Additive (inducedFunctor F) where
#align category_theory.functor.induced_functor_additive CategoryTheory.Functor.inducedFunctor_additive

end InducedCategory

instance fullSubcategoryInclusion_additive {C : Type*} [Category C] [Preadditive C]
    (Z : C → Prop) : (fullSubcategoryInclusion Z).Additive where
#align category_theory.functor.full_subcategory_inclusion_additive CategoryTheory.Functor.fullSubcategoryInclusion_additive

section

-- To talk about preservation of biproducts we need to specify universes explicitly.
noncomputable section

variable {C : Type u₁} {D : Type u₂} [Category.{v₁} C] [Category.{v₂} D] [Preadditive C]
  [Preadditive D] (F : C ⥤ D)

open CategoryTheory.Limits

open CategoryTheory.Preadditive

instance (priority := 100) preservesFiniteBiproductsOfAdditive [Additive F] :
    PreservesFiniteBiproducts F where
  preserves :=
    { preserves :=
      { preserves := fun hb =>
          isBilimitOfTotal _ (by
            simp_rw [F.mapBicone_π, F.mapBicone_ι, ← F.map_comp]
            erw [← F.map_sum, ← F.map_id, IsBilimit.total hb])} }
#align category_theory.functor.preserves_finite_biproducts_of_additive CategoryTheory.Functor.preservesFiniteBiproductsOfAdditive

theorem additive_of_preservesBinaryBiproducts [HasBinaryBiproducts C] [PreservesZeroMorphisms F]
    [PreservesBinaryBiproducts F] : Additive F where
  map_add {X Y f g} := by
    rw [biprod.add_eq_lift_id_desc, F.map_comp, ← biprod.lift_mapBiprod,
      ← biprod.mapBiprod_hom_desc, Category.assoc, Iso.inv_hom_id_assoc, F.map_id,
      biprod.add_eq_lift_id_desc]
#align category_theory.functor.additive_of_preserves_binary_biproducts CategoryTheory.Functor.additive_of_preservesBinaryBiproducts

lemma additive_of_preserves_binary_products
    [HasBinaryProducts C] [PreservesLimitsOfShape (Discrete WalkingPair) F]
    [F.PreservesZeroMorphisms] : F.Additive := by
  have : HasBinaryBiproducts C := HasBinaryBiproducts.of_hasBinaryProducts
  have := preservesBinaryBiproductsOfPreservesBinaryProducts F
  exact Functor.additive_of_preservesBinaryBiproducts F

<<<<<<< HEAD
lemma additive_of_preserves_finite_products
    [HasFiniteProducts C] [PreservesFiniteProducts F] : F.Additive := by
  have : PreservesLimitsOfShape (Discrete WalkingPair) F := PreservesFiniteProducts.preserves _
  have : PreservesLimitsOfShape (Discrete PEmpty) F := PreservesFiniteProducts.preserves _
  exact F.additive_of_preserves_binary_products

section

variable {J : Type _} [Fintype J] {X : J → C} (c : Fan X) (hc : IsLimit c)
  [DecidableEq J]

@[simps]
def biconeOfLimitCone : Bicone X where
  pt := c.pt
  π j := c.proj j
  ι j := by exact hc.lift (Fan.mk (X j) (fun i => if h : j = i then eqToHom (by rw [h]) else 0))
  ι_π i j := by
    erw [IsLimit.fac]
    dsimp
    congr

def isBilimitBiconeOfLimitCone : (biconeOfLimitCone c hc).IsBilimit :=
  isBilimitOfTotal _ (hc.hom_ext (fun ⟨j⟩ => by
    rw [Preadditive.sum_comp, Category.id_comp, Finset.sum_eq_single j]
    · change _ ≫ (biconeOfLimitCone c hc).π j = _
      rw [Category.assoc, Bicone.ι_π, dif_pos rfl, eqToHom_refl, Category.comp_id]
      rfl
    · intro i _ hi
      dsimp
      simp only [Category.assoc, IsLimit.fac, Fan.mk_pt, Fan.mk_π_app, dif_neg hi, comp_zero]
    · intro h
      simp at h ))

end

instance (priority := 100) preservesFiniteProductsOfAdditive [Additive F] :
    PreservesFiniteProducts F where
  preserves J _ :=
    { preservesLimit := fun {K} => by
        have : PreservesLimit (Discrete.functor (K.obj ∘ Discrete.mk)) F := by
          refine' ⟨fun {c : Fan _} hc => _⟩
          have : DecidableEq J := by
            classical
            infer_instance
          let e : Discrete.functor (F.obj ∘ K.obj ∘ Discrete.mk) ≅
              Discrete.functor (K.obj ∘ Discrete.mk) ⋙ F :=
            Discrete.natIso (fun j => Iso.refl _)
          refine' (IsLimit.postcomposeInvEquiv e _).1
            (IsLimit.ofIsoLimit
              (isBilimitOfPreserves F (isBilimitBiconeOfLimitCone c hc)).isLimit
                (Cones.ext (Iso.refl _) (by aesop_cat)))
        exact preservesLimitOfIsoDiagram _ Discrete.natIsoFunctor.symm}

=======
>>>>>>> 4135d30b
end

end

end Functor

namespace Equivalence

variable {C D : Type*} [Category C] [Category D] [Preadditive C] [Preadditive D]

instance inverse_additive (e : C ≌ D) [e.functor.Additive] : e.inverse.Additive where
  map_add {f g} := e.functor.map_injective (by simp)
#align category_theory.equivalence.inverse_additive CategoryTheory.Equivalence.inverse_additive

end Equivalence

section

variable (C D : Type*) [Category C] [Category D] [Preadditive C] [Preadditive D]

-- porting note (#10927): removed @[nolint has_nonempty_instance]
/-- Bundled additive functors. -/
def AdditiveFunctor :=
  FullSubcategory fun F : C ⥤ D => F.Additive
set_option linter.uppercaseLean3 false in
#align category_theory.AdditiveFunctor CategoryTheory.AdditiveFunctor

instance : Category (AdditiveFunctor C D) :=
  FullSubcategory.category _

/-- the category of additive functors is denoted `C ⥤+ D` -/
infixr:26 " ⥤+ " => AdditiveFunctor

instance : Preadditive (C ⥤+ D) :=
  Preadditive.inducedCategory _

/-- An additive functor is in particular a functor. -/
def AdditiveFunctor.forget : (C ⥤+ D) ⥤ C ⥤ D :=
  fullSubcategoryInclusion _
set_option linter.uppercaseLean3 false in
#align category_theory.AdditiveFunctor.forget CategoryTheory.AdditiveFunctor.forget

instance : Full (AdditiveFunctor.forget C D) :=
  FullSubcategory.full _

variable {C D}

/-- Turn an additive functor into an object of the category `AdditiveFunctor C D`. -/
def AdditiveFunctor.of (F : C ⥤ D) [F.Additive] : C ⥤+ D :=
  ⟨F, inferInstance⟩
set_option linter.uppercaseLean3 false in
#align category_theory.AdditiveFunctor.of CategoryTheory.AdditiveFunctor.of

@[simp]
theorem AdditiveFunctor.of_fst (F : C ⥤ D) [F.Additive] : (AdditiveFunctor.of F).1 = F :=
  rfl
set_option linter.uppercaseLean3 false in
#align category_theory.AdditiveFunctor.of_fst CategoryTheory.AdditiveFunctor.of_fst

@[simp]
theorem AdditiveFunctor.forget_obj (F : C ⥤+ D) : (AdditiveFunctor.forget C D).obj F = F.1 :=
  rfl
set_option linter.uppercaseLean3 false in
#align category_theory.AdditiveFunctor.forget_obj CategoryTheory.AdditiveFunctor.forget_obj

theorem AdditiveFunctor.forget_obj_of (F : C ⥤ D) [F.Additive] :
    (AdditiveFunctor.forget C D).obj (AdditiveFunctor.of F) = F :=
  rfl
set_option linter.uppercaseLean3 false in
#align category_theory.AdditiveFunctor.forget_obj_of CategoryTheory.AdditiveFunctor.forget_obj_of

@[simp]
theorem AdditiveFunctor.forget_map (F G : C ⥤+ D) (α : F ⟶ G) :
    (AdditiveFunctor.forget C D).map α = α :=
  rfl
set_option linter.uppercaseLean3 false in
#align category_theory.AdditiveFunctor.forget_map CategoryTheory.AdditiveFunctor.forget_map

instance : Functor.Additive (AdditiveFunctor.forget C D) where map_add := rfl

instance (F : C ⥤+ D) : Functor.Additive F.1 :=
  F.2

end

section Exact

open CategoryTheory.Limits

variable (C : Type u₁) (D : Type u₂) [Category.{v₁} C] [Category.{v₂} D] [Preadditive C]
variable [Preadditive D] [HasZeroObject C] [HasZeroObject D] [HasBinaryBiproducts C]

section

attribute [local instance] preservesBinaryBiproductsOfPreservesBinaryProducts

attribute [local instance] preservesBinaryBiproductsOfPreservesBinaryCoproducts

/-- Turn a left exact functor into an additive functor. -/
def AdditiveFunctor.ofLeftExact : (C ⥤ₗ D) ⥤ C ⥤+ D :=
  FullSubcategory.map fun F ⟨_⟩ =>
    Functor.additive_of_preservesBinaryBiproducts F
set_option linter.uppercaseLean3 false in
#align category_theory.AdditiveFunctor.of_left_exact CategoryTheory.AdditiveFunctor.ofLeftExact

instance : Full (AdditiveFunctor.ofLeftExact C D) := FullSubcategory.full_map _
instance : Faithful (AdditiveFunctor.ofLeftExact C D) := FullSubcategory.faithful_map _

/-- Turn a right exact functor into an additive functor. -/
def AdditiveFunctor.ofRightExact : (C ⥤ᵣ D) ⥤ C ⥤+ D :=
  FullSubcategory.map fun F ⟨_⟩ =>
    Functor.additive_of_preservesBinaryBiproducts F
set_option linter.uppercaseLean3 false in
#align category_theory.AdditiveFunctor.of_right_exact CategoryTheory.AdditiveFunctor.ofRightExact

instance : Full (AdditiveFunctor.ofRightExact C D) := FullSubcategory.full_map _
instance : Faithful (AdditiveFunctor.ofRightExact C D) := FullSubcategory.faithful_map _

/-- Turn an exact functor into an additive functor. -/
def AdditiveFunctor.ofExact : (C ⥤ₑ D) ⥤ C ⥤+ D :=
  FullSubcategory.map fun F ⟨⟨_⟩, _⟩ =>
    Functor.additive_of_preservesBinaryBiproducts F
set_option linter.uppercaseLean3 false in
#align category_theory.AdditiveFunctor.of_exact CategoryTheory.AdditiveFunctor.ofExact

instance : Full (AdditiveFunctor.ofExact C D) := FullSubcategory.full_map _
instance : Faithful (AdditiveFunctor.ofExact C D) := FullSubcategory.faithful_map _

end

variable {C D}

@[simp]
theorem AdditiveFunctor.ofLeftExact_obj_fst (F : C ⥤ₗ D) :
    ((AdditiveFunctor.ofLeftExact C D).obj F).obj = F.obj :=
  rfl
set_option linter.uppercaseLean3 false in
#align category_theory.AdditiveFunctor.of_left_exact_obj_fst CategoryTheory.AdditiveFunctor.ofLeftExact_obj_fst

@[simp]
theorem AdditiveFunctor.ofRightExact_obj_fst (F : C ⥤ᵣ D) :
    ((AdditiveFunctor.ofRightExact C D).obj F).obj = F.obj :=
  rfl
set_option linter.uppercaseLean3 false in
#align category_theory.AdditiveFunctor.of_right_exact_obj_fst CategoryTheory.AdditiveFunctor.ofRightExact_obj_fst

@[simp]
theorem AdditiveFunctor.ofExact_obj_fst (F : C ⥤ₑ D) :
    ((AdditiveFunctor.ofExact C D).obj F).obj = F.obj :=
  rfl
set_option linter.uppercaseLean3 false in
#align category_theory.AdditiveFunctor.of_exact_obj_fst CategoryTheory.AdditiveFunctor.ofExact_obj_fst

@[simp]
theorem AdditiveFunctor.ofLeftExact_map {F G : C ⥤ₗ D} (α : F ⟶ G) :
    (AdditiveFunctor.ofLeftExact C D).map α = α :=
  rfl
set_option linter.uppercaseLean3 false in
#align category_theory.Additive_Functor.of_left_exact_map CategoryTheory.AdditiveFunctor.ofLeftExact_map

@[simp]
theorem AdditiveFunctor.ofRightExact_map {F G : C ⥤ᵣ D} (α : F ⟶ G) :
    (AdditiveFunctor.ofRightExact C D).map α = α :=
  rfl
set_option linter.uppercaseLean3 false in
#align category_theory.Additive_Functor.of_right_exact_map CategoryTheory.AdditiveFunctor.ofRightExact_map

@[simp]
theorem AdditiveFunctor.ofExact_map {F G : C ⥤ₑ D} (α : F ⟶ G) :
    (AdditiveFunctor.ofExact C D).map α = α :=
  rfl
set_option linter.uppercaseLean3 false in
#align category_theory.Additive_Functor.of_exact_map CategoryTheory.AdditiveFunctor.ofExact_map

end Exact

end Preadditive

end CategoryTheory<|MERGE_RESOLUTION|>--- conflicted
+++ resolved
@@ -190,7 +190,6 @@
   have := preservesBinaryBiproductsOfPreservesBinaryProducts F
   exact Functor.additive_of_preservesBinaryBiproducts F
 
-<<<<<<< HEAD
 lemma additive_of_preserves_finite_products
     [HasFiniteProducts C] [PreservesFiniteProducts F] : F.Additive := by
   have : PreservesLimitsOfShape (Discrete WalkingPair) F := PreservesFiniteProducts.preserves _
@@ -244,8 +243,6 @@
                 (Cones.ext (Iso.refl _) (by aesop_cat)))
         exact preservesLimitOfIsoDiagram _ Discrete.natIsoFunctor.symm}
 
-=======
->>>>>>> 4135d30b
 end
 
 end
