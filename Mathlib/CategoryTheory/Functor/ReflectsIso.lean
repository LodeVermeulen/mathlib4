/-
Copyright (c) 2020 Bhavik Mehta. All rights reserved.
Released under Apache 2.0 license as described in the file LICENSE.
Authors: Bhavik Mehta
-/
import Mathlib.CategoryTheory.Balanced
import Mathlib.CategoryTheory.Functor.EpiMono
import Mathlib.CategoryTheory.Functor.FullyFaithful

#align_import category_theory.functor.reflects_isomorphisms from "leanprover-community/mathlib"@"32253a1a1071173b33dc7d6a218cf722c6feb514"

/-!
# Functors which reflect isomorphisms

A functor `F` reflects isomorphisms if whenever `F.map f` is an isomorphism, `f` was too.

It is formalized as a `Prop` valued typeclass `ReflectsIsomorphisms F`.

Any fully faithful functor reflects isomorphisms.
-/


open CategoryTheory CategoryTheory.Functor

namespace CategoryTheory

universe v₁ v₂ v₃ u₁ u₂ u₃

variable {C : Type u₁} [Category.{v₁} C]

section ReflectsIso

variable {D : Type u₂} [Category.{v₂} D]
variable {E : Type u₃} [Category.{v₃} E]

/-- Define what it means for a functor `F : C ⥤ D` to reflect isomorphisms: for any
morphism `f : A ⟶ B`, if `F.map f` is an isomorphism then `f` is as well.
Note that we do not assume or require that `F` is faithful.
-/
class Functor.ReflectsIsomorphisms (F : C ⥤ D) : Prop where
  /-- For any `f`, if `F.map f` is an iso, then so was `f`-/
  reflects : ∀ {A B : C} (f : A ⟶ B) [IsIso (F.map f)], IsIso f
#align category_theory.reflects_isomorphisms CategoryTheory.Functor.ReflectsIsomorphisms

@[deprecated (since := "2024-04-06")] alias ReflectsIsomorphisms := Functor.ReflectsIsomorphisms

/-- If `F` reflects isos and `F.map f` is an iso, then `f` is an iso. -/
theorem isIso_of_reflects_iso {A B : C} (f : A ⟶ B) (F : C ⥤ D) [IsIso (F.map f)]
    [F.ReflectsIsomorphisms] : IsIso f :=
  ReflectsIsomorphisms.reflects F f
#align category_theory.is_iso_of_reflects_iso CategoryTheory.isIso_of_reflects_iso

<<<<<<< HEAD
lemma Functor.FullyFaithful.reflectsIsomorphisms {F : C ⥤ D} (hF : F.FullyFaithful) :
    F.ReflectsIsomorphisms where
  reflects _ _ := hF.isIso_of_isIso_map _
=======
lemma isIso_iff_of_reflects_iso {A B : C} (f : A ⟶ B) (F : C ⥤ D) [F.ReflectsIsomorphisms] :
    IsIso (F.map f) ↔ IsIso f :=
  ⟨fun _ => isIso_of_reflects_iso f F, fun _ => inferInstance⟩
>>>>>>> d874bdff

instance (priority := 100) reflectsIsomorphisms_of_full_and_faithful
    (F : C ⥤ D) [F.Full] [F.Faithful] :
    F.ReflectsIsomorphisms :=
  (Functor.FullyFaithful.ofFullyFaithful F).reflectsIsomorphisms
#align category_theory.of_full_and_faithful CategoryTheory.reflectsIsomorphisms_of_full_and_faithful

instance reflectsIsomorphisms_of_comp (F : C ⥤ D) (G : D ⥤ E)
    [F.ReflectsIsomorphisms] [G.ReflectsIsomorphisms] :
    (F ⋙ G).ReflectsIsomorphisms :=
  ⟨fun f (hf : IsIso (G.map _)) => by
    haveI := isIso_of_reflects_iso (F.map f) G
    exact isIso_of_reflects_iso f F⟩

instance (priority := 100) reflectsIsomorphisms_of_reflectsMonomorphisms_of_reflectsEpimorphisms
    [Balanced C] (F : C ⥤ D) [ReflectsMonomorphisms F] [ReflectsEpimorphisms F] :
    F.ReflectsIsomorphisms where
  reflects f hf := by
    haveI : Epi f := epi_of_epi_map F inferInstance
    haveI : Mono f := mono_of_mono_map F inferInstance
    exact isIso_of_mono_of_epi f
#align category_theory.reflects_isomorphisms_of_reflects_monomorphisms_of_reflects_epimorphisms CategoryTheory.reflectsIsomorphisms_of_reflectsMonomorphisms_of_reflectsEpimorphisms

end ReflectsIso

end CategoryTheory<|MERGE_RESOLUTION|>--- conflicted
+++ resolved
@@ -50,15 +50,13 @@
   ReflectsIsomorphisms.reflects F f
 #align category_theory.is_iso_of_reflects_iso CategoryTheory.isIso_of_reflects_iso
 
-<<<<<<< HEAD
+lemma isIso_iff_of_reflects_iso {A B : C} (f : A ⟶ B) (F : C ⥤ D) [F.ReflectsIsomorphisms] :
+    IsIso (F.map f) ↔ IsIso f :=
+  ⟨fun _ => isIso_of_reflects_iso f F, fun _ => inferInstance⟩
+
 lemma Functor.FullyFaithful.reflectsIsomorphisms {F : C ⥤ D} (hF : F.FullyFaithful) :
     F.ReflectsIsomorphisms where
   reflects _ _ := hF.isIso_of_isIso_map _
-=======
-lemma isIso_iff_of_reflects_iso {A B : C} (f : A ⟶ B) (F : C ⥤ D) [F.ReflectsIsomorphisms] :
-    IsIso (F.map f) ↔ IsIso f :=
-  ⟨fun _ => isIso_of_reflects_iso f F, fun _ => inferInstance⟩
->>>>>>> d874bdff
 
 instance (priority := 100) reflectsIsomorphisms_of_full_and_faithful
     (F : C ⥤ D) [F.Full] [F.Faithful] :
