--- conflicted
+++ resolved
@@ -140,11 +140,7 @@
 
 instance : Inhabited (X ≅ X) := ⟨Iso.refl X⟩
 
-<<<<<<< HEAD
-theorem nonempty_iso_refl (X : C) : Nonempty (X ≅ X) := ⟨default⟩ 
-=======
 theorem nonempty_iso_refl (X : C) : Nonempty (X ≅ X) := ⟨default⟩
->>>>>>> 03d30d75
 
 @[simp]
 theorem refl_symm (X : C) : (Iso.refl X).symm = Iso.refl X := rfl
@@ -161,12 +157,8 @@
 #align category_theory.iso.trans_hom CategoryTheory.Iso.trans_hom
 #align category_theory.iso.trans_inv CategoryTheory.Iso.trans_inv
 
-<<<<<<< HEAD
-instance : Trans (α := C) (· ≅ ·) (· ≅ ·) (· ≅ ·) where
-=======
 @[simps]
 instance instTransIso : Trans (α := C) (· ≅ ·) (· ≅ ·) (· ≅ ·) where
->>>>>>> 03d30d75
   trans := trans
 
 /-- Notation for composition of isomorphisms. -/
