/-
Copyright (c) 2019 Reid Barton. All rights reserved.
Released under Apache 2.0 license as described in the file LICENSE.
Authors: Reid Barton, Scott Morrison
-/
import Mathlib.CategoryTheory.FinCategory.Basic
import Mathlib.CategoryTheory.Limits.Cones
import Mathlib.CategoryTheory.Limits.Shapes.FiniteLimits
import Mathlib.CategoryTheory.Adjunction.Basic
import Mathlib.CategoryTheory.Category.Preorder
import Mathlib.CategoryTheory.Category.ULift
import Mathlib.CategoryTheory.PEmpty

#align_import category_theory.filtered from "leanprover-community/mathlib"@"14e80e85cbca5872a329fbfd3d1f3fd64e306934"

/-!
# Filtered categories

A category is filtered if every finite diagram admits a cocone.
We give a simple characterisation of this condition as
1. for every pair of objects there exists another object "to the right",
2. for every pair of parallel morphisms there exists a morphism to the right so the compositions
   are equal, and
3. there exists some object.

Filtered colimits are often better behaved than arbitrary colimits.
See `CategoryTheory/Limits/Types` for some details.

Filtered categories are nice because colimits indexed by filtered categories tend to be
easier to describe than general colimits (and more often preserved by functors).

In this file we show that any functor from a finite category to a filtered category admits a cocone:
* `cocone_nonempty [FinCategory J] [IsFiltered C] (F : J ⥤ C) : Nonempty (Cocone F)`
More generally,
for any finite collection of objects and morphisms between them in a filtered category
(even if not closed under composition) there exists some object `Z` receiving maps from all of them,
so that all the triangles (one edge from the finite set, two from morphisms to `Z`) commute.
This formulation is often more useful in practice and is available via `sup_exists`,
which takes a finset of objects, and an indexed family (indexed by source and target)
of finsets of morphisms.

We also prove the converse of `cocone_nonempty` as `of_cocone_nonempty`.

Furthermore, we give special support for two diagram categories: The `bowtie` and the `tulip`.
This is because these shapes show up in the proofs that forgetful functors of algebraic categories
(e.g. `MonCat`, `CommRingCat`, ...) preserve filtered colimits.

All of the above API, except for the `bowtie` and the `tulip`, is also provided for cofiltered
categories.

## See also
In `CategoryTheory.Limits.FilteredColimitCommutesFiniteLimit` we show that filtered colimits
commute with finite limits.

There is another characterization of filtered categories, namely that whenever `F : J ⥤ C` is a
functor from a finite category, there is `X : C` such that `Nonempty (limit (F.op ⋙ yoneda.obj X))`.
This is shown in `CategoryTheory.Limits.Filtered`.

-/


open Function

-- declare the `v`'s first; see `CategoryTheory.Category` for an explanation
universe w v v₁ u u₁ u₂

namespace CategoryTheory

variable (C : Type u) [Category.{v} C]

/-- A category `IsFilteredOrEmpty` if
1. for every pair of objects there exists another object "to the right", and
2. for every pair of parallel morphisms there exists a morphism to the right so the compositions
   are equal.
-/
class IsFilteredOrEmpty : Prop where
  /-- for every pair of objects there exists another object "to the right" -/
  cocone_objs : ∀ X Y : C, ∃ (Z : _) (_ : X ⟶ Z) (_ : Y ⟶ Z), True
  /-- for every pair of parallel morphisms there exists a morphism to the right
    so the compositions are equal -/
  cocone_maps : ∀ ⦃X Y : C⦄ (f g : X ⟶ Y), ∃ (Z : _) (h : Y ⟶ Z), f ≫ h = g ≫ h
#align category_theory.is_filtered_or_empty CategoryTheory.IsFilteredOrEmpty

/-- A category `IsFiltered` if
1. for every pair of objects there exists another object "to the right",
2. for every pair of parallel morphisms there exists a morphism to the right so the compositions
   are equal, and
3. there exists some object.

See <https://stacks.math.columbia.edu/tag/002V>. (They also define a diagram being filtered.)
-/
class IsFiltered extends IsFilteredOrEmpty C : Prop where
  /-- a filtered category must be non empty -/
  [nonempty : Nonempty C]
#align category_theory.is_filtered CategoryTheory.IsFiltered

instance (priority := 100) isFilteredOrEmpty_of_semilatticeSup (α : Type u) [SemilatticeSup α] :
    IsFilteredOrEmpty α
    where
  cocone_objs X Y := ⟨X ⊔ Y, homOfLE le_sup_left, homOfLE le_sup_right, trivial⟩
  cocone_maps X Y f g := ⟨Y, 𝟙 _, by
    apply ULift.ext
    apply Subsingleton.elim⟩
#align category_theory.is_filtered_or_empty_of_semilattice_sup CategoryTheory.isFilteredOrEmpty_of_semilatticeSup

instance (priority := 100) isFiltered_of_semilatticeSup_nonempty (α : Type u) [SemilatticeSup α]
    [Nonempty α] : IsFiltered α where
#align category_theory.is_filtered_of_semilattice_sup_nonempty CategoryTheory.isFiltered_of_semilatticeSup_nonempty

instance (priority := 100) isFilteredOrEmpty_of_directed_le (α : Type u) [Preorder α]
    [IsDirected α (· ≤ ·)] : IsFilteredOrEmpty α where
  cocone_objs X Y :=
    let ⟨Z, h1, h2⟩ := exists_ge_ge X Y
    ⟨Z, homOfLE h1, homOfLE h2, trivial⟩
  cocone_maps X Y f g := ⟨Y, 𝟙 _, by
    apply ULift.ext
    apply Subsingleton.elim⟩
#align category_theory.is_filtered_or_empty_of_directed_le CategoryTheory.isFilteredOrEmpty_of_directed_le

instance (priority := 100) isFiltered_of_directed_le_nonempty (α : Type u) [Preorder α]
    [IsDirected α (· ≤ ·)] [Nonempty α] : IsFiltered α where
#align category_theory.is_filtered_of_directed_le_nonempty CategoryTheory.isFiltered_of_directed_le_nonempty

-- Sanity checks
example (α : Type u) [SemilatticeSup α] [OrderBot α] : IsFiltered α := by infer_instance

example (α : Type u) [SemilatticeSup α] [OrderTop α] : IsFiltered α := by infer_instance

instance : IsFiltered (Discrete PUnit) where
  cocone_objs X Y := ⟨⟨PUnit.unit⟩, ⟨⟨by trivial⟩⟩, ⟨⟨Subsingleton.elim _ _⟩⟩, trivial⟩
  cocone_maps X Y f g := ⟨⟨PUnit.unit⟩, ⟨⟨by trivial⟩⟩, by
    apply ULift.ext
    apply Subsingleton.elim⟩

namespace IsFiltered

section AllowEmpty

variable {C}
variable [IsFilteredOrEmpty C]

-- Porting note: the following definitions were removed because the names are invalid,
-- direct references to `IsFilteredOrEmpty` have been added instead
--
-- theorem cocone_objs : ∀ X Y : C, ∃ (Z : _) (f : X ⟶ Z) (g : Y ⟶ Z), True :=
--  IsFilteredOrEmpty.cocone_objs
-- #align category_theory.is_filtered.cocone_objs CategoryTheory.IsFiltered.cocone_objs
--
--theorem cocone_maps : ∀ ⦃X Y : C⦄ (f g : X ⟶ Y), ∃ (Z : _) (h : Y ⟶ Z), f ≫ h = g ≫ h :=
--  IsFilteredOrEmpty.cocone_maps
--#align category_theory.is_filtered.cocone_maps CategoryTheory.IsFiltered.cocone_maps

/-- `max j j'` is an arbitrary choice of object to the right of both `j` and `j'`,
whose existence is ensured by `IsFiltered`.
-/
noncomputable def max (j j' : C) : C :=
  (IsFilteredOrEmpty.cocone_objs j j').choose
#align category_theory.is_filtered.max CategoryTheory.IsFiltered.max

/-- `leftToMax j j'` is an arbitrary choice of morphism from `j` to `max j j'`,
whose existence is ensured by `IsFiltered`.
-/
noncomputable def leftToMax (j j' : C) : j ⟶ max j j' :=
  (IsFilteredOrEmpty.cocone_objs j j').choose_spec.choose
#align category_theory.is_filtered.left_to_max CategoryTheory.IsFiltered.leftToMax

/-- `rightToMax j j'` is an arbitrary choice of morphism from `j'` to `max j j'`,
whose existence is ensured by `IsFiltered`.
-/
noncomputable def rightToMax (j j' : C) : j' ⟶ max j j' :=
  (IsFilteredOrEmpty.cocone_objs j j').choose_spec.choose_spec.choose
#align category_theory.is_filtered.right_to_max CategoryTheory.IsFiltered.rightToMax

/-- `coeq f f'`, for morphisms `f f' : j ⟶ j'`, is an arbitrary choice of object
which admits a morphism `coeqHom f f' : j' ⟶ coeq f f'` such that
`coeq_condition : f ≫ coeqHom f f' = f' ≫ coeqHom f f'`.
Its existence is ensured by `IsFiltered`.
-/
noncomputable def coeq {j j' : C} (f f' : j ⟶ j') : C :=
  (IsFilteredOrEmpty.cocone_maps f f').choose
#align category_theory.is_filtered.coeq CategoryTheory.IsFiltered.coeq

/-- `coeqHom f f'`, for morphisms `f f' : j ⟶ j'`, is an arbitrary choice of morphism
`coeqHom f f' : j' ⟶ coeq f f'` such that
`coeq_condition : f ≫ coeqHom f f' = f' ≫ coeqHom f f'`.
Its existence is ensured by `IsFiltered`.
-/
noncomputable def coeqHom {j j' : C} (f f' : j ⟶ j') : j' ⟶ coeq f f' :=
  (IsFilteredOrEmpty.cocone_maps f f').choose_spec.choose
#align category_theory.is_filtered.coeq_hom CategoryTheory.IsFiltered.coeqHom

-- Porting note: the simp tag has been removed as the linter complained
/-- `coeq_condition f f'`, for morphisms `f f' : j ⟶ j'`, is the proof that
`f ≫ coeqHom f f' = f' ≫ coeqHom f f'`.
-/
@[reassoc]
theorem coeq_condition {j j' : C} (f f' : j ⟶ j') : f ≫ coeqHom f f' = f' ≫ coeqHom f f' :=
  (IsFilteredOrEmpty.cocone_maps f f').choose_spec.choose_spec
#align category_theory.is_filtered.coeq_condition CategoryTheory.IsFiltered.coeq_condition

end AllowEmpty

end IsFiltered

namespace IsFilteredOrEmpty
open IsFiltered

variable {C}
variable [IsFilteredOrEmpty C]
variable {D : Type u₁} [Category.{v₁} D]

/-- If `C` is filtered or emtpy, and we have a functor `R : C ⥤ D` with a left adjoint, then `D` is
filtered or empty.
-/
theorem of_right_adjoint {L : D ⥤ C} {R : C ⥤ D} (h : L ⊣ R) : IsFilteredOrEmpty D :=
  { cocone_objs := fun X Y =>
      ⟨_, h.homEquiv _ _ (leftToMax _ _), h.homEquiv _ _ (rightToMax _ _), ⟨⟩⟩
    cocone_maps := fun X Y f g =>
      ⟨_, h.homEquiv _ _ (coeqHom _ _), by
        rw [← h.homEquiv_naturality_left, ← h.homEquiv_naturality_left, coeq_condition]⟩ }

/-- If `C` is filtered or empty, and we have a right adjoint functor `R : C ⥤ D`, then `D` is
filtered or empty. -/
theorem of_isRightAdjoint (R : C ⥤ D) [IsRightAdjoint R] : IsFilteredOrEmpty D :=
  of_right_adjoint (Adjunction.ofRightAdjoint R)

/-- Being filtered or empty is preserved by equivalence of categories. -/
theorem of_equivalence (h : C ≌ D) : IsFilteredOrEmpty D :=
  of_right_adjoint h.symm.toAdjunction

end IsFilteredOrEmpty

namespace IsFiltered

section Nonempty

open CategoryTheory.Limits

variable {C}
variable [IsFiltered C]

/-- Any finite collection of objects in a filtered category has an object "to the right".
-/
theorem sup_objs_exists (O : Finset C) : ∃ S : C, ∀ {X}, X ∈ O → Nonempty (X ⟶ S) := by
  classical
  induction' O using Finset.induction with X O' nm h
  · exact ⟨Classical.choice IsFiltered.nonempty, by intro; simp⟩
  · obtain ⟨S', w'⟩ := h
    use max X S'
    rintro Y mY
    obtain rfl | h := eq_or_ne Y X
    · exact ⟨leftToMax _ _⟩
    · exact ⟨(w' (Finset.mem_of_mem_insert_of_ne mY h)).some ≫ rightToMax _ _⟩
#align category_theory.is_filtered.sup_objs_exists CategoryTheory.IsFiltered.sup_objs_exists

variable (O : Finset C) (H : Finset (Σ' (X Y : C) (_ : X ∈ O) (_ : Y ∈ O), X ⟶ Y))

/-- Given any `Finset` of objects `{X, ...}` and
indexed collection of `Finset`s of morphisms `{f, ...}` in `C`,
there exists an object `S`, with a morphism `T X : X ⟶ S` from each `X`,
such that the triangles commute: `f ≫ T Y = T X`, for `f : X ⟶ Y` in the `Finset`.
-/
theorem sup_exists :
    ∃ (S : C) (T : ∀ {X : C}, X ∈ O → (X ⟶ S)),
      ∀ {X Y : C} (mX : X ∈ O) (mY : Y ∈ O) {f : X ⟶ Y},
        (⟨X, Y, mX, mY, f⟩ : Σ' (X Y : C) (_ : X ∈ O) (_ : Y ∈ O), X ⟶ Y) ∈ H →
          f ≫ T mY = T mX := by
  classical
  induction' H using Finset.induction with h' H' nmf h''
  · obtain ⟨S, f⟩ := sup_objs_exists O
    exact ⟨S, fun mX => (f mX).some, by rintro - - - - - ⟨⟩⟩
  · obtain ⟨X, Y, mX, mY, f⟩ := h'
    obtain ⟨S', T', w'⟩ := h''
    refine' ⟨coeq (f ≫ T' mY) (T' mX), fun mZ => T' mZ ≫ coeqHom (f ≫ T' mY) (T' mX), _⟩
    intro X' Y' mX' mY' f' mf'
    rw [← Category.assoc]
    by_cases h : X = X' ∧ Y = Y'
    · rcases h with ⟨rfl, rfl⟩
      by_cases hf : f = f'
      · subst hf
        apply coeq_condition
      · rw [@w' _ _ mX mY f']
        simp only [Finset.mem_insert, PSigma.mk.injEq, heq_eq_eq, true_and] at mf'
        rcases mf' with mf' | mf'
        · exfalso
          exact hf mf'.symm
        · exact mf'
    · rw [@w' _ _ mX' mY' f' _]
      apply Finset.mem_of_mem_insert_of_ne mf'
      contrapose! h
      obtain ⟨rfl, h⟩ := h
      trivial
#align category_theory.is_filtered.sup_exists CategoryTheory.IsFiltered.sup_exists

/-- An arbitrary choice of object "to the right"
of a finite collection of objects `O` and morphisms `H`,
making all the triangles commute.
-/
noncomputable def sup : C :=
  (sup_exists O H).choose
#align category_theory.is_filtered.sup CategoryTheory.IsFiltered.sup

/-- The morphisms to `sup O H`.
-/
noncomputable def toSup {X : C} (m : X ∈ O) : X ⟶ sup O H :=
  (sup_exists O H).choose_spec.choose m
#align category_theory.is_filtered.to_sup CategoryTheory.IsFiltered.toSup

/-- The triangles of consisting of a morphism in `H` and the maps to `sup O H` commute.
-/
theorem toSup_commutes {X Y : C} (mX : X ∈ O) (mY : Y ∈ O) {f : X ⟶ Y}
    (mf : (⟨X, Y, mX, mY, f⟩ : Σ' (X Y : C) (_ : X ∈ O) (_ : Y ∈ O), X ⟶ Y) ∈ H) :
    f ≫ toSup O H mY = toSup O H mX :=
  (sup_exists O H).choose_spec.choose_spec mX mY mf
#align category_theory.is_filtered.to_sup_commutes CategoryTheory.IsFiltered.toSup_commutes

variable {J : Type w} [SmallCategory J] [FinCategory J]

/-- If we have `IsFiltered C`, then for any functor `F : J ⥤ C` with `FinCategory J`,
there exists a cocone over `F`.
-/
theorem cocone_nonempty (F : J ⥤ C) : Nonempty (Cocone F) := by
  classical
  let O := Finset.univ.image F.obj
  let H : Finset (Σ' (X Y : C) (_ : X ∈ O) (_ : Y ∈ O), X ⟶ Y) :=
    Finset.univ.biUnion   fun X : J =>
      Finset.univ.biUnion fun Y : J =>
        Finset.univ.image fun f : X ⟶ Y => ⟨F.obj X, F.obj Y, by simp [O], by simp [O], F.map f⟩
  obtain ⟨Z, f, w⟩ := sup_exists O H
  refine' ⟨⟨Z, ⟨fun X => f (by simp [O]), _⟩⟩⟩
  intro j j' g
  dsimp
  simp only [Category.comp_id]
  apply w
  simp only [O, H, Finset.mem_biUnion, Finset.mem_univ, Finset.mem_image, PSigma.mk.injEq,
    true_and, exists_and_left]
  exact ⟨j, rfl, j', g, by simp⟩
#align category_theory.is_filtered.cocone_nonempty CategoryTheory.IsFiltered.cocone_nonempty

/-- An arbitrary choice of cocone over `F : J ⥤ C`, for `FinCategory J` and `IsFiltered C`.
-/
noncomputable def cocone (F : J ⥤ C) : Cocone F :=
  (cocone_nonempty F).some
#align category_theory.is_filtered.cocone CategoryTheory.IsFiltered.cocone

variable {D : Type u₁} [Category.{v₁} D]

/-- If `C` is filtered, and we have a functor `R : C ⥤ D` with a left adjoint, then `D` is filtered.
-/
theorem of_right_adjoint {L : D ⥤ C} {R : C ⥤ D} (h : L ⊣ R) : IsFiltered D :=
  { IsFilteredOrEmpty.of_right_adjoint h with
    nonempty := IsFiltered.nonempty.map R.obj }
#align category_theory.is_filtered.of_right_adjoint CategoryTheory.IsFiltered.of_right_adjoint

/-- If `C` is filtered, and we have a right adjoint functor `R : C ⥤ D`, then `D` is filtered. -/
theorem of_isRightAdjoint (R : C ⥤ D) [IsRightAdjoint R] : IsFiltered D :=
  of_right_adjoint (Adjunction.ofRightAdjoint R)
#align category_theory.is_filtered.of_is_right_adjoint CategoryTheory.IsFiltered.of_isRightAdjoint

/-- Being filtered is preserved by equivalence of categories. -/
theorem of_equivalence (h : C ≌ D) : IsFiltered D :=
  of_right_adjoint h.symm.toAdjunction
#align category_theory.is_filtered.of_equivalence CategoryTheory.IsFiltered.of_equivalence

end Nonempty

section OfCocone

open CategoryTheory.Limits

/-- If every finite diagram in `C` admits a cocone, then `C` is filtered. It is sufficient to verify
    this for diagrams whose shape lives in any one fixed universe. -/
theorem of_cocone_nonempty (h : ∀ {J : Type w} [SmallCategory J] [FinCategory J] (F : J ⥤ C),
    Nonempty (Cocone F)) : IsFiltered C := by
  have : Nonempty C := by
    obtain ⟨c⟩ := h (Functor.empty _)
    exact ⟨c.pt⟩
  have : IsFilteredOrEmpty C := by
    refine ⟨?_, ?_⟩
    · intros X Y
      obtain ⟨c⟩ := h (ULiftHom.down ⋙ ULift.downFunctor ⋙ pair X Y)
      exact ⟨c.pt, c.ι.app ⟨⟨WalkingPair.left⟩⟩, c.ι.app ⟨⟨WalkingPair.right⟩⟩, trivial⟩
    · intros X Y f g
      obtain ⟨c⟩ := h (ULiftHom.down ⋙ ULift.downFunctor ⋙ parallelPair f g)
      refine ⟨c.pt, c.ι.app ⟨WalkingParallelPair.one⟩, ?_⟩
      have h₁ := c.ι.naturality ⟨WalkingParallelPairHom.left⟩
      have h₂ := c.ι.naturality ⟨WalkingParallelPairHom.right⟩
      simp_all
  apply IsFiltered.mk

theorem of_hasFiniteColimits [HasFiniteColimits C] : IsFiltered C :=
  of_cocone_nonempty.{v} C fun F => ⟨colimit.cocone F⟩

<<<<<<< HEAD
=======
theorem of_isTerminal {X : C} (h : IsTerminal X) : IsFiltered C :=
  of_cocone_nonempty.{v} _ fun {_} _ _ _ => ⟨⟨X, ⟨fun _ => h.from _, fun _ _ _ => h.hom_ext _ _⟩⟩⟩

instance (priority := 100) of_hasTerminal [HasTerminal C] : IsFiltered C :=
  of_isTerminal _ terminalIsTerminal

>>>>>>> e5ab8730
/-- For every universe `w`, `C` is filtered if and only if every finite diagram in `C` with shape
    in `w` admits a cocone. -/
theorem iff_cocone_nonempty : IsFiltered C ↔
    ∀ {J : Type w} [SmallCategory J] [FinCategory J] (F : J ⥤ C), Nonempty (Cocone F) :=
  ⟨fun _ _ _ _ F => cocone_nonempty F, of_cocone_nonempty C⟩

end OfCocone

section SpecialShapes

variable {C}
variable [IsFilteredOrEmpty C]

/-- `max₃ j₁ j₂ j₃` is an arbitrary choice of object to the right of `j₁`, `j₂` and `j₃`,
whose existence is ensured by `IsFiltered`.
-/
noncomputable def max₃ (j₁ j₂ j₃ : C) : C :=
  max (max j₁ j₂) j₃
#align category_theory.is_filtered.max₃ CategoryTheory.IsFiltered.max₃

/-- `firstToMax₃ j₁ j₂ j₃` is an arbitrary choice of morphism from `j₁` to `max₃ j₁ j₂ j₃`,
whose existence is ensured by `IsFiltered`.
-/
noncomputable def firstToMax₃ (j₁ j₂ j₃ : C) : j₁ ⟶ max₃ j₁ j₂ j₃ :=
  leftToMax j₁ j₂ ≫ leftToMax (max j₁ j₂) j₃
#align category_theory.is_filtered.first_to_max₃ CategoryTheory.IsFiltered.firstToMax₃

/-- `secondToMax₃ j₁ j₂ j₃` is an arbitrary choice of morphism from `j₂` to `max₃ j₁ j₂ j₃`,
whose existence is ensured by `IsFiltered`.
-/
noncomputable def secondToMax₃ (j₁ j₂ j₃ : C) : j₂ ⟶ max₃ j₁ j₂ j₃ :=
  rightToMax j₁ j₂ ≫ leftToMax (max j₁ j₂) j₃
#align category_theory.is_filtered.second_to_max₃ CategoryTheory.IsFiltered.secondToMax₃

/-- `thirdToMax₃ j₁ j₂ j₃` is an arbitrary choice of morphism from `j₃` to `max₃ j₁ j₂ j₃`,
whose existence is ensured by `IsFiltered`.
-/
noncomputable def thirdToMax₃ (j₁ j₂ j₃ : C) : j₃ ⟶ max₃ j₁ j₂ j₃ :=
  rightToMax (max j₁ j₂) j₃
#align category_theory.is_filtered.third_to_max₃ CategoryTheory.IsFiltered.thirdToMax₃

/-- `coeq₃ f g h`, for morphisms `f g h : j₁ ⟶ j₂`, is an arbitrary choice of object
which admits a morphism `coeq₃Hom f g h : j₂ ⟶ coeq₃ f g h` such that
`coeq₃_condition₁`, `coeq₃_condition₂` and `coeq₃_condition₃` are satisfied.
Its existence is ensured by `IsFiltered`.
-/
noncomputable def coeq₃ {j₁ j₂ : C} (f g h : j₁ ⟶ j₂) : C :=
  coeq (coeqHom f g ≫ leftToMax (coeq f g) (coeq g h))
    (coeqHom g h ≫ rightToMax (coeq f g) (coeq g h))
#align category_theory.is_filtered.coeq₃ CategoryTheory.IsFiltered.coeq₃

/-- `coeq₃Hom f g h`, for morphisms `f g h : j₁ ⟶ j₂`, is an arbitrary choice of morphism
`j₂ ⟶ coeq₃ f g h` such that `coeq₃_condition₁`, `coeq₃_condition₂` and `coeq₃_condition₃`
are satisfied. Its existence is ensured by `IsFiltered`.
-/
noncomputable def coeq₃Hom {j₁ j₂ : C} (f g h : j₁ ⟶ j₂) : j₂ ⟶ coeq₃ f g h :=
  coeqHom f g ≫
    leftToMax (coeq f g) (coeq g h) ≫
      coeqHom (coeqHom f g ≫ leftToMax (coeq f g) (coeq g h))
        (coeqHom g h ≫ rightToMax (coeq f g) (coeq g h))
#align category_theory.is_filtered.coeq₃_hom CategoryTheory.IsFiltered.coeq₃Hom

theorem coeq₃_condition₁ {j₁ j₂ : C} (f g h : j₁ ⟶ j₂) : f ≫ coeq₃Hom f g h = g ≫ coeq₃Hom f g h :=
  by simp only [coeq₃Hom, ← Category.assoc, coeq_condition f g]
#align category_theory.is_filtered.coeq₃_condition₁ CategoryTheory.IsFiltered.coeq₃_condition₁

theorem coeq₃_condition₂ {j₁ j₂ : C} (f g h : j₁ ⟶ j₂) :
    g ≫ coeq₃Hom f g h = h ≫ coeq₃Hom f g h := by
  dsimp [coeq₃Hom]
  slice_lhs 2 4 => rw [← Category.assoc, coeq_condition _ _]
  slice_rhs 2 4 => rw [← Category.assoc, coeq_condition _ _]
  slice_lhs 1 3 => rw [← Category.assoc, coeq_condition _ _]
  simp only [Category.assoc]
#align category_theory.is_filtered.coeq₃_condition₂ CategoryTheory.IsFiltered.coeq₃_condition₂

theorem coeq₃_condition₃ {j₁ j₂ : C} (f g h : j₁ ⟶ j₂) : f ≫ coeq₃Hom f g h = h ≫ coeq₃Hom f g h :=
  Eq.trans (coeq₃_condition₁ f g h) (coeq₃_condition₂ f g h)
#align category_theory.is_filtered.coeq₃_condition₃ CategoryTheory.IsFiltered.coeq₃_condition₃

/-- For every span `j ⟵ i ⟶ j'`, there
   exists a cocone `j ⟶ k ⟵ j'` such that the square commutes. -/
theorem span {i j j' : C} (f : i ⟶ j) (f' : i ⟶ j') :
    ∃ (k : C) (g : j ⟶ k) (g' : j' ⟶ k), f ≫ g = f' ≫ g' :=
  let ⟨K, G, G', _⟩ := IsFilteredOrEmpty.cocone_objs j j'
  let ⟨k, e, he⟩ := IsFilteredOrEmpty.cocone_maps (f ≫ G) (f' ≫ G')
  ⟨k, G ≫ e, G' ≫ e, by simpa only [← Category.assoc] ⟩
#align category_theory.is_filtered.span CategoryTheory.IsFiltered.span

/-- Given a "bowtie" of morphisms
```
 j₁   j₂
 |\  /|
 | \/ |
 | /\ |
 |/  \∣
 vv  vv
 k₁  k₂
```
in a filtered category, we can construct an object `s` and two morphisms from `k₁` and `k₂` to `s`,
making the resulting squares commute.
-/
theorem bowtie {j₁ j₂ k₁ k₂ : C} (f₁ : j₁ ⟶ k₁) (g₁ : j₁ ⟶ k₂) (f₂ : j₂ ⟶ k₁) (g₂ : j₂ ⟶ k₂) :
    ∃ (s : C) (α : k₁ ⟶ s) (β : k₂ ⟶ s), f₁ ≫ α = g₁ ≫ β ∧ f₂ ≫ α = g₂ ≫ β := by
  obtain ⟨t, k₁t, k₂t, ht⟩ := span f₁ g₁
  obtain ⟨s, ts, hs⟩ := IsFilteredOrEmpty.cocone_maps (f₂ ≫ k₁t) (g₂ ≫ k₂t)
  simp_rw [Category.assoc] at hs
  exact ⟨s, k₁t ≫ ts, k₂t ≫ ts, by simp only [← Category.assoc, ht], hs⟩
#align category_theory.is_filtered.bowtie CategoryTheory.IsFiltered.bowtie

/-- Given a "tulip" of morphisms
```
 j₁    j₂    j₃
 |\   / \   / |
 | \ /   \ /  |
 |  vv    vv  |
 \  k₁    k₂ /
  \         /
   \       /
    \     /
     \   /
      v v
       l
```
in a filtered category, we can construct an object `s` and three morphisms from `k₁`, `k₂` and `l`
to `s`, making the resulting squares commute.
-/
theorem tulip {j₁ j₂ j₃ k₁ k₂ l : C} (f₁ : j₁ ⟶ k₁) (f₂ : j₂ ⟶ k₁) (f₃ : j₂ ⟶ k₂) (f₄ : j₃ ⟶ k₂)
    (g₁ : j₁ ⟶ l) (g₂ : j₃ ⟶ l) :
    ∃ (s : C) (α : k₁ ⟶ s) (β : l ⟶ s) (γ : k₂ ⟶ s),
      f₁ ≫ α = g₁ ≫ β ∧ f₂ ≫ α = f₃ ≫ γ ∧ f₄ ≫ γ = g₂ ≫ β := by
  obtain ⟨l', k₁l, k₂l, hl⟩ := span f₂ f₃
  obtain ⟨s, ls, l's, hs₁, hs₂⟩ := bowtie g₁ (f₁ ≫ k₁l) g₂ (f₄ ≫ k₂l)
  refine' ⟨s, k₁l ≫ l's, ls, k₂l ≫ l's, _, by simp only [← Category.assoc, hl], _⟩ <;>
    simp only [hs₁, hs₂, Category.assoc]
#align category_theory.is_filtered.tulip CategoryTheory.IsFiltered.tulip

end SpecialShapes

end IsFiltered

/-- A category `IsCofilteredOrEmpty` if
1. for every pair of objects there exists another object "to the left", and
2. for every pair of parallel morphisms there exists a morphism to the left so the compositions
   are equal.
-/
class IsCofilteredOrEmpty : Prop where
  /-- for every pair of objects there exists another object "to the left" -/
  cone_objs : ∀ X Y : C, ∃ (W : _) (_ : W ⟶ X) (_ : W ⟶ Y), True
  /-- for every pair of parallel morphisms there exists a morphism to the left
    so the compositions are equal -/
  cone_maps : ∀ ⦃X Y : C⦄ (f g : X ⟶ Y), ∃ (W : _) (h : W ⟶ X), h ≫ f = h ≫ g
#align category_theory.is_cofiltered_or_empty CategoryTheory.IsCofilteredOrEmpty

/-- A category `IsCofiltered` if
1. for every pair of objects there exists another object "to the left",
2. for every pair of parallel morphisms there exists a morphism to the left so the compositions
   are equal, and
3. there exists some object.

See <https://stacks.math.columbia.edu/tag/04AZ>.
-/
class IsCofiltered extends IsCofilteredOrEmpty C : Prop where
  /-- a cofiltered category must be non empty -/
  [nonempty : Nonempty C]
#align category_theory.is_cofiltered CategoryTheory.IsCofiltered

instance (priority := 100) isCofilteredOrEmpty_of_semilatticeInf (α : Type u) [SemilatticeInf α] :
    IsCofilteredOrEmpty α where
  cone_objs X Y := ⟨X ⊓ Y, homOfLE inf_le_left, homOfLE inf_le_right, trivial⟩
  cone_maps X Y f g := ⟨X, 𝟙 _, by
    apply ULift.ext
    apply Subsingleton.elim⟩
#align category_theory.is_cofiltered_or_empty_of_semilattice_inf CategoryTheory.isCofilteredOrEmpty_of_semilatticeInf

instance (priority := 100) isCofiltered_of_semilatticeInf_nonempty (α : Type u) [SemilatticeInf α]
    [Nonempty α] : IsCofiltered α where
#align category_theory.is_cofiltered_of_semilattice_inf_nonempty CategoryTheory.isCofiltered_of_semilatticeInf_nonempty

instance (priority := 100) isCofilteredOrEmpty_of_directed_ge (α : Type u) [Preorder α]
    [IsDirected α (· ≥ ·)] : IsCofilteredOrEmpty α where
  cone_objs X Y :=
    let ⟨Z, hX, hY⟩ := exists_le_le X Y
    ⟨Z, homOfLE hX, homOfLE hY, trivial⟩
  cone_maps X Y f g := ⟨X, 𝟙 _, by
    apply ULift.ext
    apply Subsingleton.elim⟩
#align category_theory.is_cofiltered_or_empty_of_directed_ge CategoryTheory.isCofilteredOrEmpty_of_directed_ge

instance (priority := 100) isCofiltered_of_directed_ge_nonempty (α : Type u) [Preorder α]
    [IsDirected α (· ≥ ·)] [Nonempty α] : IsCofiltered α where
#align category_theory.is_cofiltered_of_directed_ge_nonempty CategoryTheory.isCofiltered_of_directed_ge_nonempty

-- Sanity checks
example (α : Type u) [SemilatticeInf α] [OrderBot α] : IsCofiltered α := by infer_instance

example (α : Type u) [SemilatticeInf α] [OrderTop α] : IsCofiltered α := by infer_instance

instance : IsCofiltered (Discrete PUnit) where
  cone_objs X Y := ⟨⟨PUnit.unit⟩, ⟨⟨by trivial⟩⟩, ⟨⟨Subsingleton.elim _ _⟩⟩, trivial⟩
  cone_maps X Y f g := ⟨⟨PUnit.unit⟩, ⟨⟨by trivial⟩⟩, by
    apply ULift.ext
    apply Subsingleton.elim⟩

namespace IsCofiltered

section AllowEmpty

variable {C}
variable [IsCofilteredOrEmpty C]

-- Porting note: the following definitions were removed because the names are invalid,
-- direct references to `IsCofilteredOrEmpty` have been added instead
--
--theorem cone_objs : ∀ X Y : C, ∃ (W : _) (f : W ⟶ X) (g : W ⟶ Y), True :=
--  IsCofilteredOrEmpty.cone_objs
--#align category_theory.is_cofiltered.cone_objs CategoryTheory.IsCofiltered.cone_objs
--
--theorem cone_maps : ∀ ⦃X Y : C⦄ (f g : X ⟶ Y), ∃ (W : _) (h : W ⟶ X), h ≫ f = h ≫ g :=
--  IsCofilteredOrEmpty.cone_maps
--#align category_theory.is_cofiltered.cone_maps CategoryTheory.IsCofiltered.cone_maps

/-- `min j j'` is an arbitrary choice of object to the left of both `j` and `j'`,
whose existence is ensured by `IsCofiltered`.
-/
noncomputable def min (j j' : C) : C :=
  (IsCofilteredOrEmpty.cone_objs j j').choose
#align category_theory.is_cofiltered.min CategoryTheory.IsCofiltered.min

/-- `minToLeft j j'` is an arbitrary choice of morphism from `min j j'` to `j`,
whose existence is ensured by `IsCofiltered`.
-/
noncomputable def minToLeft (j j' : C) : min j j' ⟶ j :=
  (IsCofilteredOrEmpty.cone_objs j j').choose_spec.choose
#align category_theory.is_cofiltered.min_to_left CategoryTheory.IsCofiltered.minToLeft

/-- `minToRight j j'` is an arbitrary choice of morphism from `min j j'` to `j'`,
whose existence is ensured by `IsCofiltered`.
-/
noncomputable def minToRight (j j' : C) : min j j' ⟶ j' :=
  (IsCofilteredOrEmpty.cone_objs j j').choose_spec.choose_spec.choose
#align category_theory.is_cofiltered.min_to_right CategoryTheory.IsCofiltered.minToRight

/-- `eq f f'`, for morphisms `f f' : j ⟶ j'`, is an arbitrary choice of object
which admits a morphism `eqHom f f' : eq f f' ⟶ j` such that
`eq_condition : eqHom f f' ≫ f = eqHom f f' ≫ f'`.
Its existence is ensured by `IsCofiltered`.
-/
noncomputable def eq {j j' : C} (f f' : j ⟶ j') : C :=
  (IsCofilteredOrEmpty.cone_maps f f').choose
#align category_theory.is_cofiltered.eq CategoryTheory.IsCofiltered.eq

/-- `eqHom f f'`, for morphisms `f f' : j ⟶ j'`, is an arbitrary choice of morphism
`eqHom f f' : eq f f' ⟶ j` such that
`eq_condition : eqHom f f' ≫ f = eqHom f f' ≫ f'`.
Its existence is ensured by `IsCofiltered`.
-/
noncomputable def eqHom {j j' : C} (f f' : j ⟶ j') : eq f f' ⟶ j :=
  (IsCofilteredOrEmpty.cone_maps f f').choose_spec.choose
#align category_theory.is_cofiltered.eq_hom CategoryTheory.IsCofiltered.eqHom

-- Porting note: the simp tag has been removed as the linter complained
/-- `eq_condition f f'`, for morphisms `f f' : j ⟶ j'`, is the proof that
`eqHom f f' ≫ f = eqHom f f' ≫ f'`.
-/
@[reassoc]
theorem eq_condition {j j' : C} (f f' : j ⟶ j') : eqHom f f' ≫ f = eqHom f f' ≫ f' :=
  (IsCofilteredOrEmpty.cone_maps f f').choose_spec.choose_spec
#align category_theory.is_cofiltered.eq_condition CategoryTheory.IsCofiltered.eq_condition

/-- For every cospan `j ⟶ i ⟵ j'`,
 there exists a cone `j ⟵ k ⟶ j'` such that the square commutes. -/
theorem cospan {i j j' : C} (f : j ⟶ i) (f' : j' ⟶ i) :
    ∃ (k : C) (g : k ⟶ j) (g' : k ⟶ j'), g ≫ f = g' ≫ f' :=
  let ⟨K, G, G', _⟩ := IsCofilteredOrEmpty.cone_objs j j'
  let ⟨k, e, he⟩ := IsCofilteredOrEmpty.cone_maps (G ≫ f) (G' ≫ f')
  ⟨k, e ≫ G, e ≫ G', by simpa only [Category.assoc] using he⟩
#align category_theory.is_cofiltered.cospan CategoryTheory.IsCofiltered.cospan

theorem _root_.CategoryTheory.Functor.ranges_directed (F : C ⥤ Type*) (j : C) :
    Directed (· ⊇ ·) fun f : Σ'i, i ⟶ j => Set.range (F.map f.2) := fun ⟨i, ij⟩ ⟨k, kj⟩ => by
  let ⟨l, li, lk, e⟩ := cospan ij kj
  refine' ⟨⟨l, lk ≫ kj⟩, e ▸ _, _⟩ <;> simp_rw [F.map_comp] <;> apply Set.range_comp_subset_range
#align category_theory.functor.ranges_directed CategoryTheory.Functor.ranges_directed

end AllowEmpty

end IsCofiltered

namespace IsCofilteredOrEmpty
open IsCofiltered

variable {C}
variable [IsCofilteredOrEmpty C]
variable {D : Type u₁} [Category.{v₁} D]

/-- If `C` is cofiltered or empty, and we have a functor `L : C ⥤ D` with a right adjoint,
then `D` is cofiltered or empty.
-/
theorem of_left_adjoint {L : C ⥤ D} {R : D ⥤ C} (h : L ⊣ R) : IsCofilteredOrEmpty D :=
  { cone_objs := fun X Y =>
      ⟨L.obj (min (R.obj X) (R.obj Y)), (h.homEquiv _ X).symm (minToLeft _ _),
        (h.homEquiv _ Y).symm (minToRight _ _), ⟨⟩⟩
    cone_maps := fun X Y f g =>
      ⟨L.obj (eq (R.map f) (R.map g)), (h.homEquiv _ _).symm (eqHom _ _), by
        rw [← h.homEquiv_naturality_right_symm, ← h.homEquiv_naturality_right_symm, eq_condition]⟩ }

/-- If `C` is cofiltered or empty, and we have a left adjoint functor `L : C ⥤ D`, then `D` is
cofiltered or empty. -/
theorem of_isLeftAdjoint (L : C ⥤ D) [IsLeftAdjoint L] : IsCofilteredOrEmpty D :=
  of_left_adjoint (Adjunction.ofLeftAdjoint L)

/-- Being cofiltered or empty is preserved by equivalence of categories. -/
theorem of_equivalence (h : C ≌ D) : IsCofilteredOrEmpty D :=
  of_left_adjoint h.toAdjunction

end IsCofilteredOrEmpty

namespace IsCofiltered

section Nonempty

open CategoryTheory.Limits

variable {C}
variable [IsCofiltered C]

/-- Any finite collection of objects in a cofiltered category has an object "to the left".
-/
theorem inf_objs_exists (O : Finset C) : ∃ S : C, ∀ {X}, X ∈ O → Nonempty (S ⟶ X) := by
  classical
  induction' O using Finset.induction with X O' nm h
  · exact ⟨Classical.choice IsCofiltered.nonempty, by intro; simp⟩
  · obtain ⟨S', w'⟩ := h
    use min X S'
    rintro Y mY
    obtain rfl | h := eq_or_ne Y X
    · exact ⟨minToLeft _ _⟩
    · exact ⟨minToRight _ _ ≫ (w' (Finset.mem_of_mem_insert_of_ne mY h)).some⟩
#align category_theory.is_cofiltered.inf_objs_exists CategoryTheory.IsCofiltered.inf_objs_exists

variable (O : Finset C) (H : Finset (Σ' (X Y : C) (_ : X ∈ O) (_ : Y ∈ O), X ⟶ Y))

/-- Given any `Finset` of objects `{X, ...}` and
indexed collection of `Finset`s of morphisms `{f, ...}` in `C`,
there exists an object `S`, with a morphism `T X : S ⟶ X` from each `X`,
such that the triangles commute: `T X ≫ f = T Y`, for `f : X ⟶ Y` in the `Finset`.
-/
theorem inf_exists :
    ∃ (S : C) (T : ∀ {X : C}, X ∈ O → (S ⟶ X)),
      ∀ {X Y : C} (mX : X ∈ O) (mY : Y ∈ O) {f : X ⟶ Y},
        (⟨X, Y, mX, mY, f⟩ : Σ' (X Y : C) (_ : X ∈ O) (_ : Y ∈ O), X ⟶ Y) ∈ H →
          T mX ≫ f = T mY := by
  classical
  induction' H using Finset.induction with h' H' nmf h''
  · obtain ⟨S, f⟩ := inf_objs_exists O
    exact ⟨S, fun mX => (f mX).some, by rintro - - - - - ⟨⟩⟩
  · obtain ⟨X, Y, mX, mY, f⟩ := h'
    obtain ⟨S', T', w'⟩ := h''
    refine' ⟨eq (T' mX ≫ f) (T' mY), fun mZ => eqHom (T' mX ≫ f) (T' mY) ≫ T' mZ, _⟩
    intro X' Y' mX' mY' f' mf'
    rw [Category.assoc]
    by_cases h : X = X' ∧ Y = Y'
    · rcases h with ⟨rfl, rfl⟩
      by_cases hf : f = f'
      · subst hf
        apply eq_condition
      · rw [@w' _ _ mX mY f']
        simp only [Finset.mem_insert, PSigma.mk.injEq, heq_eq_eq, true_and] at mf'
        rcases mf' with mf' | mf'
        · exfalso
          exact hf mf'.symm
        · exact mf'
    · rw [@w' _ _ mX' mY' f' _]
      apply Finset.mem_of_mem_insert_of_ne mf'
      contrapose! h
      obtain ⟨rfl, h⟩ := h
      trivial
#align category_theory.is_cofiltered.inf_exists CategoryTheory.IsCofiltered.inf_exists

/-- An arbitrary choice of object "to the left"
of a finite collection of objects `O` and morphisms `H`,
making all the triangles commute.
-/
noncomputable def inf : C :=
  (inf_exists O H).choose
#align category_theory.is_cofiltered.inf CategoryTheory.IsCofiltered.inf

/-- The morphisms from `inf O H`.
-/
noncomputable def infTo {X : C} (m : X ∈ O) : inf O H ⟶ X :=
  (inf_exists O H).choose_spec.choose m
#align category_theory.is_cofiltered.inf_to CategoryTheory.IsCofiltered.infTo

/-- The triangles consisting of a morphism in `H` and the maps from `inf O H` commute.
-/
theorem infTo_commutes {X Y : C} (mX : X ∈ O) (mY : Y ∈ O) {f : X ⟶ Y}
    (mf : (⟨X, Y, mX, mY, f⟩ : Σ' (X Y : C) (_ : X ∈ O) (_ : Y ∈ O), X ⟶ Y) ∈ H) :
    infTo O H mX ≫ f = infTo O H mY :=
  (inf_exists O H).choose_spec.choose_spec mX mY mf
#align category_theory.is_cofiltered.inf_to_commutes CategoryTheory.IsCofiltered.infTo_commutes

variable {J : Type w} [SmallCategory J] [FinCategory J]

/-- If we have `IsCofiltered C`, then for any functor `F : J ⥤ C` with `FinCategory J`,
there exists a cone over `F`.
-/
theorem cone_nonempty (F : J ⥤ C) : Nonempty (Cone F) := by
  classical
  let O := Finset.univ.image F.obj
  let H : Finset (Σ' (X Y : C) (_ : X ∈ O) (_ : Y ∈ O), X ⟶ Y) :=
    Finset.univ.biUnion fun X : J =>
      Finset.univ.biUnion fun Y : J =>
        Finset.univ.image fun f : X ⟶ Y => ⟨F.obj X, F.obj Y, by simp [O], by simp [O], F.map f⟩
  obtain ⟨Z, f, w⟩ := inf_exists O H
  refine' ⟨⟨Z, ⟨fun X => f (by simp [O]), _⟩⟩⟩
  intro j j' g
  dsimp
  simp only [Category.id_comp]
  symm
  apply w
  simp only [O, H, Finset.mem_biUnion, Finset.mem_univ, Finset.mem_image,
    PSigma.mk.injEq, true_and, exists_and_left]
  exact ⟨j, rfl, j', g, by simp⟩
#align category_theory.is_cofiltered.cone_nonempty CategoryTheory.IsCofiltered.cone_nonempty

/-- An arbitrary choice of cone over `F : J ⥤ C`, for `FinCategory J` and `IsCofiltered C`.
-/
noncomputable def cone (F : J ⥤ C) : Cone F :=
  (cone_nonempty F).some
#align category_theory.is_cofiltered.cone CategoryTheory.IsCofiltered.cone

variable {D : Type u₁} [Category.{v₁} D]

/-- If `C` is cofiltered, and we have a functor `L : C ⥤ D` with a right adjoint,
then `D` is cofiltered.
-/
theorem of_left_adjoint {L : C ⥤ D} {R : D ⥤ C} (h : L ⊣ R) : IsCofiltered D :=
  { IsCofilteredOrEmpty.of_left_adjoint h with
    nonempty := IsCofiltered.nonempty.map L.obj }
#align category_theory.is_cofiltered.of_left_adjoint CategoryTheory.IsCofiltered.of_left_adjoint

/-- If `C` is cofiltered, and we have a left adjoint functor `L : C ⥤ D`, then `D` is cofiltered. -/
theorem of_isLeftAdjoint (L : C ⥤ D) [IsLeftAdjoint L] : IsCofiltered D :=
  of_left_adjoint (Adjunction.ofLeftAdjoint L)
#align category_theory.is_cofiltered.of_is_left_adjoint CategoryTheory.IsCofiltered.of_isLeftAdjoint

/-- Being cofiltered is preserved by equivalence of categories. -/
theorem of_equivalence (h : C ≌ D) : IsCofiltered D :=
  of_left_adjoint h.toAdjunction
#align category_theory.is_cofiltered.of_equivalence CategoryTheory.IsCofiltered.of_equivalence

end Nonempty


section OfCone

open CategoryTheory.Limits

/-- If every finite diagram in `C` admits a cone, then `C` is cofiltered. It is sufficient to
    verify this for diagrams whose shape lives in any one fixed universe. -/
theorem of_cone_nonempty (h : ∀ {J : Type w} [SmallCategory J] [FinCategory J] (F : J ⥤ C),
    Nonempty (Cone F)) : IsCofiltered C := by
  have : Nonempty C := by
    obtain ⟨c⟩ := h (Functor.empty _)
    exact ⟨c.pt⟩
  have : IsCofilteredOrEmpty C := by
    refine ⟨?_, ?_⟩
    · intros X Y
      obtain ⟨c⟩ := h (ULiftHom.down ⋙ ULift.downFunctor ⋙ pair X Y)
      exact ⟨c.pt, c.π.app ⟨⟨WalkingPair.left⟩⟩, c.π.app ⟨⟨WalkingPair.right⟩⟩, trivial⟩
    · intros X Y f g
      obtain ⟨c⟩ := h (ULiftHom.down ⋙ ULift.downFunctor ⋙ parallelPair f g)
      refine ⟨c.pt, c.π.app ⟨WalkingParallelPair.zero⟩, ?_⟩
      have h₁ := c.π.naturality ⟨WalkingParallelPairHom.left⟩
      have h₂ := c.π.naturality ⟨WalkingParallelPairHom.right⟩
      simp_all
  apply IsCofiltered.mk

theorem of_hasFiniteLimits [HasFiniteLimits C] : IsCofiltered C :=
  of_cone_nonempty.{v} C fun F => ⟨limit.cone F⟩
#align category_theory.cofiltered_of_has_finite_limits CategoryTheory.IsCofiltered.of_hasFiniteLimits

<<<<<<< HEAD
=======
theorem of_isInitial {X : C} (h : IsInitial X) : IsCofiltered C :=
  of_cone_nonempty.{v} _ fun {_} _ _ _ => ⟨⟨X, ⟨fun _ => h.to _, fun _ _ _ => h.hom_ext _ _⟩⟩⟩

instance (priority := 100) of_hasInitial [HasInitial C] : IsCofiltered C :=
  of_isInitial _ initialIsInitial

>>>>>>> e5ab8730
@[deprecated] -- 2024-03-11
alias _root_.CategoryTheory.cofiltered_of_hasFiniteLimits := of_hasFiniteLimits

/-- For every universe `w`, `C` is filtered if and only if every finite diagram in `C` with shape
    in `w` admits a cocone. -/
theorem iff_cone_nonempty : IsCofiltered C ↔
    ∀ {J : Type w} [SmallCategory J] [FinCategory J] (F : J ⥤ C), Nonempty (Cone F) :=
  ⟨fun _ _ _ _ F => cone_nonempty F, of_cone_nonempty C⟩

end OfCone

end IsCofiltered

section Opposite

open Opposite

instance isCofilteredOrEmpty_op_of_isFilteredOrEmpty [IsFilteredOrEmpty C] :
    IsCofilteredOrEmpty Cᵒᵖ where
  cone_objs X Y :=
    ⟨op (IsFiltered.max X.unop Y.unop), (IsFiltered.leftToMax _ _).op,
      (IsFiltered.rightToMax _ _).op, trivial⟩
  cone_maps X Y f g :=
    ⟨op (IsFiltered.coeq f.unop g.unop), (IsFiltered.coeqHom _ _).op, by
      rw [show f = f.unop.op by simp, show g = g.unop.op by simp, ← op_comp, ← op_comp]
      congr 1
      exact IsFiltered.coeq_condition f.unop g.unop⟩

instance isCofiltered_op_of_isFiltered [IsFiltered C] : IsCofiltered Cᵒᵖ where
  nonempty := letI : Nonempty C := IsFiltered.nonempty; inferInstance
#align category_theory.is_cofiltered_op_of_is_filtered CategoryTheory.isCofiltered_op_of_isFiltered

instance isFilteredOrEmpty_op_of_isCofilteredOrEmpty [IsCofilteredOrEmpty C] :
    IsFilteredOrEmpty Cᵒᵖ where
  cocone_objs X Y :=
    ⟨op (IsCofiltered.min X.unop Y.unop), (IsCofiltered.minToLeft X.unop Y.unop).op,
      (IsCofiltered.minToRight X.unop Y.unop).op, trivial⟩
  cocone_maps X Y f g :=
    ⟨op (IsCofiltered.eq f.unop g.unop), (IsCofiltered.eqHom f.unop g.unop).op, by
      rw [show f = f.unop.op by simp, show g = g.unop.op by simp, ← op_comp, ← op_comp]
      congr 1
      exact IsCofiltered.eq_condition f.unop g.unop⟩

instance isFiltered_op_of_isCofiltered [IsCofiltered C] : IsFiltered Cᵒᵖ where
  nonempty := letI : Nonempty C := IsCofiltered.nonempty; inferInstance
#align category_theory.is_filtered_op_of_is_cofiltered CategoryTheory.isFiltered_op_of_isCofiltered

/-- If Cᵒᵖ is filtered or empty, then C is cofiltered or empty. -/
lemma isCofilteredOrEmpty_of_isFilteredOrEmpty_op [IsFilteredOrEmpty Cᵒᵖ] : IsCofilteredOrEmpty C :=
  IsCofilteredOrEmpty.of_equivalence (opOpEquivalence _)

/-- If Cᵒᵖ is cofiltered or empty, then C is filtered or empty. -/
lemma isFilteredOrEmpty_of_isCofilteredOrEmpty_op [IsCofilteredOrEmpty Cᵒᵖ] : IsFilteredOrEmpty C :=
  IsFilteredOrEmpty.of_equivalence (opOpEquivalence _)

/-- If Cᵒᵖ is filtered, then C is cofiltered. -/
lemma isCofiltered_of_isFiltered_op [IsFiltered Cᵒᵖ] : IsCofiltered C :=
  IsCofiltered.of_equivalence (opOpEquivalence _)

/-- If Cᵒᵖ is cofiltered, then C is filtered. -/
lemma isFiltered_of_isCofiltered_op [IsCofiltered Cᵒᵖ] : IsFiltered C :=
  IsFiltered.of_equivalence (opOpEquivalence _)

end Opposite

section ULift

instance [IsFiltered C] : IsFiltered (ULift.{u₂} C) :=
  IsFiltered.of_equivalence ULift.equivalence

instance [IsCofiltered C] : IsCofiltered (ULift.{u₂} C) :=
  IsCofiltered.of_equivalence ULift.equivalence

instance [IsFiltered C] : IsFiltered (ULiftHom C) :=
  IsFiltered.of_equivalence ULiftHom.equiv

instance [IsCofiltered C] : IsCofiltered (ULiftHom C) :=
  IsCofiltered.of_equivalence ULiftHom.equiv

instance [IsFiltered C] : IsFiltered (AsSmall C) :=
  IsFiltered.of_equivalence AsSmall.equiv

instance [IsCofiltered C] : IsCofiltered (AsSmall C) :=
  IsCofiltered.of_equivalence AsSmall.equiv

end ULift

end CategoryTheory<|MERGE_RESOLUTION|>--- conflicted
+++ resolved
@@ -391,15 +391,12 @@
 theorem of_hasFiniteColimits [HasFiniteColimits C] : IsFiltered C :=
   of_cocone_nonempty.{v} C fun F => ⟨colimit.cocone F⟩
 
-<<<<<<< HEAD
-=======
 theorem of_isTerminal {X : C} (h : IsTerminal X) : IsFiltered C :=
   of_cocone_nonempty.{v} _ fun {_} _ _ _ => ⟨⟨X, ⟨fun _ => h.from _, fun _ _ _ => h.hom_ext _ _⟩⟩⟩
 
 instance (priority := 100) of_hasTerminal [HasTerminal C] : IsFiltered C :=
   of_isTerminal _ terminalIsTerminal
 
->>>>>>> e5ab8730
 /-- For every universe `w`, `C` is filtered if and only if every finite diagram in `C` with shape
     in `w` admits a cocone. -/
 theorem iff_cocone_nonempty : IsFiltered C ↔
@@ -882,15 +879,12 @@
   of_cone_nonempty.{v} C fun F => ⟨limit.cone F⟩
 #align category_theory.cofiltered_of_has_finite_limits CategoryTheory.IsCofiltered.of_hasFiniteLimits
 
-<<<<<<< HEAD
-=======
 theorem of_isInitial {X : C} (h : IsInitial X) : IsCofiltered C :=
   of_cone_nonempty.{v} _ fun {_} _ _ _ => ⟨⟨X, ⟨fun _ => h.to _, fun _ _ _ => h.hom_ext _ _⟩⟩⟩
 
 instance (priority := 100) of_hasInitial [HasInitial C] : IsCofiltered C :=
   of_isInitial _ initialIsInitial
 
->>>>>>> e5ab8730
 @[deprecated] -- 2024-03-11
 alias _root_.CategoryTheory.cofiltered_of_hasFiniteLimits := of_hasFiniteLimits
 
