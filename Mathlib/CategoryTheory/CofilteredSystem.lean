--- conflicted
+++ resolved
@@ -185,19 +185,6 @@
     rw [← mem_preimage, preimage_preimage, mem_preimage]
     convert h (g ≫ f); rw [F.map_comp]; rfl
   map_id j := by
-<<<<<<< HEAD
-    -- FIXME nightly-testing: Why does simp no longer unfold Subtype.map?
-    simp (config := { unfoldPartialApp := true }) only [MapsTo.restrict, Subtype.map, F.map_id]
-    unfold Subtype.map
-    simp (config := { unfoldPartialApp := true }) only [MapsTo.restrict, Subtype.map, F.map_id]
-    ext
-    rfl
-  map_comp f g := by
-    -- FIXME nightly-testing: Why does simp no longer unfold Subtype.map?
-    simp (config := { unfoldPartialApp := true }) only [MapsTo.restrict, Subtype.map, F.map_comp]
-    unfold Subtype.map
-    simp (config := { unfoldPartialApp := true }) only [MapsTo.restrict, Subtype.map, F.map_comp]
-=======
     -- Adaptation note: nightly-2024-03-16: simp was
     -- simp (config := { unfoldPartialApp := true }) only [MapsTo.restrict, Subtype.map, F.map_id]
     simp only [MapsTo.restrict, Subtype.map_def, F.map_id]
@@ -207,7 +194,6 @@
     -- Adaptation note: nightly-2024-03-16: simp was
     -- simp (config := { unfoldPartialApp := true }) only [MapsTo.restrict, Subtype.map, F.map_comp]
     simp only [MapsTo.restrict, Subtype.map_def, F.map_comp]
->>>>>>> cc28353b
     rfl
 #align category_theory.functor.to_preimages CategoryTheory.Functor.toPreimages
 
@@ -290,19 +276,6 @@
   obj j := F.eventualRange j
   map f := (F.eventualRange_mapsTo f).restrict _ _ _
   map_id i := by
-<<<<<<< HEAD
-    -- FIXME nightly-testing: Why does simp no longer unfold Subtype.map?
-    simp (config := { unfoldPartialApp := true }) only [MapsTo.restrict, Subtype.map, F.map_id]
-    unfold Subtype.map
-    simp (config := { unfoldPartialApp := true }) only [MapsTo.restrict, Subtype.map, F.map_id]
-    ext
-    rfl
-  map_comp _ _ := by
-    -- FIXME nightly-testing: Why does simp no longer unfold Subtype.map?
-    simp (config := { unfoldPartialApp := true }) only [MapsTo.restrict, Subtype.map, F.map_comp]
-    unfold Subtype.map
-    simp (config := { unfoldPartialApp := true }) only [MapsTo.restrict, Subtype.map, F.map_comp]
-=======
     -- Adaptation note: nightly-2024-03-16: simp was
     -- simp (config := { unfoldPartialApp := true }) only [MapsTo.restrict, Subtype.map, F.map_id]
     simp only [MapsTo.restrict, Subtype.map_def, F.map_id]
@@ -312,7 +285,6 @@
     -- Adaptation note: nightly-2024-03-16: simp was
     -- simp (config := { unfoldPartialApp := true }) only [MapsTo.restrict, Subtype.map, F.map_comp]
     simp only [MapsTo.restrict, Subtype.map_def, F.map_comp]
->>>>>>> cc28353b
     rfl
 #align category_theory.functor.to_eventual_ranges CategoryTheory.Functor.toEventualRanges
 
