/-
Copyright (c) 2016 Microsoft Corporation. All rights reserved.
Released under Apache 2.0 license as described in the file LICENSE.
Authors: Leonardo de Moura
-/
import Lean.Parser.Term
import Batteries.Util.ExtendedBinder
import Mathlib.Mathport.Rename

/-!

# Sets

This file sets up the theory of sets whose elements have a given type.

## Main definitions

Given a type `X` and a predicate `p : X → Prop`:

* `Set X` : the type of sets whose elements have type `X`
* `{a : X | p a} : Set X` : the set of all elements of `X` satisfying `p`
* `{a | p a} : Set X` : a more concise notation for `{a : X | p a}`
* `{f x y | (x : X) (y : Y)} : Set Z` : a more concise notation for `{z : Z | ∃ x y, f x y = z}`
* `{a ∈ S | p a} : Set X` : given `S : Set X`, the subset of `S` consisting of
   its elements satisfying `p`.

## Implementation issues

As in Lean 3, `Set X := X → Prop`

I didn't call this file Data.Set.Basic because it contains core Lean 3
stuff which happens before mathlib3's data.set.basic .
This file is a port of the core Lean 3 file `lib/lean/library/init/data/set.lean`.

-/

<<<<<<< HEAD
open Lean Elab Term Meta Std.ExtendedBinder
=======
open Batteries.ExtendedBinder
>>>>>>> 5e843131

set_option autoImplicit true

/-- A set is a collection of elements of some type `α`.

Although `Set` is defined as `α → Prop`, this is an implementation detail which should not be
relied on. Instead, `setOf` and membership of a set (`∈`) should be used to convert between sets
and predicates.
-/
def Set (α : Type u) := α → Prop
#align set Set

/-- Turn a predicate `p : α → Prop` into a set, also written as `{x | p x}` -/
def setOf {α : Type u} (p : α → Prop) : Set α :=
  p
#align set_of setOf

namespace Set

/-- Membership in a set -/
protected def Mem (a : α) (s : Set α) : Prop :=
  s a

instance : Membership α (Set α) :=
  ⟨Set.Mem⟩

theorem ext {a b : Set α} (h : ∀ (x : α), x ∈ a ↔ x ∈ b) : a = b :=
  funext (fun x ↦ propext (h x))


/-- The subset relation on sets. `s ⊆ t` means that all elements of `s` are elements of `t`.

Note that you should **not** use this definition directly, but instead write `s ⊆ t`. -/
protected def Subset (s₁ s₂ : Set α) :=
  ∀ ⦃a⦄, a ∈ s₁ → a ∈ s₂

/-- Porting note: we introduce `≤` before `⊆` to help the unifier when applying lattice theorems
to subset hypotheses. -/
instance : LE (Set α) :=
  ⟨Set.Subset⟩

instance : HasSubset (Set α) :=
  ⟨(· ≤ ·)⟩

instance : EmptyCollection (Set α) :=
  ⟨fun _ ↦ False⟩

end Set

namespace Mathlib.Meta

/-- Set builder syntax. This can be elaborated to either a `Set` or a `Finset` depending on context.

The elaborators for this syntax are located in:
* `Init.Set` for the `Set` builder notation elaborator for syntax of the form `{x | p x}`,
  `{x : α | p x}`, `{binder x | p x}`.
* `Data.Finset.Basic` for the `Finset` builder notation elaborator for syntax of the form
  `{x ∈ s | p x}`.
* `Data.Fintype.Basic` for the `Finset` builder notation elaborator for syntax of the form
  `{x | p x}`, `{x : α | p x}`, `{x ∉ s | p x}`, `{x ≠ a | p x}`.
* `Order.LocallyFinite.Basic` for the `Finset` builder notation elaborator for syntax of the form
  `{x ≤ a | p x}`, `{x ≥ a | p x}`, `{x < a | p x}`, `{x > a | p x}`.
-/
syntax (name := setBuilder) "{" extBinder " | " term "}" : term

/-- Elaborate set builder notation for `Set`.

* `{x | p x}` is elaborated as `Set.setOf fun x ↦ p x`
* `{x : α | p x}` is elaborated as `Set.setOf fun x : α ↦ p x`
* `{binder x | p x}`, where `x` is bound by the `binder` binder, is elaborated as
  `{x | binder x ∧ p x}`. The typical example is `{x ∈ s | p x}`, which is elaborated as
  `{x | x ∈ s ∧ p x}`. The possible binders are
  * `· ∈ s`, `· ∉ s`
  * `· ⊆ s`, `· ⊂ s`, `· ⊇ s`, `· ⊃ s`
  * `· ≤ a`, `· ≥ a`, `· < a`, `· > a`, `· ≠ a`

  More binders can be declared using the `binder_predicate` command, see `Init.BinderPredicates` for
  more info.

See also
* `Data.Finset.Basic` for the `Finset` builder notation elaborator partly overriding this one for
  syntax of the form `{x ∈ s | p x}`.
* `Data.Fintype.Basic` for the `Finset` builder notation elaborator partly overriding this one for
  syntax of the form `{x | p x}`, `{x : α | p x}`, `{x ∉ s | p x}`, `{x ≠ a | p x}`.
* `Order.LocallyFinite.Basic` for the `Finset` builder notation elaborator partly overriding this
  one for syntax of the form `{x ≤ a | p x}`, `{x ≥ a | p x}`, `{x < a | p x}`, `{x > a | p x}`.
-/
@[term_elab setBuilder]
def elabSetBuilder : TermElab
  | `({ $x:ident | $p }), expectedType? => do
    elabTerm (← `(setOf fun $x:ident ↦ $p)) expectedType?
  | `({ $x:ident : $t | $p }), expectedType? => do
    elabTerm (← `(setOf fun $x:ident : $t ↦ $p)) expectedType?
  | `({ $x:ident $b:binderPred | $p }), expectedType? => do
    elabTerm (← `(setOf fun $x:ident ↦ satisfies_binder_pred% $x $b ∧ $p)) expectedType?
  | _, _ => throwUnsupportedSyntax

/-- Unexpander for set builder notation. -/
@[app_unexpander setOf]
def setOf.unexpander : Lean.PrettyPrinter.Unexpander
  | `($_ fun $x:ident ↦ $p) => `({ $x:ident | $p })
  | `($_ fun ($x:ident : $ty:term) ↦ $p) => `({ $x:ident : $ty:term | $p })
  | _ => throw ()

open Batteries.ExtendedBinder in
/--
`{ f x y | (x : X) (y : Y) }` is notation for the set of elements `f x y` constructed from the
binders `x` and `y`, equivalent to `{z : Z | ∃ x y, f x y = z}`.

If `f x y` is a single identifier, it must be parenthesized to avoid ambiguity with `{x | p x}`;
for instance, `{(x) | (x : Nat) (y : Nat) (_hxy : x = y^2)}`.
-/
macro (priority := low) "{" t:term " | " bs:extBinders "}" : term =>
  `({x | ∃ᵉ $bs:extBinders, $t = x})

/--
* `{ pat : X | p }` is notation for pattern matching in set-builder notation,
  where `pat` is a pattern that is matched by all objects of type `X`
  and `p` is a proposition that can refer to variables in the pattern.
  It is the set of all objects of type `X` which, when matched with the pattern `pat`,
  make `p` come out true.
* `{ pat | p }` is the same, but in the case when the type `X` can be inferred.

For example, `{ (m, n) : ℕ × ℕ | m * n = 12 }` denotes the set of all ordered pairs of
natural numbers whose product is 12.

Note that if the type ascription is left out and `p` can be interpreted as an extended binder,
then the extended binder interpretation will be used.  For example, `{ n + 1 | n < 3 }` will
be interpreted as `{ x : Nat | ∃ n < 3, n + 1 = x }` rather than using pattern matching.
-/
macro (name := macroPattSetBuilder) (priority := low-1)
  "{" pat:term " : " t:term " | " p:term "}" : term =>
  `({ x : $t | match x with | $pat => $p })

@[inherit_doc macroPattSetBuilder]
macro (priority := low-1) "{" pat:term " | " p:term "}" : term =>
  `({ x | match x with | $pat => $p })

/-- Pretty printing for set-builder notation with pattern matching. -/
@[app_unexpander setOf]
def setOfPatternMatchUnexpander : Lean.PrettyPrinter.Unexpander
  | `($_ fun $x:ident ↦ match $y:ident with | $pat => $p) =>
      if x == y then
        `({ $pat:term | $p:term })
      else
        throw ()
  | `($_ fun ($x:ident : $ty:term) ↦ match $y:ident with | $pat => $p) =>
      if x == y then
        `({ $pat:term : $ty:term | $p:term })
      else
        throw ()
  | _ => throw ()

end Mathlib.Meta

namespace Set

/-- The universal set on a type `α` is the set containing all elements of `α`.

This is conceptually the "same as" `α` (in set theory, it is actually the same), but type theory
makes the distinction that `α` is a type while `Set.univ` is a term of type `Set α`. `Set.univ` can
itself be coerced to a type `↥Set.univ` which is in bijection with (but distinct from) `α`. -/
def univ : Set α := {_a | True}
#align set.univ Set.univ

/-- `Set.insert a s` is the set `{a} ∪ s`.

Note that you should **not** use this definition directly, but instead write `insert a s` (which is
mediated by the `Insert` typeclass). -/
protected def insert (a : α) (s : Set α) : Set α := {b | b = a ∨ b ∈ s}

instance : Insert α (Set α) := ⟨Set.insert⟩

/-- The singleton of an element `a` is the set with `a` as a single element.

Note that you should **not** use this definition directly, but instead write `{a}`. -/
protected def singleton (a : α) : Set α := {b | b = a}

instance instSingletonSet : Singleton α (Set α) := ⟨Set.singleton⟩

/-- The union of two sets `s` and `t` is the set of elements contained in either `s` or `t`.

Note that you should **not** use this definition directly, but instead write `s ∪ t`. -/
protected def union (s₁ s₂ : Set α) : Set α := {a | a ∈ s₁ ∨ a ∈ s₂}

instance : Union (Set α) := ⟨Set.union⟩

/-- The intersection of two sets `s` and `t` is the set of elements contained in both `s` and `t`.

Note that you should **not** use this definition directly, but instead write `s ∩ t`. -/
protected def inter (s₁ s₂ : Set α) : Set α := {a | a ∈ s₁ ∧ a ∈ s₂}

instance : Inter (Set α) := ⟨Set.inter⟩

/-- The complement of a set `s` is the set of elements not contained in `s`.

Note that you should **not** use this definition directly, but instead write `sᶜ`. -/
protected def compl (s : Set α) : Set α := {a | a ∉ s}

/-- The difference of two sets `s` and `t` is the set of elements contained in `s` but not in `t`.

Note that you should **not** use this definition directly, but instead write `s \ t`. -/
protected def diff (s t : Set α) : Set α := {a ∈ s | a ∉ t}

instance : SDiff (Set α) := ⟨Set.diff⟩

/-- `𝒫 s` is the set of all subsets of `s`. -/
def powerset (s : Set α) : Set (Set α) := {t | t ⊆ s}

@[inherit_doc] prefix:100 "𝒫" => powerset

/-- The image of `s : Set α` by `f : α → β`, written `f '' s`, is the set of `b : β` such that
`f a = b` for some `a ∈ s`. -/
def image (f : α → β) (s : Set α) : Set β := {f a | a ∈ s}

instance : Functor Set where map := @Set.image

instance : LawfulFunctor Set where
  id_map _ := funext fun _ ↦ propext ⟨fun ⟨_, sb, rfl⟩ ↦ sb, fun sb ↦ ⟨_, sb, rfl⟩⟩
  comp_map g h _ := funext <| fun c ↦ propext
    ⟨fun ⟨a, ⟨h₁, h₂⟩⟩ ↦ ⟨g a, ⟨⟨a, ⟨h₁, rfl⟩⟩, h₂⟩⟩,
     fun ⟨_, ⟨⟨a, ⟨h₁, h₂⟩⟩, h₃⟩⟩ ↦ ⟨a, ⟨h₁, show h (g a) = c from h₂ ▸ h₃⟩⟩⟩
  map_const := rfl

/-- The property `s.Nonempty` expresses the fact that the set `s` is not empty. It should be used
in theorem assumptions instead of `∃ x, x ∈ s` or `s ≠ ∅` as it gives access to a nice API thanks
to the dot notation. -/
protected def Nonempty (s : Set α) : Prop :=
  ∃ x, x ∈ s
#align set.nonempty Set.Nonempty

end Set<|MERGE_RESOLUTION|>--- conflicted
+++ resolved
@@ -34,11 +34,7 @@
 
 -/
 
-<<<<<<< HEAD
-open Lean Elab Term Meta Std.ExtendedBinder
-=======
-open Batteries.ExtendedBinder
->>>>>>> 5e843131
+open Lean Elab Term Meta Batteries.ExtendedBinder
 
 set_option autoImplicit true
 
