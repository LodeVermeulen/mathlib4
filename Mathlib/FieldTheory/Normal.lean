--- conflicted
+++ resolved
@@ -114,11 +114,7 @@
   rw [normal_iff] at h ⊢
   intro x; specialize h (f.symm x)
   rw [← f.apply_symm_apply x, minpoly.algEquiv_eq, ← f.toAlgHom.comp_algebraMap]
-<<<<<<< HEAD
-  exact ⟨IsIntegral.map f h.1, splits_comp_of_splits _ _ h.2⟩
-=======
   exact ⟨h.1.map f, splits_comp_of_splits _ _ h.2⟩
->>>>>>> 36fe2fcd
 #align normal.of_alg_equiv Normal.of_algEquiv
 
 theorem AlgEquiv.transfer_normal (f : E ≃ₐ[F] E') : Normal F E ↔ Normal F E' :=
@@ -221,13 +217,8 @@
         Or.resolve_left (h.splits z).def (minpoly.ne_zero (h.isIntegral z)) (minpoly.irreducible _)
           (minpoly.dvd E _ (by simp [aeval_algHom_apply]))
       simp only [AlgHom.toRingHom_eq_coe, AlgHom.coe_toRingHom]
-<<<<<<< HEAD
-      suffices IsIntegral F _ by exact isIntegral_of_isScalarTower this
-      exact IsIntegral.map ϕ (IsIntegral.map (toAlgHom F E K₁) (h.isIntegral z))⟩
-=======
       suffices IsIntegral F _ by exact this.tower_top
       exact ((h.isIntegral z).map <| toAlgHom F E K₁).map ϕ⟩
->>>>>>> 36fe2fcd
   map_zero' := Subtype.ext ϕ.map_zero
   map_one' := Subtype.ext ϕ.map_one
   map_add' x y := Subtype.ext (ϕ.map_add x y)
