--- conflicted
+++ resolved
@@ -167,11 +167,7 @@
   have hg_dvd : g.map ι ∣ (X - C a) ^ p := by
     convert Polynomial.map_dvd ι (minpoly.dvd K a hfa)
     rw [sub_pow_char, Polynomial.map_sub, Polynomial.map_pow, map_X, map_C, ← ha_pow, map_pow]
-<<<<<<< HEAD
-  have ha : IsIntegral K a := IsIntegral.of_finite K a
-=======
   have ha : IsIntegral K a := .of_finite K a
->>>>>>> 36fe2fcd
   have hg_pow : g.map ι = (X - C a) ^ (g.map ι).natDegree := by
     obtain ⟨q, -, hq⟩ := (dvd_prime_pow (prime_X_sub_C a) p).mp hg_dvd
     rw [eq_of_monic_of_associated ((minpoly.monic ha).map ι) ((monic_X_sub_C a).pow q) hq,
