/-
Copyright (c) 2021 Scott Morrison. All rights reserved.
Released under Apache 2.0 license as described in the file LICENSE.
Authors: Scott Morrison, Joël Riou
-/
import Mathlib.Algebra.Homology.Homotopy
import Mathlib.Algebra.Homology.SingleHomology
import Mathlib.CategoryTheory.Abelian.Homology
import Mathlib.Algebra.Homology.ShortComplex.HomologicalComplex

#align_import algebra.homology.quasi_iso from "leanprover-community/mathlib"@"956af7c76589f444f2e1313911bad16366ea476d"

/-!
# Quasi-isomorphisms

A chain map is a quasi-isomorphism if it induces isomorphisms on homology.

## Future work

Define the derived category as the localization at quasi-isomorphisms? (TODO @joelriou)
-/


open CategoryTheory Limits

universe v u

/- redundant with the new homology API

section

variable {ι : Type _}

section

variable {V : Type u} [Category.{v} V] [HasZeroMorphisms V] [HasZeroObject V]

variable [HasEqualizers V] [HasImages V] [HasImageMaps V] [HasCokernels V]

variable {c : ComplexShape ι} {C D E : HomologicalComplex V c}

/-- A chain map is a quasi-isomorphism if it induces isomorphisms on homology.
-/
class QuasiIso' (f : C ⟶ D) : Prop where
  isIso : ∀ i, IsIso ((homology'Functor V c i).map f)
#align quasi_iso QuasiIso'

attribute [instance] QuasiIso'.isIso

instance (priority := 100) quasiIso'_of_iso (f : C ⟶ D) [IsIso f] : QuasiIso' f where
  isIso i := by
    change IsIso ((homology'Functor V c i).mapIso (asIso f)).hom
    infer_instance
#align quasi_iso_of_iso quasiIso'_of_iso

instance quasiIso'_comp (f : C ⟶ D) [QuasiIso' f] (g : D ⟶ E) [QuasiIso' g] :
    QuasiIso' (f ≫ g) where
  isIso i := by
    rw [Functor.map_comp]
    infer_instance
#align quasi_iso_comp quasiIso'_comp

theorem quasiIso'_of_comp_left (f : C ⟶ D) [QuasiIso' f] (g : D ⟶ E) [QuasiIso' (f ≫ g)] :
    QuasiIso' g :=
  { isIso := fun i => IsIso.of_isIso_fac_left ((homology'Functor V c i).map_comp f g).symm }
#align quasi_iso_of_comp_left quasiIso'_of_comp_left

theorem quasiIso'_of_comp_right (f : C ⟶ D) (g : D ⟶ E) [QuasiIso' g] [QuasiIso' (f ≫ g)] :
    QuasiIso' f :=
  { isIso := fun i => IsIso.of_isIso_fac_right ((homology'Functor V c i).map_comp f g).symm }
#align quasi_iso_of_comp_right quasiIso'_of_comp_right

namespace HomotopyEquiv

section

variable {W : Type*} [Category W] [Preadditive W] [HasCokernels W] [HasImages W] [HasEqualizers W]
  [HasZeroObject W] [HasImageMaps W]

/-- A homotopy equivalence is a quasi-isomorphism. -/
theorem toQuasiIso' {C D : HomologicalComplex W c} (e : HomotopyEquiv C D) : QuasiIso' e.hom :=
  ⟨fun i => by
    refine' ⟨⟨(homology'Functor W c i).map e.inv, _⟩⟩
    simp only [← Functor.map_comp, ← (homology'Functor W c i).map_id]
    constructor <;> apply homology'_map_eq_of_homotopy
    exacts [e.homotopyHomInvId, e.homotopyInvHomId]⟩
#align homotopy_equiv.to_quasi_iso HomotopyEquiv.toQuasiIso'

theorem toQuasiIso'_inv {C D : HomologicalComplex W c} (e : HomotopyEquiv C D) (i : ι) :
    (@asIso _ _ _ _ _ (e.toQuasiIso'.1 i)).inv = (homology'Functor W c i).map e.inv := by
  symm
  haveI := e.toQuasiIso'.1 i -- Porting note: Added this to get `asIso_hom` to work.
  simp only [← Iso.hom_comp_eq_id, asIso_hom, ← Functor.map_comp,
    ← (homology'Functor W c i).map_id, homology'_map_eq_of_homotopy e.homotopyHomInvId _]
#align homotopy_equiv.to_quasi_iso_inv HomotopyEquiv.toQuasiIso'_inv

end

end HomotopyEquiv

namespace HomologicalComplex.Hom

section ToSingle₀

variable {W : Type*} [Category W] [Abelian W]

section

variable {X : ChainComplex W ℕ} {Y : W} (f : X ⟶ (ChainComplex.single₀ _).obj Y) [hf : QuasiIso' f]

/-- If a chain map `f : X ⟶ Y[0]` is a quasi-isomorphism, then the cokernel of the differential
`d : X₁ → X₀` is isomorphic to `Y`. -/
noncomputable def toSingle₀CokernelAtZeroIso : cokernel (X.d 1 0) ≅ Y :=
  X.homology'ZeroIso.symm.trans
    ((@asIso _ _ _ _ _ (hf.1 0)).trans ((ChainComplex.homology'Functor0Single₀ W).app Y))
#align homological_complex.hom.to_single₀_cokernel_at_zero_iso HomologicalComplex.Hom.toSingle₀CokernelAtZeroIso

theorem toSingle₀CokernelAtZeroIso_hom_eq [hf : QuasiIso' f] :
    f.toSingle₀CokernelAtZeroIso.hom =
      cokernel.desc (X.d 1 0) (f.f 0) (by rw [← f.2 1 0 rfl]; exact comp_zero) := by
  ext
  dsimp only [toSingle₀CokernelAtZeroIso, ChainComplex.homology'ZeroIso, homology'OfZeroRight,
    homology'.mapIso, ChainComplex.homology'Functor0Single₀, cokernel.map]
  dsimp [asIso]
  simp only [cokernel.π_desc, Category.assoc, homology'.map_desc, cokernel.π_desc_assoc]
  simp [homology'.desc, Iso.refl_inv (X.X 0)]
#align homological_complex.hom.to_single₀_cokernel_at_zero_iso_hom_eq HomologicalComplex.Hom.toSingle₀CokernelAtZeroIso_hom_eq

theorem to_single₀_epi_at_zero [hf : QuasiIso' f] : Epi (f.f 0) := by
  constructor
  intro Z g h Hgh
  rw [← cokernel.π_desc (X.d 1 0) (f.f 0) (by rw [← f.2 1 0 rfl]; exact comp_zero),
    ← toSingle₀CokernelAtZeroIso_hom_eq] at Hgh
  rw [(@cancel_epi _ _ _ _ _ _ (epi_comp _ _) _ _).1 Hgh]
#align homological_complex.hom.to_single₀_epi_at_zero HomologicalComplex.Hom.to_single₀_epi_at_zero

theorem to_single₀_exact_d_f_at_zero [hf : QuasiIso' f] : Exact (X.d 1 0) (f.f 0) := by
  rw [Preadditive.exact_iff_homology'_zero]
  have h : X.d 1 0 ≫ f.f 0 = 0 := by simp only [← f.comm 1 0, single_obj_d, comp_zero]
  refine' ⟨h, Nonempty.intro (homology'IsoKernelDesc _ _ _ ≪≫ _)⟩
  suffices IsIso (cokernel.desc _ _ h) by apply kernel.ofMono
  rw [← toSingle₀CokernelAtZeroIso_hom_eq]
  infer_instance
#align homological_complex.hom.to_single₀_exact_d_f_at_zero HomologicalComplex.Hom.to_single₀_exact_d_f_at_zero

theorem to_single₀_exact_at_succ [hf : QuasiIso' f] (n : ℕ) :
    Exact (X.d (n + 2) (n + 1)) (X.d (n + 1) n) :=
  (Preadditive.exact_iff_homology'_zero _ _).2
    ⟨X.d_comp_d _ _ _,
      ⟨(ChainComplex.homology'SuccIso _ _).symm.trans
          ((@asIso _ _ _ _ _ (hf.1 (n + 1))).trans homology'ZeroZero)⟩⟩
#align homological_complex.hom.to_single₀_exact_at_succ HomologicalComplex.Hom.to_single₀_exact_at_succ

end

section

variable {X : CochainComplex W ℕ} {Y : W} (f : (CochainComplex.single₀ _).obj Y ⟶ X)

/-- If a cochain map `f : Y[0] ⟶ X` is a quasi-isomorphism, then the kernel of the differential
`d : X₀ → X₁` is isomorphic to `Y`. -/
noncomputable def fromSingle₀KernelAtZeroIso [hf : QuasiIso' f] : kernel (X.d 0 1) ≅ Y :=
  X.homology'ZeroIso.symm.trans
    ((@asIso _ _ _ _ _ (hf.1 0)).symm.trans ((CochainComplex.homologyFunctor0Single₀ W).app Y))
#align homological_complex.hom.from_single₀_kernel_at_zero_iso HomologicalComplex.Hom.fromSingle₀KernelAtZeroIso

theorem fromSingle₀KernelAtZeroIso_inv_eq [hf : QuasiIso' f] :
    f.fromSingle₀KernelAtZeroIso.inv =
      kernel.lift (X.d 0 1) (f.f 0) (by rw [f.2 0 1 rfl]; exact zero_comp) := by
  ext
  dsimp only [fromSingle₀KernelAtZeroIso, CochainComplex.homology'ZeroIso, homology'OfZeroLeft,
    homology'.mapIso, CochainComplex.homologyFunctor0Single₀, kernel.map]
  simp only [Iso.trans_inv, Iso.app_inv, Iso.symm_inv, Category.assoc, equalizer_as_kernel,
    kernel.lift_ι]
  dsimp [asIso]
  simp only [Category.assoc, homology'.π_map, cokernelZeroIsoTarget_hom,
    cokernelIsoOfEq_hom_comp_desc, kernelSubobject_arrow, homology'.π_map_assoc, IsIso.inv_comp_eq]
  simp [homology'.π, kernelSubobjectMap_comp, Iso.refl_hom (X.X 0), Category.comp_id]
#align homological_complex.hom.from_single₀_kernel_at_zero_iso_inv_eq HomologicalComplex.Hom.fromSingle₀KernelAtZeroIso_inv_eq

theorem from_single₀_mono_at_zero [hf : QuasiIso' f] : Mono (f.f 0) := by
  constructor
  intro Z g h Hgh
  rw [← kernel.lift_ι (X.d 0 1) (f.f 0) (by rw [f.2 0 1 rfl]; exact zero_comp),
    ← fromSingle₀KernelAtZeroIso_inv_eq] at Hgh
  rw [(@cancel_mono _ _ _ _ _ _ (mono_comp _ _) _ _).1 Hgh]
#align homological_complex.hom.from_single₀_mono_at_zero HomologicalComplex.Hom.from_single₀_mono_at_zero

theorem from_single₀_exact_f_d_at_zero [hf : QuasiIso' f] : Exact (f.f 0) (X.d 0 1) := by
  rw [Preadditive.exact_iff_homology'_zero]
  have h : f.f 0 ≫ X.d 0 1 = 0 := by simp
  refine' ⟨h, Nonempty.intro (homology'IsoCokernelLift _ _ _ ≪≫ _)⟩
  suffices IsIso (kernel.lift (X.d 0 1) (f.f 0) h) by apply cokernel.ofEpi
  rw [← fromSingle₀KernelAtZeroIso_inv_eq f]
  infer_instance
#align homological_complex.hom.from_single₀_exact_f_d_at_zero HomologicalComplex.Hom.from_single₀_exact_f_d_at_zero

theorem from_single₀_exact_at_succ [hf : QuasiIso' f] (n : ℕ) :
    Exact (X.d n (n + 1)) (X.d (n + 1) (n + 2)) :=
  (Preadditive.exact_iff_homology'_zero _ _).2
    ⟨X.d_comp_d _ _ _,
      ⟨(CochainComplex.homology'SuccIso _ _).symm.trans
          ((@asIso _ _ _ _ _ (hf.1 (n + 1))).symm.trans homology'ZeroZero)⟩⟩
#align homological_complex.hom.from_single₀_exact_at_succ HomologicalComplex.Hom.from_single₀_exact_at_succ

end

end ToSingle₀

end HomologicalComplex.Hom

variable {A : Type*} [Category A] [Abelian A] {B : Type*} [Category B] [Abelian B] (F : A ⥤ B)
  [Functor.Additive F] [PreservesFiniteLimits F] [PreservesFiniteColimits F] [Faithful F]

theorem CategoryTheory.Functor.quasiIso'_of_map_quasiIso' {C D : HomologicalComplex A c}
    (f : C ⟶ D) (hf : QuasiIso' ((F.mapHomologicalComplex _).map f)) : QuasiIso' f :=
  ⟨fun i =>
    haveI : IsIso (F.map ((homology'Functor A c i).map f)) := by
      rw [← Functor.comp_map, ← NatIso.naturality_2 (F.homology'FunctorIso i) f, Functor.comp_map]
      infer_instance
    isIso_of_reflects_iso _ F⟩
#align category_theory.functor.quasi_iso_of_map_quasi_iso CategoryTheory.Functor.quasiIso'_of_map_quasiIso'

end-/

open HomologicalComplex

section

variable {ι : Type*} {C : Type u} [Category.{v} C] [HasZeroMorphisms C]
  {c : ComplexShape ι} {K L M K' L' : HomologicalComplex C c}

/-- A morphism of homological complexes `f : K ⟶ L` is a quasi-isomorphism in degree `i`
when it induces a quasi-isomorphism of short complexes `K.sc i ⟶ L.sc i`. -/
class QuasiIsoAt (f : K ⟶ L) (i : ι) [K.HasHomology i] [L.HasHomology i] : Prop where
  quasiIso : ShortComplex.QuasiIso ((shortComplexFunctor C c i).map f)

lemma quasiIsoAt_iff (f : K ⟶ L) (i : ι) [K.HasHomology i] [L.HasHomology i] :
    QuasiIsoAt f i ↔
      ShortComplex.QuasiIso ((shortComplexFunctor C c i).map f) := by
  constructor
  · intro h
    exact h.quasiIso
  · intro h
    exact ⟨h⟩

instance quasiIsoAt_of_isIso (f : K ⟶ L) [IsIso f] (i : ι) [K.HasHomology i] [L.HasHomology i] :
    QuasiIsoAt f i := by
  rw [quasiIsoAt_iff]
  infer_instance

lemma quasiIsoAt_iff' (f : K ⟶ L) (i j k : ι) (hi : c.prev j = i) (hk : c.next j = k)
    [K.HasHomology j] [L.HasHomology j] [(K.sc' i j k).HasHomology] [(L.sc' i j k).HasHomology] :
    QuasiIsoAt f j ↔
      ShortComplex.QuasiIso ((shortComplexFunctor' C c i j k).map f) := by
  rw [quasiIsoAt_iff]
  exact ShortComplex.quasiIso_iff_of_arrow_mk_iso _ _
    (Arrow.isoOfNatIso (natIsoSc' C c i j k hi hk) (Arrow.mk f))

lemma quasiIsoAt_iff_isIso_homologyMap (f : K ⟶ L) (i : ι)
    [K.HasHomology i] [L.HasHomology i] :
    QuasiIsoAt f i ↔ IsIso (homologyMap f i) := by
  rw [quasiIsoAt_iff, ShortComplex.quasiIso_iff]
  rfl

lemma quasiIsoAt_iff_exactAt (f : K ⟶ L) (i : ι) [K.HasHomology i] [L.HasHomology i]
    (hK : K.ExactAt i) :
    QuasiIsoAt f i ↔ L.ExactAt i := by
  simp only [quasiIsoAt_iff, ShortComplex.quasiIso_iff, exactAt_iff,
    ShortComplex.exact_iff_isZero_homology] at hK ⊢
  constructor
  · intro h
    exact IsZero.of_iso hK (@asIso _ _ _ _ _ h).symm
  · intro hL
    exact ⟨⟨0, IsZero.eq_of_src hK _ _, IsZero.eq_of_tgt hL _ _⟩⟩

lemma quasiIsoAt_iff_exactAt' (f : K ⟶ L) (i : ι) [K.HasHomology i] [L.HasHomology i]
    (hL : L.ExactAt i) :
    QuasiIsoAt f i ↔ K.ExactAt i := by
  simp only [quasiIsoAt_iff, ShortComplex.quasiIso_iff, exactAt_iff,
    ShortComplex.exact_iff_isZero_homology] at hL ⊢
  constructor
  · intro h
    exact IsZero.of_iso hL (@asIso _ _ _ _ _ h)
  · intro hK
    exact ⟨⟨0, IsZero.eq_of_src hK _ _, IsZero.eq_of_tgt hL _ _⟩⟩

instance (f : K ⟶ L) (i : ι) [K.HasHomology i] [L.HasHomology i] [hf : QuasiIsoAt f i] :
    IsIso (homologyMap f i) := by
  simpa only [quasiIsoAt_iff, ShortComplex.quasiIso_iff] using hf

/-- The isomorphism `K.homology i ≅ L.homology i` induced by a morphism `f : K ⟶ L` such
that `[QuasiIsoAt f i]` holds. -/
@[simps! hom]
noncomputable def isoOfQuasiIsoAt (f : K ⟶ L) (i : ι) [K.HasHomology i] [L.HasHomology i]
    [QuasiIsoAt f i] : K.homology i ≅ L.homology i :=
  asIso (homologyMap f i)

@[reassoc (attr := simp)]
lemma isoOfQuasiIsoAt_hom_inv_id (f : K ⟶ L) (i : ι) [K.HasHomology i] [L.HasHomology i]
    [QuasiIsoAt f i] :
    homologyMap f i ≫ (isoOfQuasiIsoAt f i).inv = 𝟙 _ :=
  (isoOfQuasiIsoAt f i).hom_inv_id

@[reassoc (attr := simp)]
lemma isoOfQuasiIsoAt_inv_hom_id (f : K ⟶ L) (i : ι) [K.HasHomology i] [L.HasHomology i]
    [QuasiIsoAt f i] :
    (isoOfQuasiIsoAt f i).inv ≫ homologyMap f i = 𝟙 _ :=
  (isoOfQuasiIsoAt f i).inv_hom_id

lemma CochainComplex.quasiIsoAt₀_iff {K L : CochainComplex C ℕ} (f : K ⟶ L)
    [K.HasHomology 0] [L.HasHomology 0] [(K.sc' 0 0 1).HasHomology] [(L.sc' 0 0 1).HasHomology] :
    QuasiIsoAt f 0 ↔
      ShortComplex.QuasiIso ((HomologicalComplex.shortComplexFunctor' C _ 0 0 1).map f) :=
  quasiIsoAt_iff' _ _ _ _ (by simp) (by simp)

lemma ChainComplex.quasiIsoAt₀_iff {K L : ChainComplex C ℕ} (f : K ⟶ L)
    [K.HasHomology 0] [L.HasHomology 0] [(K.sc' 1 0 0).HasHomology] [(L.sc' 1 0 0).HasHomology] :
    QuasiIsoAt f 0 ↔
      ShortComplex.QuasiIso ((HomologicalComplex.shortComplexFunctor' C _ 1 0 0).map f) :=
  quasiIsoAt_iff' _ _ _ _ (by simp) (by simp)

/-- A morphism of homological complexes `f : K ⟶ L` is a quasi-isomorphism when it
is so in every degree, i.e. when the induced maps `homologyMap f i : K.homology i ⟶ L.homology i`
are all isomorphisms (see `quasiIso_iff` and `quasiIsoAt_iff_isIso_homologyMap`). -/
class QuasiIso (f : K ⟶ L) [∀ i, K.HasHomology i] [∀ i, L.HasHomology i] : Prop where
  quasiIsoAt : ∀ i, QuasiIsoAt f i := by infer_instance

lemma quasiIso_iff (f : K ⟶ L) [∀ i, K.HasHomology i] [∀ i, L.HasHomology i] :
    QuasiIso f ↔ ∀ i, QuasiIsoAt f i :=
  ⟨fun h => h.quasiIsoAt, fun h => ⟨h⟩⟩

attribute [instance] QuasiIso.quasiIsoAt

instance quasiIso_of_isIso (f : K ⟶ L) [IsIso f] [∀ i, K.HasHomology i] [∀ i, L.HasHomology i] :
    QuasiIso f where

instance quasiIsoAt_comp (φ : K ⟶ L) (φ' : L ⟶ M) (i : ι) [K.HasHomology i]
    [L.HasHomology i] [M.HasHomology i]
    [hφ : QuasiIsoAt φ i] [hφ' : QuasiIsoAt φ' i] :
    QuasiIsoAt (φ ≫ φ') i := by
  rw [quasiIsoAt_iff] at hφ hφ' ⊢
  rw [Functor.map_comp]
  exact ShortComplex.quasiIso_comp _ _

instance quasiIso_comp (φ : K ⟶ L) (φ' : L ⟶ M) [∀ i, K.HasHomology i]
    [∀ i, L.HasHomology i] [∀ i, M.HasHomology i]
    [hφ : QuasiIso φ] [hφ' : QuasiIso φ'] :
    QuasiIso (φ ≫ φ') where

lemma quasiIsoAt_of_comp_left (φ : K ⟶ L) (φ' : L ⟶ M) (i : ι) [K.HasHomology i]
    [L.HasHomology i] [M.HasHomology i]
    [hφ : QuasiIsoAt φ i] [hφφ' : QuasiIsoAt (φ ≫ φ') i] :
    QuasiIsoAt φ' i := by
  rw [quasiIsoAt_iff_isIso_homologyMap] at hφ hφφ' ⊢
  rw [homologyMap_comp] at hφφ'
  exact IsIso.of_isIso_comp_left (homologyMap φ i) (homologyMap φ' i)

lemma quasiIsoAt_iff_comp_left (φ : K ⟶ L) (φ' : L ⟶ M) (i : ι) [K.HasHomology i]
    [L.HasHomology i] [M.HasHomology i]
    [hφ : QuasiIsoAt φ i] :
    QuasiIsoAt (φ ≫ φ') i ↔ QuasiIsoAt φ' i := by
  constructor
  · intro
    exact quasiIsoAt_of_comp_left φ φ' i
  · intro
    infer_instance

lemma quasiIso_iff_comp_left (φ : K ⟶ L) (φ' : L ⟶ M) [∀ i, K.HasHomology i]
    [∀ i, L.HasHomology i] [∀ i, M.HasHomology i]
    [hφ : QuasiIso φ] :
    QuasiIso (φ ≫ φ') ↔ QuasiIso φ' := by
  simp only [quasiIso_iff, quasiIsoAt_iff_comp_left φ φ']

lemma quasiIso_of_comp_left (φ : K ⟶ L) (φ' : L ⟶ M) [∀ i, K.HasHomology i]
    [∀ i, L.HasHomology i] [∀ i, M.HasHomology i]
    [hφ : QuasiIso φ] [hφφ' : QuasiIso (φ ≫ φ')] :
    QuasiIso φ' := by
  rw [← quasiIso_iff_comp_left φ φ']
  infer_instance

lemma quasiIsoAt_of_comp_right (φ : K ⟶ L) (φ' : L ⟶ M) (i : ι) [K.HasHomology i]
    [L.HasHomology i] [M.HasHomology i]
    [hφ' : QuasiIsoAt φ' i] [hφφ' : QuasiIsoAt (φ ≫ φ') i] :
    QuasiIsoAt φ i := by
  rw [quasiIsoAt_iff_isIso_homologyMap] at hφ' hφφ' ⊢
  rw [homologyMap_comp] at hφφ'
  exact IsIso.of_isIso_comp_right (homologyMap φ i) (homologyMap φ' i)

lemma quasiIsoAt_iff_comp_right (φ : K ⟶ L) (φ' : L ⟶ M) (i : ι) [K.HasHomology i]
    [L.HasHomology i] [M.HasHomology i]
    [hφ' : QuasiIsoAt φ' i] :
    QuasiIsoAt (φ ≫ φ') i ↔ QuasiIsoAt φ i := by
  constructor
  · intro
    exact quasiIsoAt_of_comp_right φ φ' i
  · intro
    infer_instance

lemma quasiIso_iff_comp_right (φ : K ⟶ L) (φ' : L ⟶ M) [∀ i, K.HasHomology i]
    [∀ i, L.HasHomology i] [∀ i, M.HasHomology i]
    [hφ' : QuasiIso φ'] :
    QuasiIso (φ ≫ φ') ↔ QuasiIso φ := by
  simp only [quasiIso_iff, quasiIsoAt_iff_comp_right φ φ']

lemma quasiIso_of_comp_right (φ : K ⟶ L) (φ' : L ⟶ M) [∀ i, K.HasHomology i]
    [∀ i, L.HasHomology i] [∀ i, M.HasHomology i]
    [hφ : QuasiIso φ'] [hφφ' : QuasiIso (φ ≫ φ')] :
    QuasiIso φ := by
  rw [← quasiIso_iff_comp_right φ φ']
  infer_instance

lemma quasiIso_iff_of_arrow_mk_iso (φ : K ⟶ L) (φ' : K' ⟶ L') (e : Arrow.mk φ ≅ Arrow.mk φ')
    [∀ i, K.HasHomology i] [∀ i, L.HasHomology i]
    [∀ i, K'.HasHomology i] [∀ i, L'.HasHomology i] :
    QuasiIso φ ↔ QuasiIso φ' := by
  rw [← quasiIso_iff_comp_left (show K' ⟶ K from e.inv.left) φ,
    ← quasiIso_iff_comp_right φ' (show L' ⟶ L from e.inv.right)]
  erw [Arrow.w e.inv]
  rfl

lemma quasiIso_of_arrow_mk_iso (φ : K ⟶ L) (φ' : K' ⟶ L') (e : Arrow.mk φ ≅ Arrow.mk φ')
    [∀ i, K.HasHomology i] [∀ i, L.HasHomology i]
    [∀ i, K'.HasHomology i] [∀ i, L'.HasHomology i]
    [hφ : QuasiIso φ] : QuasiIso φ' := by
  simpa only [← quasiIso_iff_of_arrow_mk_iso φ φ' e]

namespace HomologicalComplex

section PreservesHomology

variable {C₁ C₂ : Type*} [Category C₁] [Category C₂] [Preadditive C₁] [Preadditive C₂]
  {K L : HomologicalComplex C₁ c} (φ : K ⟶ L) (F : C₁ ⥤ C₂) [F.Additive]
  [F.PreservesHomology]

section

variable (i : ι) [K.HasHomology i] [L.HasHomology i]
  [((F.mapHomologicalComplex c).obj K).HasHomology i]
  [((F.mapHomologicalComplex c).obj L).HasHomology i]

instance quasiIsoAt_map_of_preservesHomology [hφ : QuasiIsoAt φ i] :
    QuasiIsoAt ((F.mapHomologicalComplex c).map φ) i := by
  rw [quasiIsoAt_iff] at hφ ⊢
  exact ShortComplex.quasiIso_map_of_preservesLeftHomology F
    ((shortComplexFunctor C₁ c i).map φ)

lemma quasiIsoAt_map_iff_of_preservesHomology [ReflectsIsomorphisms F] :
    QuasiIsoAt ((F.mapHomologicalComplex c).map φ) i ↔ QuasiIsoAt φ i := by
  simp only [quasiIsoAt_iff]
  exact ShortComplex.quasiIso_map_iff_of_preservesLeftHomology F
    ((shortComplexFunctor C₁ c i).map φ)

end

section

variable [∀ i, K.HasHomology i] [∀ i, L.HasHomology i]
  [∀ i, ((F.mapHomologicalComplex c).obj K).HasHomology i]
  [∀ i, ((F.mapHomologicalComplex c).obj L).HasHomology i]

instance quasiIso_map_of_preservesHomology [hφ : QuasiIso φ] :
    QuasiIso ((F.mapHomologicalComplex c).map φ) where

lemma quasiIso_map_iff_of_preservesHomology [ReflectsIsomorphisms F] :
    QuasiIso ((F.mapHomologicalComplex c).map φ) ↔ QuasiIso φ := by
  simp only [quasiIso_iff, quasiIsoAt_map_iff_of_preservesHomology φ F]

end

end PreservesHomology

variable (C c)

/-- The morphism property on `HomologicalComplex C c` given by quasi-isomorphisms. -/
def quasiIso [CategoryWithHomology C] :
    MorphismProperty (HomologicalComplex C c) := fun _ _ f => QuasiIso f

variable {C c}

@[simp]
lemma mem_quasiIso_iff [CategoryWithHomology C] (f : K ⟶ L) : quasiIso C c f ↔ QuasiIso f := by rfl

end HomologicalComplex

end

section

variable {C D : Type _} [Category C] [Preadditive C]
  [Category D] [Preadditive D] (F : C ⥤ D) [F.Additive]
  {ι : Type _} {c : ComplexShape ι} {K L : HomologicalComplex C c} (f : K ⟶ L)

instance CategoryTheory.Functor.map_quasiIsoAt_of_preservesHomology
    [F.PreservesHomology] (n : ι)
    [K.HasHomology n] [L.HasHomology n]
    [((F.mapHomologicalComplex c).obj K).HasHomology n]
    [((F.mapHomologicalComplex c).obj L).HasHomology n]
    [hf : QuasiIsoAt f n] : QuasiIsoAt ((F.mapHomologicalComplex c).map f) n := by
  rw [quasiIsoAt_iff] at hf ⊢
  exact ShortComplex.quasiIso_map_of_preservesRightHomology F ((HomologicalComplex.shortComplexFunctor C c n).map f)

instance CategoryTheory.Functor.map_quasiIso_of_preservesHomology
    [F.PreservesHomology] [∀ n, K.HasHomology n] [∀ n, L.HasHomology n]
    [∀ n, ((F.mapHomologicalComplex c).obj K).HasHomology n]
    [∀ n, ((F.mapHomologicalComplex c).obj L).HasHomology n]
    [QuasiIso f] : QuasiIso ((F.mapHomologicalComplex c).map f) where

lemma CategoryTheory.Functor.quasiIsoAt_of_map_quasiIsoAt_of_preservesHomology
    [F.PreservesHomology] [ReflectsIsomorphisms F] (n : ι)
    [K.HasHomology n] [L.HasHomology n]
    [((F.mapHomologicalComplex c).obj K).HasHomology n]
    [((F.mapHomologicalComplex c).obj L).HasHomology n]
    (hf : QuasiIsoAt ((F.mapHomologicalComplex c).map f) n) :
    QuasiIsoAt f n := by
  rw [quasiIsoAt_iff] at hf ⊢
  exact (ShortComplex.quasiIso_map_iff_of_preservesRightHomology
    F ((HomologicalComplex.shortComplexFunctor C c n).map f)).1  hf

lemma CategoryTheory.Functor.quasiIso_of_map_quasiIso_of_preservesHomology
    [F.PreservesHomology] [ReflectsIsomorphisms F] [∀ n, K.HasHomology n] [∀ n, L.HasHomology n]
    [∀ n, ((F.mapHomologicalComplex c).obj K).HasHomology n]
    [∀ n, ((F.mapHomologicalComplex c).obj L).HasHomology n]
    (_ : QuasiIso ((F.mapHomologicalComplex c).map f)) :
    QuasiIso f where
  quasiIsoAt n := F.quasiIsoAt_of_map_quasiIsoAt_of_preservesHomology f n inferInstance

end

section

variable {A : Type _} [Category A] [Preadditive A] {ι : Type _} {c : ComplexShape ι}
  {K L : HomologicalComplex A c} (e : HomotopyEquiv K L) [DecidableRel c.Rel]

instance HomotopyEquiv.toQuasiIsoAt (n : ι) [K.HasHomology n] [L.HasHomology n] :
    QuasiIsoAt e.hom n := by
  rw [quasiIsoAt_iff, ShortComplex.quasiIso_iff]
  exact IsIso.of_iso (e.toHomologyIso n)

def HomotopyEquiv.toQuasiIso [∀ n, K.HasHomology n] [∀ n, L.HasHomology n] :
    QuasiIso e.hom :=
  ⟨fun _ => inferInstance⟩

end

variable {ι : Type*} {C : Type u} [Category.{v} C] [Preadditive C]
  {c : ComplexShape ι} {K L : HomologicalComplex C c}

section

variable (e : HomotopyEquiv K L) [∀ i, K.HasHomology i] [∀ i, L.HasHomology i]

instance : QuasiIso e.hom where
  quasiIsoAt n := by
    classical
    rw [quasiIsoAt_iff_isIso_homologyMap]
    exact IsIso.of_iso (e.toHomologyIso n)

instance : QuasiIso e.inv := (inferInstance : QuasiIso e.symm.hom)

variable (C c)

<<<<<<< HEAD
lemma homotopyEquivalences_subset_qis [CategoryWithHomology C] :
    homotopyEquivalences C c ⊆ qis C c := by
=======
lemma homotopyEquivalences_subset_quasiIso [CategoryWithHomology C] :
    homotopyEquivalences C c ⊆ quasiIso C c := by
>>>>>>> 6e3842d1
  rintro K L _ ⟨e, rfl⟩
  simp only [HomologicalComplex.mem_quasiIso_iff]
  infer_instance<|MERGE_RESOLUTION|>--- conflicted
+++ resolved
@@ -560,13 +560,8 @@
 
 variable (C c)
 
-<<<<<<< HEAD
-lemma homotopyEquivalences_subset_qis [CategoryWithHomology C] :
-    homotopyEquivalences C c ⊆ qis C c := by
-=======
 lemma homotopyEquivalences_subset_quasiIso [CategoryWithHomology C] :
     homotopyEquivalences C c ⊆ quasiIso C c := by
->>>>>>> 6e3842d1
   rintro K L _ ⟨e, rfl⟩
   simp only [HomologicalComplex.mem_quasiIso_iff]
   infer_instance