--- conflicted
+++ resolved
@@ -301,7 +301,6 @@
   -- It would be nice if we could just write
   -- `cokernel (boundariesToCyclesNatTrans V c i)`
   -- here, but universe implementation details get in the way...
-<<<<<<< HEAD
   obj C := C.homology i
   map {C₁ C₂} f := homology.map _ _ (f.sqTo i) (f.sqFrom i) rfl
 #align homology_functor homologyFunctor
@@ -312,39 +311,5 @@
   obj C i := C.homology i
   map {C C'} f i := (homologyFunctor V c i).map f
 #align graded_homology_functor gradedHomologyFunctor
-=======
-  obj C := C.homology' i
-  map {C₁ C₂} f := homology'.map _ _ (f.sqTo i) (f.sqFrom i) rfl
-  map_id _ := by
-    simp only
-    ext1
-    simp only [homology'.π_map, kernelSubobjectMap_id, Hom.sqFrom_id, Category.id_comp,
-      Category.comp_id]
-  map_comp _ _ := by
-    simp only
-    ext1
-    simp only [Hom.sqFrom_comp, kernelSubobjectMap_comp, homology'.π_map_assoc, homology'.π_map,
-      Category.assoc]
-#align homology_functor homology'Functor
-
-/-- The homology functor from `ι`-indexed complexes to `ι`-graded objects in `V`. -/
-@[simps]
-def gradedHomology'Functor [HasCokernels V] : HomologicalComplex V c ⥤ GradedObject ι V where
-  obj C i := C.homology' i
-  map {C C'} f i := (homology'Functor V c i).map f
-  map_id _ := by
-    ext
-    simp only [GradedObject.categoryOfGradedObjects_id]
-    ext
-    simp only [homology'.π_map, homology'Functor_map, kernelSubobjectMap_id, Hom.sqFrom_id,
-      Category.id_comp, Category.comp_id]
-  map_comp _ _ := by
-    ext
-    simp only [GradedObject.categoryOfGradedObjects_comp]
-    ext
-    simp only [Hom.sqFrom_comp, kernelSubobjectMap_comp, homology'.π_map_assoc, homology'.π_map,
-      homology'Functor_map, Category.assoc]
-#align graded_homology_functor gradedHomology'Functor
->>>>>>> b65c6a35
 
 end