--- conflicted
+++ resolved
@@ -94,10 +94,7 @@
   · rw [s₁ i j hij, s₂ i j hij]
 #align homological_complex.ext HomologicalComplex.ext
 
-<<<<<<< HEAD
-=======
 /-- The obvious isomorphism `K.X p ≅ K.X q` when `p = q`. -/
->>>>>>> 6c5ad83c
 def XIsoOfEq (K : HomologicalComplex V c) {p q : ι} (h : p = q) :
   K.X p ≅ K.X q := eqToIso (by rw [h])
 
@@ -106,28 +103,6 @@
   K.XIsoOfEq (rfl : p = p) = Iso.refl _ := rfl
 
 @[reassoc (attr := simp)]
-<<<<<<< HEAD
-lemma XIsoOfEq_trans_hom (K : HomologicalComplex V c) {p₁ p₂ p₃ : ι} (h₁₂ : p₁ = p₂) (h₂₃ : p₂ = p₃) :
-   (K.XIsoOfEq h₁₂).hom ≫ (K.XIsoOfEq h₂₃).hom = (K.XIsoOfEq (h₁₂.trans h₂₃)).hom := by
-  dsimp [XIsoOfEq]
-  simp [eqToHom_trans]
-
-@[reassoc (attr := simp)]
-lemma XIsoOfEq_hom_comp_d (K : HomologicalComplex V c) {p₁ p₂ : ι} (h : p₁ = p₂) (p₃ : ι) :
-    (K.XIsoOfEq h).hom ≫ K.d p₂ p₃ = K.d p₁ p₃ := by subst h ; simp
-
-@[reassoc (attr := simp)]
-lemma XIsoOfEq_inv_comp_d (K : HomologicalComplex V c) {p₂ p₁ : ι} (h : p₂ = p₁) (p₃ : ι) :
-    (K.XIsoOfEq h).inv ≫ K.d p₂ p₃ = K.d p₁ p₃ := by subst h ; simp
-
-@[reassoc (attr := simp)]
-lemma d_comp_XIsoOfEq_hom (K : HomologicalComplex V c) {p₂ p₃ : ι} (h : p₂ = p₃) (p₁ : ι) :
-    K.d p₁ p₂ ≫ (K.XIsoOfEq h).hom = K.d p₁ p₃ := by subst h ; simp
-
-@[reassoc (attr := simp)]
-lemma d_comp_XIsoOfEq_inv (K : HomologicalComplex V c) {p₂ p₃ : ι} (h : p₃ = p₂) (p₁ : ι) :
-    K.d p₁ p₂ ≫ (K.XIsoOfEq h).inv = K.d p₁ p₃ := by subst h ; simp
-=======
 lemma XIsoOfEq_hom_comp_XIsoOfEq_hom (K : HomologicalComplex V c) {p₁ p₂ p₃ : ι}
     (h₁₂ : p₁ = p₂) (h₂₃ : p₂ = p₃) :
     (K.XIsoOfEq h₁₂).hom ≫ (K.XIsoOfEq h₂₃).hom = (K.XIsoOfEq (h₁₂.trans h₂₃)).hom := by
@@ -170,7 +145,6 @@
 @[reassoc (attr := simp)]
 lemma d_comp_XIsoOfEq_inv (K : HomologicalComplex V c) {p₂ p₃ : ι} (h : p₃ = p₂) (p₁ : ι) :
     K.d p₁ p₂ ≫ (K.XIsoOfEq h).inv = K.d p₁ p₃ := by subst h; simp
->>>>>>> 6c5ad83c
 
 end HomologicalComplex
 
