--- conflicted
+++ resolved
@@ -242,13 +242,8 @@
   haveI := h.epi
   apply epi_comp
 
-<<<<<<< HEAD
--- porting note: this can no longer be an instance in Lean4
-lemma Exact'.epi_kernel_lift (h : Exact' f g) : Epi (kernel.lift g f h.w) := by
-=======
 -- Porting note: this can no longer be an instance in Lean4
 lemma Exact.epi_kernel_lift (h : Exact f g) : Epi (kernel.lift g f h.w) := by
->>>>>>> 6e3842d1
   rw [← factorThruKernelSubobject_comp_kernelSubobjectIso]
   haveI := h.epi_factorThruKernelSubobject
   apply epi_comp
