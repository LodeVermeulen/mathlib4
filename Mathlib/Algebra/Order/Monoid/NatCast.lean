/-
Copyright (c) 2016 Jeremy Avigad. All rights reserved.
Released under Apache 2.0 license as described in the file LICENSE.
Authors: Jeremy Avigad, Leonardo de Moura, Mario Carneiro, Johannes Hölzl, Yuyang Zhao
-/
import Mathlib.Algebra.Order.Monoid.Lemmas
import Mathlib.Algebra.Order.ZeroLEOne
import Mathlib.Data.Nat.Cast.Defs

#align_import algebra.order.monoid.nat_cast from "leanprover-community/mathlib"@"07fee0ca54c320250c98bacf31ca5f288b2bcbe2"

/-!
# Order of numerals in an `AddMonoidWithOne`.
-/

variable {α : Type*}

open Function

lemma lt_add_one [One α] [AddZeroClass α] [PartialOrder α] [ZeroLEOneClass α]
<<<<<<< HEAD
  [NeZero (1 : α)] [CovariantClass α α HAdd.hAdd LT.lt] (a : α) : a < a + 1 :=
lt_add_of_pos_right _ zero_lt_one
#align lt_add_one lt_add_one

lemma lt_one_add [One α] [AddZeroClass α] [PartialOrder α] [ZeroLEOneClass α]
  [NeZero (1 : α)] [CovariantClass α α (swap HAdd.hAdd) LT.lt] (a : α) : a < 1 + a :=
lt_add_of_pos_left _ zero_lt_one
=======
    [NeZero (1 : α)] [CovariantClass α α (·+·) (·<·)] (a : α) : a < a + 1 :=
  lt_add_of_pos_right _ zero_lt_one
#align lt_add_one lt_add_one

lemma lt_one_add [One α] [AddZeroClass α] [PartialOrder α] [ZeroLEOneClass α]
    [NeZero (1 : α)] [CovariantClass α α (swap (·+·)) (·<·)] (a : α) : a < 1 + a :=
  lt_add_of_pos_left _ zero_lt_one
>>>>>>> b2540cf9
#align lt_one_add lt_one_add

variable [AddMonoidWithOne α]

lemma zero_le_two [Preorder α] [ZeroLEOneClass α] [CovariantClass α α HAdd.hAdd LE.le] :
    (0 : α) ≤ 2 := by
  rw [← one_add_one_eq_two]
  exact add_nonneg zero_le_one zero_le_one
#align zero_le_two zero_le_two

<<<<<<< HEAD
lemma zero_le_three [Preorder α] [ZeroLEOneClass α] [CovariantClass α α HAdd.hAdd LE.le] :
  (0 : α) ≤ 3 := by
=======
lemma zero_le_three [Preorder α] [ZeroLEOneClass α] [CovariantClass α α (·+·) (·≤·)] :
    (0 : α) ≤ 3 := by
>>>>>>> b2540cf9
  rw [← two_add_one_eq_three]
  exact add_nonneg zero_le_two zero_le_one
#align zero_le_three zero_le_three

lemma zero_le_four [Preorder α] [ZeroLEOneClass α] [CovariantClass α α HAdd.hAdd LE.le] :
    (0 : α) ≤ 4 := by
  rw [← three_add_one_eq_four]
  exact add_nonneg zero_le_three zero_le_one
#align zero_le_four zero_le_four

<<<<<<< HEAD
lemma one_le_two [LE α] [ZeroLEOneClass α] [CovariantClass α α HAdd.hAdd LE.le] :
  (1 : α) ≤ 2 :=
calc (1 : α) = 1 + 0 := (add_zero 1).symm
=======
lemma one_le_two [LE α] [ZeroLEOneClass α] [CovariantClass α α (·+·) (·≤·)] :
    (1 : α) ≤ 2 :=
  calc (1 : α) = 1 + 0 := (add_zero 1).symm
>>>>>>> b2540cf9
     _ ≤ 1 + 1 := add_le_add_left zero_le_one _
     _ = 2 := one_add_one_eq_two
#align one_le_two one_le_two

<<<<<<< HEAD
lemma one_le_two' [LE α] [ZeroLEOneClass α] [CovariantClass α α (swap HAdd.hAdd) LE.le] :
  (1 : α) ≤ 2 :=
calc (1 : α) = 0 + 1 := (zero_add 1).symm
=======
lemma one_le_two' [LE α] [ZeroLEOneClass α] [CovariantClass α α (swap (·+·)) (·≤·)] :
    (1 : α) ≤ 2 :=
  calc (1 : α) = 0 + 1 := (zero_add 1).symm
>>>>>>> b2540cf9
     _ ≤ 1 + 1 := add_le_add_right zero_le_one _
     _ = 2 := one_add_one_eq_two
#align one_le_two' one_le_two'

section
variable [PartialOrder α] [ZeroLEOneClass α] [NeZero (1 : α)]

section
variable [CovariantClass α α HAdd.hAdd LE.le]

/-- See `zero_lt_two'` for a version with the type explicit. -/
@[simp] lemma zero_lt_two : (0 : α) < 2 := zero_lt_one.trans_le one_le_two
#align zero_lt_two zero_lt_two

/-- See `zero_lt_three'` for a version with the type explicit. -/
@[simp] lemma zero_lt_three : (0 : α) < 3 := by
  rw [← two_add_one_eq_three]
  exact lt_add_of_lt_of_nonneg zero_lt_two zero_le_one
#align zero_lt_three zero_lt_three

/-- See `zero_lt_four'` for a version with the type explicit. -/
@[simp] lemma zero_lt_four : (0 : α) < 4 := by
  rw [← three_add_one_eq_four]
  exact lt_add_of_lt_of_nonneg zero_lt_three zero_le_one
#align zero_lt_four zero_lt_four

variable (α)

/-- See `zero_lt_two` for a version with the type implicit. -/
lemma zero_lt_two' : (0 : α) < 2 := zero_lt_two
#align zero_lt_two' zero_lt_two'

/-- See `zero_lt_three` for a version with the type implicit. -/
lemma zero_lt_three' : (0 : α) < 3 := zero_lt_three
#align zero_lt_three' zero_lt_three'

/-- See `zero_lt_four` for a version with the type implicit. -/
lemma zero_lt_four' : (0 : α) < 4 := zero_lt_four
#align zero_lt_four' zero_lt_four'

instance ZeroLEOneClass.neZero.two : NeZero (2 : α) := ⟨zero_lt_two.ne'⟩
instance ZeroLEOneClass.neZero.three : NeZero (3 : α) := ⟨zero_lt_three.ne'⟩
instance ZeroLEOneClass.neZero.four : NeZero (4 : α) := ⟨zero_lt_four.ne'⟩

end

lemma one_lt_two [CovariantClass α α HAdd.hAdd LT.lt] : (1 : α) < 2 := by
  rw [← one_add_one_eq_two]
  exact lt_add_one _
#align one_lt_two one_lt_two

end

alias two_pos := zero_lt_two
#align two_pos two_pos

alias three_pos := zero_lt_three
#align three_pos three_pos

alias four_pos := zero_lt_four
#align four_pos four_pos<|MERGE_RESOLUTION|>--- conflicted
+++ resolved
@@ -18,23 +18,13 @@
 open Function
 
 lemma lt_add_one [One α] [AddZeroClass α] [PartialOrder α] [ZeroLEOneClass α]
-<<<<<<< HEAD
-  [NeZero (1 : α)] [CovariantClass α α HAdd.hAdd LT.lt] (a : α) : a < a + 1 :=
-lt_add_of_pos_right _ zero_lt_one
-#align lt_add_one lt_add_one
-
-lemma lt_one_add [One α] [AddZeroClass α] [PartialOrder α] [ZeroLEOneClass α]
-  [NeZero (1 : α)] [CovariantClass α α (swap HAdd.hAdd) LT.lt] (a : α) : a < 1 + a :=
-lt_add_of_pos_left _ zero_lt_one
-=======
-    [NeZero (1 : α)] [CovariantClass α α (·+·) (·<·)] (a : α) : a < a + 1 :=
+    [NeZero (1 : α)] [CovariantClass α α HAdd.hAdd LT.lt] (a : α) : a < a + 1 :=
   lt_add_of_pos_right _ zero_lt_one
 #align lt_add_one lt_add_one
 
 lemma lt_one_add [One α] [AddZeroClass α] [PartialOrder α] [ZeroLEOneClass α]
-    [NeZero (1 : α)] [CovariantClass α α (swap (·+·)) (·<·)] (a : α) : a < 1 + a :=
+    [NeZero (1 : α)] [CovariantClass α α (swap HAdd.hAdd) LT.lt] (a : α) : a < 1 + a :=
   lt_add_of_pos_left _ zero_lt_one
->>>>>>> b2540cf9
 #align lt_one_add lt_one_add
 
 variable [AddMonoidWithOne α]
@@ -45,13 +35,8 @@
   exact add_nonneg zero_le_one zero_le_one
 #align zero_le_two zero_le_two
 
-<<<<<<< HEAD
 lemma zero_le_three [Preorder α] [ZeroLEOneClass α] [CovariantClass α α HAdd.hAdd LE.le] :
-  (0 : α) ≤ 3 := by
-=======
-lemma zero_le_three [Preorder α] [ZeroLEOneClass α] [CovariantClass α α (·+·) (·≤·)] :
     (0 : α) ≤ 3 := by
->>>>>>> b2540cf9
   rw [← two_add_one_eq_three]
   exact add_nonneg zero_le_two zero_le_one
 #align zero_le_three zero_le_three
@@ -62,28 +47,16 @@
   exact add_nonneg zero_le_three zero_le_one
 #align zero_le_four zero_le_four
 
-<<<<<<< HEAD
 lemma one_le_two [LE α] [ZeroLEOneClass α] [CovariantClass α α HAdd.hAdd LE.le] :
-  (1 : α) ≤ 2 :=
-calc (1 : α) = 1 + 0 := (add_zero 1).symm
-=======
-lemma one_le_two [LE α] [ZeroLEOneClass α] [CovariantClass α α (·+·) (·≤·)] :
     (1 : α) ≤ 2 :=
   calc (1 : α) = 1 + 0 := (add_zero 1).symm
->>>>>>> b2540cf9
      _ ≤ 1 + 1 := add_le_add_left zero_le_one _
      _ = 2 := one_add_one_eq_two
 #align one_le_two one_le_two
 
-<<<<<<< HEAD
 lemma one_le_two' [LE α] [ZeroLEOneClass α] [CovariantClass α α (swap HAdd.hAdd) LE.le] :
-  (1 : α) ≤ 2 :=
-calc (1 : α) = 0 + 1 := (zero_add 1).symm
-=======
-lemma one_le_two' [LE α] [ZeroLEOneClass α] [CovariantClass α α (swap (·+·)) (·≤·)] :
     (1 : α) ≤ 2 :=
   calc (1 : α) = 0 + 1 := (zero_add 1).symm
->>>>>>> b2540cf9
      _ ≤ 1 + 1 := add_le_add_right zero_le_one _
      _ = 2 := one_add_one_eq_two
 #align one_le_two' one_le_two'
