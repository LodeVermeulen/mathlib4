--- conflicted
+++ resolved
@@ -347,11 +347,7 @@
 #align div_le_div_of_le div_le_div_of_le
 
 -- Not a `mono` lemma b/c `div_le_div` is strictly more general
-<<<<<<< HEAD
-@[gcongr] -- TODO: Do we need it?
-=======
 @[gcongr]
->>>>>>> 548896f0
 theorem div_le_div_of_le_left (ha : 0 ≤ a) (hc : 0 < c) (h : c ≤ b) : a / b ≤ a / c := by
   rw [div_eq_mul_inv, div_eq_mul_inv]
   exact mul_le_mul_of_nonneg_left ((inv_le_inv (hc.trans_le h) hc).mpr h) ha
