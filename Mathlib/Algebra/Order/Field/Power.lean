--- conflicted
+++ resolved
@@ -81,14 +81,10 @@
   (zpow_strictMono hx).lt_iff_lt
 #align zpow_lt_iff_lt zpow_lt_iff_lt
 
-<<<<<<< HEAD
-@[gcongr] alias ⟨_, zpow_lt_of_lt⟩ := zpow_lt_iff_lt
-=======
 @[gcongr] alias ⟨_, GCongr.zpow_lt_of_lt⟩ := zpow_lt_iff_lt
 
 @[deprecated] -- Since 2024-02-10
 alias zpow_lt_of_lt := GCongr.zpow_lt_of_lt
->>>>>>> 548896f0
 
 @[simp]
 theorem zpow_le_iff_le (hx : 1 < a) : a ^ m ≤ a ^ n ↔ m ≤ n :=
