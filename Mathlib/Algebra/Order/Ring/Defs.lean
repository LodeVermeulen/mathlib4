/-
Copyright (c) 2016 Jeremy Avigad. All rights reserved.
Released under Apache 2.0 license as described in the file LICENSE.
Authors: Jeremy Avigad, Leonardo de Moura, Mario Carneiro, Yaël Dillies
-/
import Mathlib.Algebra.Group.Pi.Basic
import Mathlib.Algebra.Group.Units
import Mathlib.Algebra.GroupWithZero.NeZero
import Mathlib.Algebra.Order.Group.Defs
import Mathlib.Algebra.Order.Monoid.Canonical.Defs
import Mathlib.Algebra.Order.Monoid.MinMax
import Mathlib.Algebra.Order.Monoid.NatCast
import Mathlib.Algebra.Order.Ring.Lemmas
import Mathlib.Algebra.Ring.Defs
import Mathlib.Tactic.Tauto

#align_import algebra.order.ring.defs from "leanprover-community/mathlib"@"44e29dbcff83ba7114a464d592b8c3743987c1e5"

/-!
# Ordered rings and semirings

This file develops the basics of ordered (semi)rings.

Each typeclass here comprises
* an algebraic class (`Semiring`, `CommSemiring`, `Ring`, `CommRing`)
* an order class (`PartialOrder`, `LinearOrder`)
* assumptions on how both interact ((strict) monotonicity, canonicity)

For short,
* "`+` respects `≤`" means "monotonicity of addition"
* "`+` respects `<`" means "strict monotonicity of addition"
* "`*` respects `≤`" means "monotonicity of multiplication by a nonnegative number".
* "`*` respects `<`" means "strict monotonicity of multiplication by a positive number".

## Typeclasses

* `OrderedSemiring`: Semiring with a partial order such that `+` and `*` respect `≤`.
* `StrictOrderedSemiring`: Nontrivial semiring with a partial order such that `+` and `*` respects
  `<`.
* `OrderedCommSemiring`: Commutative semiring with a partial order such that `+` and `*` respect
  `≤`.
* `StrictOrderedCommSemiring`: Nontrivial commutative semiring with a partial order such that `+`
  and `*` respect `<`.
* `OrderedRing`: Ring with a partial order such that `+` respects `≤` and `*` respects `<`.
* `OrderedCommRing`: Commutative ring with a partial order such that `+` respects `≤` and
  `*` respects `<`.
* `LinearOrderedSemiring`: Nontrivial semiring with a linear order such that `+` respects `≤` and
  `*` respects `<`.
* `LinearOrderedCommSemiring`: Nontrivial commutative semiring with a linear order such that `+`
  respects `≤` and `*` respects `<`.
* `LinearOrderedRing`: Nontrivial ring with a linear order such that `+` respects `≤` and `*`
  respects `<`.
* `LinearOrderedCommRing`: Nontrivial commutative ring with a linear order such that `+` respects
  `≤` and `*` respects `<`.
* `CanonicallyOrderedCommSemiring`: Commutative semiring with a partial order such that `+`
  respects `≤`, `*` respects `<`, and `a ≤ b ↔ ∃ c, b = a + c`.

## Hierarchy

The hardest part of proving order lemmas might be to figure out the correct generality and its
corresponding typeclass. Here's an attempt at demystifying it. For each typeclass, we list its
immediate predecessors and what conditions are added to each of them.

* `OrderedSemiring`
  - `OrderedAddCommMonoid` & multiplication & `*` respects `≤`
  - `Semiring` & partial order structure & `+` respects `≤` & `*` respects `≤`
* `StrictOrderedSemiring`
  - `OrderedCancelAddCommMonoid` & multiplication & `*` respects `<` & nontriviality
  - `OrderedSemiring` & `+` respects `<` & `*` respects `<` & nontriviality
* `OrderedCommSemiring`
  - `OrderedSemiring` & commutativity of multiplication
  - `CommSemiring` & partial order structure & `+` respects `≤` & `*` respects `<`
* `StrictOrderedCommSemiring`
  - `StrictOrderedSemiring` & commutativity of multiplication
  - `OrderedCommSemiring` & `+` respects `<` & `*` respects `<` & nontriviality
* `OrderedRing`
  - `OrderedSemiring` & additive inverses
  - `OrderedAddCommGroup` & multiplication & `*` respects `<`
  - `Ring` & partial order structure & `+` respects `≤` & `*` respects `<`
* `StrictOrderedRing`
  - `StrictOrderedSemiring` & additive inverses
  - `OrderedSemiring` & `+` respects `<` & `*` respects `<` & nontriviality
* `OrderedCommRing`
  - `OrderedRing` & commutativity of multiplication
  - `OrderedCommSemiring` & additive inverses
  - `CommRing` & partial order structure & `+` respects `≤` & `*` respects `<`
* `StrictOrderedCommRing`
  - `StrictOrderedCommSemiring` & additive inverses
  - `StrictOrderedRing` & commutativity of multiplication
  - `OrderedCommRing` & `+` respects `<` & `*` respects `<` & nontriviality
* `LinearOrderedSemiring`
  - `StrictOrderedSemiring` & totality of the order
  - `LinearOrderedAddCommMonoid` & multiplication & nontriviality & `*` respects `<`
* `LinearOrderedCommSemiring`
  - `StrictOrderedCommSemiring` & totality of the order
  - `LinearOrderedSemiring` & commutativity of multiplication
* `LinearOrderedRing`
  - `StrictOrderedRing` & totality of the order
  - `LinearOrderedSemiring` & additive inverses
  - `LinearOrderedAddCommGroup` & multiplication & `*` respects `<`
  - `Ring` & `IsDomain` & linear order structure
* `LinearOrderedCommRing`
  - `StrictOrderedCommRing` & totality of the order
  - `LinearOrderedRing` & commutativity of multiplication
  - `LinearOrderedCommSemiring` & additive inverses
  - `CommRing` & `IsDomain` & linear order structure
-/

open Function

universe u

variable {α : Type u} {β : Type*}

/-! Note that `OrderDual` does not satisfy any of the ordered ring typeclasses due to the
`zero_le_one` field. -/


theorem add_one_le_two_mul [LE α] [Semiring α] [CovariantClass α α (· + ·) (· ≤ ·)] {a : α}
    (a1 : 1 ≤ a) : a + 1 ≤ 2 * a :=
  calc
    a + 1 ≤ a + a := add_le_add_left a1 a
    _ = 2 * a := (two_mul _).symm
#align add_one_le_two_mul add_one_le_two_mul

/-- An `OrderedSemiring` is a semiring with a partial order such that addition is monotone and
multiplication by a nonnegative number is monotone. -/
class OrderedSemiring (α : Type u) extends Semiring α, OrderedAddCommMonoid α where
  /-- `0 ≤ 1` in any ordered semiring. -/
  protected zero_le_one : (0 : α) ≤ 1
  /-- In an ordered semiring, we can multiply an inequality `a ≤ b` on the left
  by a non-negative element `0 ≤ c` to obtain `c * a ≤ c * b`. -/
  protected mul_le_mul_of_nonneg_left : ∀ a b c : α, a ≤ b → 0 ≤ c → c * a ≤ c * b
  /-- In an ordered semiring, we can multiply an inequality `a ≤ b` on the right
  by a non-negative element `0 ≤ c` to obtain `a * c ≤ b * c`. -/
  protected mul_le_mul_of_nonneg_right : ∀ a b c : α, a ≤ b → 0 ≤ c → a * c ≤ b * c
#align ordered_semiring OrderedSemiring

/-- An `OrderedCommSemiring` is a commutative semiring with a partial order such that addition is
monotone and multiplication by a nonnegative number is monotone. -/
class OrderedCommSemiring (α : Type u) extends OrderedSemiring α, CommSemiring α where
  mul_le_mul_of_nonneg_right a b c ha hc :=
    -- parentheses ensure this generates an `optParam` rather than an `autoParam`
    (by simpa only [mul_comm] using mul_le_mul_of_nonneg_left a b c ha hc)
#align ordered_comm_semiring OrderedCommSemiring

/-- An `OrderedRing` is a ring with a partial order such that addition is monotone and
multiplication by a nonnegative number is monotone. -/
class OrderedRing (α : Type u) extends Ring α, OrderedAddCommGroup α where
  /-- `0 ≤ 1` in any ordered ring. -/
  protected zero_le_one : 0 ≤ (1 : α)
  /-- The product of non-negative elements is non-negative. -/
  protected mul_nonneg : ∀ a b : α, 0 ≤ a → 0 ≤ b → 0 ≤ a * b
#align ordered_ring OrderedRing

/-- An `OrderedCommRing` is a commutative ring with a partial order such that addition is monotone
and multiplication by a nonnegative number is monotone. -/
class OrderedCommRing (α : Type u) extends OrderedRing α, CommRing α
#align ordered_comm_ring OrderedCommRing

/-- A `StrictOrderedSemiring` is a nontrivial semiring with a partial order such that addition is
strictly monotone and multiplication by a positive number is strictly monotone. -/
class StrictOrderedSemiring (α : Type u) extends Semiring α, OrderedCancelAddCommMonoid α,
    Nontrivial α where
  /-- In a strict ordered semiring, `0 ≤ 1`. -/
  protected zero_le_one : (0 : α) ≤ 1
  /-- Left multiplication by a positive element is strictly monotone. -/
  protected mul_lt_mul_of_pos_left : ∀ a b c : α, a < b → 0 < c → c * a < c * b
  /-- Right multiplication by a positive element is strictly monotone. -/
  protected mul_lt_mul_of_pos_right : ∀ a b c : α, a < b → 0 < c → a * c < b * c
#align strict_ordered_semiring StrictOrderedSemiring

/-- A `StrictOrderedCommSemiring` is a commutative semiring with a partial order such that
addition is strictly monotone and multiplication by a positive number is strictly monotone. -/
class StrictOrderedCommSemiring (α : Type u) extends StrictOrderedSemiring α, CommSemiring α
#align strict_ordered_comm_semiring StrictOrderedCommSemiring

/-- A `StrictOrderedRing` is a ring with a partial order such that addition is strictly monotone
and multiplication by a positive number is strictly monotone. -/
class StrictOrderedRing (α : Type u) extends Ring α, OrderedAddCommGroup α, Nontrivial α where
  /-- In a strict ordered ring, `0 ≤ 1`. -/
  protected zero_le_one : 0 ≤ (1 : α)
  /-- The product of two positive elements is positive. -/
  protected mul_pos : ∀ a b : α, 0 < a → 0 < b → 0 < a * b
#align strict_ordered_ring StrictOrderedRing

/-- A `StrictOrderedCommRing` is a commutative ring with a partial order such that addition is
strictly monotone and multiplication by a positive number is strictly monotone. -/
class StrictOrderedCommRing (α : Type*) extends StrictOrderedRing α, CommRing α
#align strict_ordered_comm_ring StrictOrderedCommRing

/- It's not entirely clear we should assume `Nontrivial` at this point; it would be reasonable to
explore changing this, but be warned that the instances involving `Domain` may cause typeclass
search loops. -/
/-- A `LinearOrderedSemiring` is a nontrivial semiring with a linear order such that
addition is monotone and multiplication by a positive number is strictly monotone. -/
class LinearOrderedSemiring (α : Type u) extends StrictOrderedSemiring α,
  LinearOrderedAddCommMonoid α
#align linear_ordered_semiring LinearOrderedSemiring

/-- A `LinearOrderedCommSemiring` is a nontrivial commutative semiring with a linear order such
that addition is monotone and multiplication by a positive number is strictly monotone. -/
class LinearOrderedCommSemiring (α : Type*) extends StrictOrderedCommSemiring α,
  LinearOrderedSemiring α
#align linear_ordered_comm_semiring LinearOrderedCommSemiring

/-- A `LinearOrderedRing` is a ring with a linear order such that addition is monotone and
multiplication by a positive number is strictly monotone. -/
class LinearOrderedRing (α : Type u) extends StrictOrderedRing α, LinearOrder α
#align linear_ordered_ring LinearOrderedRing

/-- A `LinearOrderedCommRing` is a commutative ring with a linear order such that addition is
monotone and multiplication by a positive number is strictly monotone. -/
class LinearOrderedCommRing (α : Type u) extends LinearOrderedRing α, CommMonoid α
#align linear_ordered_comm_ring LinearOrderedCommRing

section OrderedSemiring

variable [OrderedSemiring α] {a b c d : α}

-- see Note [lower instance priority]
instance (priority := 100) OrderedSemiring.zeroLEOneClass : ZeroLEOneClass α :=
  { ‹OrderedSemiring α› with }
#align ordered_semiring.zero_le_one_class OrderedSemiring.zeroLEOneClass

-- see Note [lower instance priority]
instance (priority := 200) OrderedSemiring.toPosMulMono : PosMulMono α :=
  ⟨fun x _ _ h => OrderedSemiring.mul_le_mul_of_nonneg_left _ _ _ h x.2⟩
#align ordered_semiring.to_pos_mul_mono OrderedSemiring.toPosMulMono

-- see Note [lower instance priority]
instance (priority := 200) OrderedSemiring.toMulPosMono : MulPosMono α :=
  ⟨fun x _ _ h => OrderedSemiring.mul_le_mul_of_nonneg_right _ _ _ h x.2⟩
#align ordered_semiring.to_mul_pos_mono OrderedSemiring.toMulPosMono

set_option linter.deprecated false in
theorem bit1_mono : Monotone (bit1 : α → α) := fun _ _ h => add_le_add_right (bit0_mono h) _
#align bit1_mono bit1_mono

@[simp]
theorem pow_nonneg (H : 0 ≤ a) : ∀ n : ℕ, 0 ≤ a ^ n
  | 0 => by
    rw [pow_zero]
    exact zero_le_one
  | n + 1 => by
    rw [pow_succ]
    exact mul_nonneg (pow_nonneg H _) H
#align pow_nonneg pow_nonneg

lemma pow_le_pow_of_le_one (ha₀ : 0 ≤ a) (ha₁ : a ≤ 1) : ∀ {m n : ℕ}, m ≤ n → a ^ n ≤ a ^ m
  | _, _, Nat.le.refl => le_rfl
  | _, _, Nat.le.step h => by
    rw [pow_succ']
    exact (mul_le_of_le_one_left (pow_nonneg ha₀ _) ha₁).trans $ pow_le_pow_of_le_one ha₀ ha₁ h
#align pow_le_pow_of_le_one pow_le_pow_of_le_one

lemma pow_le_of_le_one (h₀ : 0 ≤ a) (h₁ : a ≤ 1) {n : ℕ} (hn : n ≠ 0) : a ^ n ≤ a :=
  (pow_one a).subst (pow_le_pow_of_le_one h₀ h₁ (Nat.pos_of_ne_zero hn))
#align pow_le_of_le_one pow_le_of_le_one

lemma sq_le (h₀ : 0 ≤ a) (h₁ : a ≤ 1) : a ^ 2 ≤ a := pow_le_of_le_one h₀ h₁ two_ne_zero
#align sq_le sq_le

-- Porting note: it's unfortunate we need to write `(@one_le_two α)` here.
theorem add_le_mul_two_add (a2 : 2 ≤ a) (b0 : 0 ≤ b) : a + (2 + b) ≤ a * (2 + b) :=
  calc
    a + (2 + b) ≤ a + (a + a * b) :=
      add_le_add_left (add_le_add a2 <| le_mul_of_one_le_left b0 <| (@one_le_two α).trans a2) a
    _ ≤ a * (2 + b) := by rw [mul_add, mul_two, add_assoc]
#align add_le_mul_two_add add_le_mul_two_add

theorem one_le_mul_of_one_le_of_one_le (ha : 1 ≤ a) (hb : 1 ≤ b) : (1 : α) ≤ a * b :=
  ha.trans (le_mul_of_one_le_right (zero_le_one.trans ha) hb)
#align one_le_mul_of_one_le_of_one_le one_le_mul_of_one_le_of_one_le

section Monotone

variable [Preorder β] {f g : β → α}

theorem monotone_mul_left_of_nonneg (ha : 0 ≤ a) : Monotone fun x => a * x := fun _ _ h =>
  mul_le_mul_of_nonneg_left h ha
#align monotone_mul_left_of_nonneg monotone_mul_left_of_nonneg

theorem monotone_mul_right_of_nonneg (ha : 0 ≤ a) : Monotone fun x => x * a := fun _ _ h =>
  mul_le_mul_of_nonneg_right h ha
#align monotone_mul_right_of_nonneg monotone_mul_right_of_nonneg

theorem Monotone.mul_const (hf : Monotone f) (ha : 0 ≤ a) : Monotone fun x => f x * a :=
  (monotone_mul_right_of_nonneg ha).comp hf
#align monotone.mul_const Monotone.mul_const

theorem Monotone.const_mul (hf : Monotone f) (ha : 0 ≤ a) : Monotone fun x => a * f x :=
  (monotone_mul_left_of_nonneg ha).comp hf
#align monotone.const_mul Monotone.const_mul

theorem Antitone.mul_const (hf : Antitone f) (ha : 0 ≤ a) : Antitone fun x => f x * a :=
  (monotone_mul_right_of_nonneg ha).comp_antitone hf
#align antitone.mul_const Antitone.mul_const

theorem Antitone.const_mul (hf : Antitone f) (ha : 0 ≤ a) : Antitone fun x => a * f x :=
  (monotone_mul_left_of_nonneg ha).comp_antitone hf
#align antitone.const_mul Antitone.const_mul

theorem Monotone.mul (hf : Monotone f) (hg : Monotone g) (hf₀ : ∀ x, 0 ≤ f x) (hg₀ : ∀ x, 0 ≤ g x) :
    Monotone (f * g) := fun _ _ h => mul_le_mul (hf h) (hg h) (hg₀ _) (hf₀ _)
#align monotone.mul Monotone.mul

end Monotone

section
set_option linter.deprecated false

theorem bit1_pos [Nontrivial α] (h : 0 ≤ a) : 0 < bit1 a :=
  zero_lt_one.trans_le <| bit1_zero.symm.trans_le <| bit1_mono h
#align bit1_pos bit1_pos

theorem bit1_pos' (h : 0 < a) : 0 < bit1 a := by
  nontriviality
  exact bit1_pos h.le
#align bit1_pos' bit1_pos'

end

<<<<<<< HEAD
end OrderedSemiring

section OrderedRing

variable [OrderedRing α] {a b c d : α}

-- see Note [lower instance priority]
instance (priority := 100) OrderedRing.toOrderedSemiring : OrderedSemiring α :=
  { ‹OrderedRing α›, (Ring.toSemiring : Semiring α) with
    mul_le_mul_of_nonneg_left := fun a b c h hc => by
      simpa only [mul_sub, sub_nonneg] using OrderedRing.mul_nonneg _ _ hc (sub_nonneg.2 h),
    mul_le_mul_of_nonneg_right := fun a b c h hc => by
      simpa only [sub_mul, sub_nonneg] using OrderedRing.mul_nonneg _ _ (sub_nonneg.2 h) hc }
#align ordered_ring.to_ordered_semiring OrderedRing.toOrderedSemiring
=======
theorem mul_le_one (ha : a ≤ 1) (hb' : 0 ≤ b) (hb : b ≤ 1) : a * b ≤ 1 :=
  one_mul (1 : α) ▸ mul_le_mul ha hb hb' zero_le_one
#align mul_le_one mul_le_one

theorem one_lt_mul_of_le_of_lt (ha : 1 ≤ a) (hb : 1 < b) : 1 < a * b :=
  hb.trans_le <| le_mul_of_one_le_left (zero_le_one.trans hb.le) ha
#align one_lt_mul_of_le_of_lt one_lt_mul_of_le_of_lt

theorem one_lt_mul_of_lt_of_le (ha : 1 < a) (hb : 1 ≤ b) : 1 < a * b :=
  ha.trans_le <| le_mul_of_one_le_right (zero_le_one.trans ha.le) hb
#align one_lt_mul_of_lt_of_le one_lt_mul_of_lt_of_le

alias one_lt_mul := one_lt_mul_of_le_of_lt
#align one_lt_mul one_lt_mul

theorem mul_lt_one_of_nonneg_of_lt_one_left (ha₀ : 0 ≤ a) (ha : a < 1) (hb : b ≤ 1) : a * b < 1 :=
  (mul_le_of_le_one_right ha₀ hb).trans_lt ha
#align mul_lt_one_of_nonneg_of_lt_one_left mul_lt_one_of_nonneg_of_lt_one_left

theorem mul_lt_one_of_nonneg_of_lt_one_right (ha : a ≤ 1) (hb₀ : 0 ≤ b) (hb : b < 1) : a * b < 1 :=
  (mul_le_of_le_one_left hb₀ ha).trans_lt hb
#align mul_lt_one_of_nonneg_of_lt_one_right mul_lt_one_of_nonneg_of_lt_one_right

variable [ExistsAddOfLE α] [ContravariantClass α α (swap (· + ·)) (· ≤ ·)]
>>>>>>> 730684c9

theorem mul_le_mul_of_nonpos_left (h : b ≤ a) (hc : c ≤ 0) : c * a ≤ c * b := by
  obtain ⟨d, hcd⟩ := exists_add_of_le hc
  refine le_of_add_le_add_right (a := d * b + d * a) ?_
  calc
    _ = d * b := by rw [add_left_comm, ← add_mul, ← hcd, zero_mul, add_zero]
    _ ≤ d * a := mul_le_mul_of_nonneg_left h <| hcd.trans_le <| add_le_of_nonpos_left hc
    _ = _ := by rw [← add_assoc, ← add_mul, ← hcd, zero_mul, zero_add]
#align mul_le_mul_of_nonpos_left mul_le_mul_of_nonpos_left

theorem mul_le_mul_of_nonpos_right (h : b ≤ a) (hc : c ≤ 0) : a * c ≤ b * c := by
  obtain ⟨d, hcd⟩ := exists_add_of_le hc
  refine le_of_add_le_add_right (a := b * d + a * d) ?_
  calc
    _ = b * d := by rw [add_left_comm, ← mul_add, ← hcd, mul_zero, add_zero]
    _ ≤ a * d := mul_le_mul_of_nonneg_right h <| hcd.trans_le <| add_le_of_nonpos_left hc
    _ = _ := by rw [← add_assoc, ← mul_add, ← hcd, mul_zero, zero_add]
#align mul_le_mul_of_nonpos_right mul_le_mul_of_nonpos_right

theorem mul_nonneg_of_nonpos_of_nonpos (ha : a ≤ 0) (hb : b ≤ 0) : 0 ≤ a * b := by
  simpa only [zero_mul] using mul_le_mul_of_nonpos_right ha hb
#align mul_nonneg_of_nonpos_of_nonpos mul_nonneg_of_nonpos_of_nonpos

theorem mul_le_mul_of_nonneg_of_nonpos (hca : c ≤ a) (hbd : b ≤ d) (hc : 0 ≤ c) (hb : b ≤ 0) :
    a * b ≤ c * d :=
  (mul_le_mul_of_nonpos_right hca hb).trans <| mul_le_mul_of_nonneg_left hbd hc
#align mul_le_mul_of_nonneg_of_nonpos mul_le_mul_of_nonneg_of_nonpos

theorem mul_le_mul_of_nonneg_of_nonpos' (hca : c ≤ a) (hbd : b ≤ d) (ha : 0 ≤ a) (hd : d ≤ 0) :
    a * b ≤ c * d :=
  (mul_le_mul_of_nonneg_left hbd ha).trans <| mul_le_mul_of_nonpos_right hca hd
#align mul_le_mul_of_nonneg_of_nonpos' mul_le_mul_of_nonneg_of_nonpos'

theorem mul_le_mul_of_nonpos_of_nonneg (hac : a ≤ c) (hdb : d ≤ b) (hc : c ≤ 0) (hb : 0 ≤ b) :
    a * b ≤ c * d :=
  (mul_le_mul_of_nonneg_right hac hb).trans <| mul_le_mul_of_nonpos_left hdb hc
#align mul_le_mul_of_nonpos_of_nonneg mul_le_mul_of_nonpos_of_nonneg

theorem mul_le_mul_of_nonpos_of_nonneg' (hca : c ≤ a) (hbd : b ≤ d) (ha : 0 ≤ a) (hd : d ≤ 0) :
    a * b ≤ c * d :=
  (mul_le_mul_of_nonneg_left hbd ha).trans <| mul_le_mul_of_nonpos_right hca hd
#align mul_le_mul_of_nonpos_of_nonneg' mul_le_mul_of_nonpos_of_nonneg'

theorem mul_le_mul_of_nonpos_of_nonpos (hca : c ≤ a) (hdb : d ≤ b) (hc : c ≤ 0) (hb : b ≤ 0) :
    a * b ≤ c * d :=
  (mul_le_mul_of_nonpos_right hca hb).trans <| mul_le_mul_of_nonpos_left hdb hc
#align mul_le_mul_of_nonpos_of_nonpos mul_le_mul_of_nonpos_of_nonpos

theorem mul_le_mul_of_nonpos_of_nonpos' (hca : c ≤ a) (hdb : d ≤ b) (ha : a ≤ 0) (hd : d ≤ 0) :
    a * b ≤ c * d :=
  (mul_le_mul_of_nonpos_left hdb ha).trans <| mul_le_mul_of_nonpos_right hca hd
#align mul_le_mul_of_nonpos_of_nonpos' mul_le_mul_of_nonpos_of_nonpos'

/-- Variant of `mul_le_of_le_one_left` for `b` non-positive instead of non-negative.  -/
theorem le_mul_of_le_one_left (hb : b ≤ 0) (h : a ≤ 1) : b ≤ a * b := by
  simpa only [one_mul] using mul_le_mul_of_nonpos_right h hb
#align le_mul_of_le_one_left le_mul_of_le_one_left

/-- Variant of `le_mul_of_one_le_left` for `b` non-positive instead of non-negative. -/
theorem mul_le_of_one_le_left (hb : b ≤ 0) (h : 1 ≤ a) : a * b ≤ b := by
  simpa only [one_mul] using mul_le_mul_of_nonpos_right h hb
#align mul_le_of_one_le_left mul_le_of_one_le_left

/-- Variant of `mul_le_of_le_one_right` for `a` non-positive instead of non-negative. -/
theorem le_mul_of_le_one_right (ha : a ≤ 0) (h : b ≤ 1) : a ≤ a * b := by
  simpa only [mul_one] using mul_le_mul_of_nonpos_left h ha
#align le_mul_of_le_one_right le_mul_of_le_one_right

/-- Variant of `le_mul_of_one_le_right` for `a` non-positive instead of non-negative. -/
theorem mul_le_of_one_le_right (ha : a ≤ 0) (h : 1 ≤ b) : a * b ≤ a := by
  simpa only [mul_one] using mul_le_mul_of_nonpos_left h ha
#align mul_le_of_one_le_right mul_le_of_one_le_right

section Monotone

variable [Preorder β] {f g : β → α}

theorem antitone_mul_left {a : α} (ha : a ≤ 0) : Antitone (a * ·) := fun _ _ b_le_c =>
  mul_le_mul_of_nonpos_left b_le_c ha
#align antitone_mul_left antitone_mul_left

theorem antitone_mul_right {a : α} (ha : a ≤ 0) : Antitone fun x => x * a := fun _ _ b_le_c =>
  mul_le_mul_of_nonpos_right b_le_c ha
#align antitone_mul_right antitone_mul_right

theorem Monotone.const_mul_of_nonpos (hf : Monotone f) (ha : a ≤ 0) : Antitone fun x => a * f x :=
  (antitone_mul_left ha).comp_monotone hf
#align monotone.const_mul_of_nonpos Monotone.const_mul_of_nonpos

theorem Monotone.mul_const_of_nonpos (hf : Monotone f) (ha : a ≤ 0) : Antitone fun x => f x * a :=
  (antitone_mul_right ha).comp_monotone hf
#align monotone.mul_const_of_nonpos Monotone.mul_const_of_nonpos

theorem Antitone.const_mul_of_nonpos (hf : Antitone f) (ha : a ≤ 0) : Monotone fun x => a * f x :=
  (antitone_mul_left ha).comp hf
#align antitone.const_mul_of_nonpos Antitone.const_mul_of_nonpos

theorem Antitone.mul_const_of_nonpos (hf : Antitone f) (ha : a ≤ 0) : Monotone fun x => f x * a :=
  (antitone_mul_right ha).comp hf
#align antitone.mul_const_of_nonpos Antitone.mul_const_of_nonpos

theorem Antitone.mul_monotone (hf : Antitone f) (hg : Monotone g) (hf₀ : ∀ x, f x ≤ 0)
    (hg₀ : ∀ x, 0 ≤ g x) : Antitone (f * g) := fun _ _ h =>
  mul_le_mul_of_nonpos_of_nonneg (hf h) (hg h) (hf₀ _) (hg₀ _)
#align antitone.mul_monotone Antitone.mul_monotone

theorem Monotone.mul_antitone (hf : Monotone f) (hg : Antitone g) (hf₀ : ∀ x, 0 ≤ f x)
    (hg₀ : ∀ x, g x ≤ 0) : Antitone (f * g) := fun _ _ h =>
  mul_le_mul_of_nonneg_of_nonpos (hf h) (hg h) (hf₀ _) (hg₀ _)
#align monotone.mul_antitone Monotone.mul_antitone

theorem Antitone.mul (hf : Antitone f) (hg : Antitone g) (hf₀ : ∀ x, f x ≤ 0) (hg₀ : ∀ x, g x ≤ 0) :
    Monotone (f * g) := fun _ _ h => mul_le_mul_of_nonpos_of_nonpos (hf h) (hg h) (hf₀ _) (hg₀ _)
#align antitone.mul Antitone.mul

end Monotone

variable [ContravariantClass α α (· + ·) (· ≤ ·)]

lemma le_iff_exists_nonneg_add (a b : α) : a ≤ b ↔ ∃ c ≥ 0, b = a + c := by
  refine ⟨fun h ↦ ?_, ?_⟩
  · obtain ⟨c, rfl⟩ := exists_add_of_le h
    exact ⟨c, nonneg_of_le_add_right h, rfl⟩
  · rintro ⟨c, hc, rfl⟩
    exact le_add_of_nonneg_right hc
#align le_iff_exists_nonneg_add le_iff_exists_nonneg_add

end OrderedSemiring

section OrderedRing

variable [OrderedRing α] {a b c d : α}

-- see Note [lower instance priority]
instance (priority := 100) OrderedRing.toOrderedSemiring : OrderedSemiring α :=
  { ‹OrderedRing α›, (Ring.toSemiring : Semiring α) with
    mul_le_mul_of_nonneg_left := fun a b c h hc => by
      simpa only [mul_sub, sub_nonneg] using OrderedRing.mul_nonneg _ _ hc (sub_nonneg.2 h),
    mul_le_mul_of_nonneg_right := fun a b c h hc => by
      simpa only [sub_mul, sub_nonneg] using OrderedRing.mul_nonneg _ _ (sub_nonneg.2 h) hc }
#align ordered_ring.to_ordered_semiring OrderedRing.toOrderedSemiring

end OrderedRing

section OrderedCommRing

variable [OrderedCommRing α]

-- See note [lower instance priority]
instance (priority := 100) OrderedCommRing.toOrderedCommSemiring : OrderedCommSemiring α :=
  { OrderedRing.toOrderedSemiring, ‹OrderedCommRing α› with }
#align ordered_comm_ring.to_ordered_comm_semiring OrderedCommRing.toOrderedCommSemiring

end OrderedCommRing

section StrictOrderedSemiring

variable [StrictOrderedSemiring α] {a b c d : α}

-- see Note [lower instance priority]
instance (priority := 200) StrictOrderedSemiring.toPosMulStrictMono : PosMulStrictMono α :=
  ⟨fun x _ _ h => StrictOrderedSemiring.mul_lt_mul_of_pos_left _ _ _ h x.prop⟩
#align strict_ordered_semiring.to_pos_mul_strict_mono StrictOrderedSemiring.toPosMulStrictMono

-- see Note [lower instance priority]
instance (priority := 200) StrictOrderedSemiring.toMulPosStrictMono : MulPosStrictMono α :=
  ⟨fun x _ _ h => StrictOrderedSemiring.mul_lt_mul_of_pos_right _ _ _ h x.prop⟩
#align strict_ordered_semiring.to_mul_pos_strict_mono StrictOrderedSemiring.toMulPosStrictMono

-- See note [reducible non-instances]
/-- A choice-free version of `StrictOrderedSemiring.toOrderedSemiring` to avoid using choice in
basic `Nat` lemmas. -/
abbrev StrictOrderedSemiring.toOrderedSemiring' [@DecidableRel α (· ≤ ·)] : OrderedSemiring α :=
  { ‹StrictOrderedSemiring α› with
    mul_le_mul_of_nonneg_left := fun a b c hab hc => by
      obtain rfl | hab := Decidable.eq_or_lt_of_le hab
      · rfl
      obtain rfl | hc := Decidable.eq_or_lt_of_le hc
      · simp
      · exact (mul_lt_mul_of_pos_left hab hc).le,
    mul_le_mul_of_nonneg_right := fun a b c hab hc => by
      obtain rfl | hab := Decidable.eq_or_lt_of_le hab
      · rfl
      obtain rfl | hc := Decidable.eq_or_lt_of_le hc
      · simp
      · exact (mul_lt_mul_of_pos_right hab hc).le }
#align strict_ordered_semiring.to_ordered_semiring' StrictOrderedSemiring.toOrderedSemiring'

-- see Note [lower instance priority]
instance (priority := 100) StrictOrderedSemiring.toOrderedSemiring : OrderedSemiring α :=
  { ‹StrictOrderedSemiring α› with
    mul_le_mul_of_nonneg_left := fun _ _ _ =>
      letI := @StrictOrderedSemiring.toOrderedSemiring' α _ (Classical.decRel _)
      mul_le_mul_of_nonneg_left,
    mul_le_mul_of_nonneg_right := fun _ _ _ =>
      letI := @StrictOrderedSemiring.toOrderedSemiring' α _ (Classical.decRel _)
      mul_le_mul_of_nonneg_right }
#align strict_ordered_semiring.to_ordered_semiring StrictOrderedSemiring.toOrderedSemiring

theorem mul_lt_mul (hac : a < c) (hbd : b ≤ d) (hb : 0 < b) (hc : 0 ≤ c) : a * b < c * d :=
  (mul_lt_mul_of_pos_right hac hb).trans_le <| mul_le_mul_of_nonneg_left hbd hc
#align mul_lt_mul mul_lt_mul

theorem mul_lt_mul' (hac : a ≤ c) (hbd : b < d) (hb : 0 ≤ b) (hc : 0 < c) : a * b < c * d :=
  (mul_le_mul_of_nonneg_right hac hb).trans_lt <| mul_lt_mul_of_pos_left hbd hc
#align mul_lt_mul' mul_lt_mul'

@[simp]
theorem pow_pos (H : 0 < a) : ∀ n : ℕ, 0 < a ^ n
  | 0 => by
    nontriviality
    rw [pow_zero]
    exact zero_lt_one
  | n + 1 => by
    rw [pow_succ]
    exact mul_pos (pow_pos H _) H
#align pow_pos pow_pos

theorem mul_self_lt_mul_self (h1 : 0 ≤ a) (h2 : a < b) : a * a < b * b :=
  mul_lt_mul' h2.le h2 h1 <| h1.trans_lt h2
#align mul_self_lt_mul_self mul_self_lt_mul_self

-- In the next lemma, we used to write `Set.Ici 0` instead of `{x | 0 ≤ x}`.
-- As this lemma is not used outside this file,
-- and the import for `Set.Ici` is not otherwise needed until later,
-- we choose not to use it here.
theorem strictMonoOn_mul_self : StrictMonoOn (fun x : α => x * x) { x | 0 ≤ x } :=
  fun _ hx _ _ hxy => mul_self_lt_mul_self hx hxy
#align strict_mono_on_mul_self strictMonoOn_mul_self

-- See Note [decidable namespace]
protected theorem Decidable.mul_lt_mul'' [@DecidableRel α (· ≤ ·)] (h1 : a < c) (h2 : b < d)
    (h3 : 0 ≤ a) (h4 : 0 ≤ b) : a * b < c * d :=
  h4.lt_or_eq_dec.elim (fun b0 => mul_lt_mul h1 h2.le b0 <| h3.trans h1.le) fun b0 => by
    rw [← b0, mul_zero]; exact mul_pos (h3.trans_lt h1) (h4.trans_lt h2)
#align decidable.mul_lt_mul'' Decidable.mul_lt_mul''

@[gcongr]
theorem mul_lt_mul'' : a < c → b < d → 0 ≤ a → 0 ≤ b → a * b < c * d := by classical
  exact Decidable.mul_lt_mul''
#align mul_lt_mul'' mul_lt_mul''

theorem lt_mul_left (hn : 0 < a) (hm : 1 < b) : a < b * a := by
  convert mul_lt_mul_of_pos_right hm hn
  rw [one_mul]
#align lt_mul_left lt_mul_left

theorem lt_mul_right (hn : 0 < a) (hm : 1 < b) : a < a * b := by
  convert mul_lt_mul_of_pos_left hm hn
  rw [mul_one]
#align lt_mul_right lt_mul_right

theorem lt_mul_self (hn : 1 < a) : a < a * a :=
  lt_mul_left (hn.trans_le' zero_le_one) hn
#align lt_mul_self lt_mul_self

section Monotone

variable [Preorder β] {f g : β → α}

theorem strictMono_mul_left_of_pos (ha : 0 < a) : StrictMono fun x => a * x := fun _ _ b_lt_c =>
  mul_lt_mul_of_pos_left b_lt_c ha
#align strict_mono_mul_left_of_pos strictMono_mul_left_of_pos

theorem strictMono_mul_right_of_pos (ha : 0 < a) : StrictMono fun x => x * a := fun _ _ b_lt_c =>
  mul_lt_mul_of_pos_right b_lt_c ha
#align strict_mono_mul_right_of_pos strictMono_mul_right_of_pos

theorem StrictMono.mul_const (hf : StrictMono f) (ha : 0 < a) : StrictMono fun x => f x * a :=
  (strictMono_mul_right_of_pos ha).comp hf
#align strict_mono.mul_const StrictMono.mul_const

theorem StrictMono.const_mul (hf : StrictMono f) (ha : 0 < a) : StrictMono fun x => a * f x :=
  (strictMono_mul_left_of_pos ha).comp hf
#align strict_mono.const_mul StrictMono.const_mul

theorem StrictAnti.mul_const (hf : StrictAnti f) (ha : 0 < a) : StrictAnti fun x => f x * a :=
  (strictMono_mul_right_of_pos ha).comp_strictAnti hf
#align strict_anti.mul_const StrictAnti.mul_const

theorem StrictAnti.const_mul (hf : StrictAnti f) (ha : 0 < a) : StrictAnti fun x => a * f x :=
  (strictMono_mul_left_of_pos ha).comp_strictAnti hf
#align strict_anti.const_mul StrictAnti.const_mul

theorem StrictMono.mul_monotone (hf : StrictMono f) (hg : Monotone g) (hf₀ : ∀ x, 0 ≤ f x)
    (hg₀ : ∀ x, 0 < g x) : StrictMono (f * g) := fun _ _ h =>
  mul_lt_mul (hf h) (hg h.le) (hg₀ _) (hf₀ _)
#align strict_mono.mul_monotone StrictMono.mul_monotone

theorem Monotone.mul_strictMono (hf : Monotone f) (hg : StrictMono g) (hf₀ : ∀ x, 0 < f x)
    (hg₀ : ∀ x, 0 ≤ g x) : StrictMono (f * g) := fun _ _ h =>
  mul_lt_mul' (hf h.le) (hg h) (hg₀ _) (hf₀ _)
#align monotone.mul_strict_mono Monotone.mul_strictMono

theorem StrictMono.mul (hf : StrictMono f) (hg : StrictMono g) (hf₀ : ∀ x, 0 ≤ f x)
    (hg₀ : ∀ x, 0 ≤ g x) : StrictMono (f * g) := fun _ _ h =>
  mul_lt_mul'' (hf h) (hg h) (hf₀ _) (hg₀ _)
#align strict_mono.mul StrictMono.mul

end Monotone

theorem lt_two_mul_self (ha : 0 < a) : a < 2 * a :=
  lt_mul_of_one_lt_left ha one_lt_two
#align lt_two_mul_self lt_two_mul_self

-- see Note [lower instance priority]
instance (priority := 100) StrictOrderedSemiring.toNoMaxOrder : NoMaxOrder α :=
  ⟨fun a => ⟨a + 1, lt_add_of_pos_right _ one_pos⟩⟩
#align strict_ordered_semiring.to_no_max_order StrictOrderedSemiring.toNoMaxOrder

variable [ExistsAddOfLE α]

theorem mul_lt_mul_of_neg_left (h : b < a) (hc : c < 0) : c * a < c * b := by
  obtain ⟨d, hcd⟩ := exists_add_of_le hc.le
  refine (add_lt_add_iff_right (d * b + d * a)).1 ?_
  calc
    _ = d * b := by rw [add_left_comm, ← add_mul, ← hcd, zero_mul, add_zero]
    _ < d * a := mul_lt_mul_of_pos_left h <| hcd.trans_lt <| add_lt_of_neg_left _ hc
    _ = _ := by rw [← add_assoc, ← add_mul, ← hcd, zero_mul, zero_add]
#align mul_lt_mul_of_neg_left mul_lt_mul_of_neg_left

theorem mul_lt_mul_of_neg_right (h : b < a) (hc : c < 0) : a * c < b * c := by
  obtain ⟨d, hcd⟩ := exists_add_of_le hc.le
  refine (add_lt_add_iff_right (b * d + a * d)).1 ?_
  calc
    _ = b * d := by rw [add_left_comm, ← mul_add, ← hcd, mul_zero, add_zero]
    _ < a * d := mul_lt_mul_of_pos_right h <| hcd.trans_lt <| add_lt_of_neg_left _ hc
    _ = _ := by rw [← add_assoc, ← mul_add, ← hcd, mul_zero, zero_add]
#align mul_lt_mul_of_neg_right mul_lt_mul_of_neg_right

theorem mul_pos_of_neg_of_neg {a b : α} (ha : a < 0) (hb : b < 0) : 0 < a * b := by
  simpa only [zero_mul] using mul_lt_mul_of_neg_right ha hb
#align mul_pos_of_neg_of_neg mul_pos_of_neg_of_neg

/-- Variant of `mul_lt_of_lt_one_left` for `b` negative instead of positive. -/
theorem lt_mul_of_lt_one_left (hb : b < 0) (h : a < 1) : b < a * b := by
  simpa only [one_mul] using mul_lt_mul_of_neg_right h hb
#align lt_mul_of_lt_one_left lt_mul_of_lt_one_left

/-- Variant of `lt_mul_of_one_lt_left` for `b` negative instead of positive. -/
theorem mul_lt_of_one_lt_left (hb : b < 0) (h : 1 < a) : a * b < b := by
  simpa only [one_mul] using mul_lt_mul_of_neg_right h hb
#align mul_lt_of_one_lt_left mul_lt_of_one_lt_left

/-- Variant of `mul_lt_of_lt_one_right` for `a` negative instead of positive. -/
theorem lt_mul_of_lt_one_right (ha : a < 0) (h : b < 1) : a < a * b := by
  simpa only [mul_one] using mul_lt_mul_of_neg_left h ha
#align lt_mul_of_lt_one_right lt_mul_of_lt_one_right

/-- Variant of `lt_mul_of_lt_one_right` for `a` negative instead of positive. -/
theorem mul_lt_of_one_lt_right (ha : a < 0) (h : 1 < b) : a * b < a := by
  simpa only [mul_one] using mul_lt_mul_of_neg_left h ha
#align mul_lt_of_one_lt_right mul_lt_of_one_lt_right

section Monotone

variable [Preorder β] {f g : β → α}

theorem strictAnti_mul_left {a : α} (ha : a < 0) : StrictAnti (a * ·) := fun _ _ b_lt_c =>
  mul_lt_mul_of_neg_left b_lt_c ha
#align strict_anti_mul_left strictAnti_mul_left

theorem strictAnti_mul_right {a : α} (ha : a < 0) : StrictAnti fun x => x * a := fun _ _ b_lt_c =>
  mul_lt_mul_of_neg_right b_lt_c ha
#align strict_anti_mul_right strictAnti_mul_right

theorem StrictMono.const_mul_of_neg (hf : StrictMono f) (ha : a < 0) :
    StrictAnti fun x => a * f x :=
  (strictAnti_mul_left ha).comp_strictMono hf
#align strict_mono.const_mul_of_neg StrictMono.const_mul_of_neg

theorem StrictMono.mul_const_of_neg (hf : StrictMono f) (ha : a < 0) :
    StrictAnti fun x => f x * a :=
  (strictAnti_mul_right ha).comp_strictMono hf
#align strict_mono.mul_const_of_neg StrictMono.mul_const_of_neg

theorem StrictAnti.const_mul_of_neg (hf : StrictAnti f) (ha : a < 0) :
    StrictMono fun x => a * f x :=
  (strictAnti_mul_left ha).comp hf
#align strict_anti.const_mul_of_neg StrictAnti.const_mul_of_neg

theorem StrictAnti.mul_const_of_neg (hf : StrictAnti f) (ha : a < 0) :
    StrictMono fun x => f x * a :=
  (strictAnti_mul_right ha).comp hf
#align strict_anti.mul_const_of_neg StrictAnti.mul_const_of_neg

end Monotone

/-- Binary **rearrangement inequality**. -/
lemma mul_add_mul_le_mul_add_mul (hab : a ≤ b) (hcd : c ≤ d) : a * d + b * c ≤ a * c + b * d := by
  obtain ⟨b, rfl⟩ := exists_add_of_le hab
  obtain ⟨d, rfl⟩ := exists_add_of_le hcd
  rw [mul_add, add_right_comm, mul_add, ← add_assoc]
  exact add_le_add_left (mul_le_mul_of_nonneg_right hab <| (le_add_iff_nonneg_right _).1 hcd) _
#align mul_add_mul_le_mul_add_mul mul_add_mul_le_mul_add_mul

/-- Binary **rearrangement inequality**. -/
lemma mul_add_mul_le_mul_add_mul' (hba : b ≤ a) (hdc : d ≤ c) : a * d + b * c ≤ a * c + b * d := by
  rw [add_comm (a * d), add_comm (a * c)]; exact mul_add_mul_le_mul_add_mul hba hdc
#align mul_add_mul_le_mul_add_mul' mul_add_mul_le_mul_add_mul'

/-- Binary strict **rearrangement inequality**. -/
lemma mul_add_mul_lt_mul_add_mul (hab : a < b) (hcd : c < d) : a * d + b * c < a * c + b * d := by
  obtain ⟨b, rfl⟩ := exists_add_of_le hab.le
  obtain ⟨d, rfl⟩ := exists_add_of_le hcd.le
  rw [mul_add, add_right_comm, mul_add, ← add_assoc]
  exact add_lt_add_left (mul_lt_mul_of_pos_right hab <| (lt_add_iff_pos_right _).1 hcd) _
#align mul_add_mul_lt_mul_add_mul mul_add_mul_lt_mul_add_mul

/-- Binary **rearrangement inequality**. -/
lemma mul_add_mul_lt_mul_add_mul' (hba : b < a) (hdc : d < c) : a * d + b * c < a * c + b * d := by
  rw [add_comm (a * d), add_comm (a * c)]
  exact mul_add_mul_lt_mul_add_mul hba hdc
#align mul_add_mul_lt_mul_add_mul' mul_add_mul_lt_mul_add_mul'

end StrictOrderedSemiring

section StrictOrderedCommSemiring
variable [StrictOrderedCommSemiring α]

-- See note [reducible non-instances]
/-- A choice-free version of `StrictOrderedCommSemiring.toOrderedCommSemiring'` to avoid using
choice in basic `Nat` lemmas. -/
abbrev StrictOrderedCommSemiring.toOrderedCommSemiring' [@DecidableRel α (· ≤ ·)] :
    OrderedCommSemiring α :=
  { ‹StrictOrderedCommSemiring α›, StrictOrderedSemiring.toOrderedSemiring' with }
#align strict_ordered_comm_semiring.to_ordered_comm_semiring' StrictOrderedCommSemiring.toOrderedCommSemiring'

-- see Note [lower instance priority]
instance (priority := 100) StrictOrderedCommSemiring.toOrderedCommSemiring :
    OrderedCommSemiring α :=
  { ‹StrictOrderedCommSemiring α›, StrictOrderedSemiring.toOrderedSemiring with }
#align strict_ordered_comm_semiring.to_ordered_comm_semiring StrictOrderedCommSemiring.toOrderedCommSemiring

end StrictOrderedCommSemiring

section StrictOrderedRing
variable [StrictOrderedRing α] {a b c : α}

-- see Note [lower instance priority]
instance (priority := 100) StrictOrderedRing.toStrictOrderedSemiring : StrictOrderedSemiring α :=
  { ‹StrictOrderedRing α›, (Ring.toSemiring : Semiring α) with
    le_of_add_le_add_left := @le_of_add_le_add_left α _ _ _,
    mul_lt_mul_of_pos_left := fun a b c h hc => by
      simpa only [mul_sub, sub_pos] using StrictOrderedRing.mul_pos _ _ hc (sub_pos.2 h),
    mul_lt_mul_of_pos_right := fun a b c h hc => by
      simpa only [sub_mul, sub_pos] using StrictOrderedRing.mul_pos _ _ (sub_pos.2 h) hc }
#align strict_ordered_ring.to_strict_ordered_semiring StrictOrderedRing.toStrictOrderedSemiring

-- See note [reducible non-instances]
/-- A choice-free version of `StrictOrderedRing.toOrderedRing` to avoid using choice in basic
`Int` lemmas. -/
abbrev StrictOrderedRing.toOrderedRing' [@DecidableRel α (· ≤ ·)] : OrderedRing α :=
  { ‹StrictOrderedRing α›, (Ring.toSemiring : Semiring α) with
    mul_nonneg := fun a b ha hb => by
      obtain ha | ha := Decidable.eq_or_lt_of_le ha
      · rw [← ha, zero_mul]
      obtain hb | hb := Decidable.eq_or_lt_of_le hb
      · rw [← hb, mul_zero]
      · exact (StrictOrderedRing.mul_pos _ _ ha hb).le }
#align strict_ordered_ring.to_ordered_ring' StrictOrderedRing.toOrderedRing'

-- see Note [lower instance priority]
instance (priority := 100) StrictOrderedRing.toOrderedRing : OrderedRing α where
  __ := ‹StrictOrderedRing α›
  mul_nonneg := fun _ _ => mul_nonneg
#align strict_ordered_ring.to_ordered_ring StrictOrderedRing.toOrderedRing

end StrictOrderedRing

section StrictOrderedCommRing

variable [StrictOrderedCommRing α]

-- See note [reducible non-instances]
/-- A choice-free version of `StrictOrderedCommRing.toOrderedCommRing` to avoid using
choice in basic `Int` lemmas. -/
abbrev StrictOrderedCommRing.toOrderedCommRing' [@DecidableRel α (· ≤ ·)] : OrderedCommRing α :=
  { ‹StrictOrderedCommRing α›, StrictOrderedRing.toOrderedRing' with }
#align strict_ordered_comm_ring.to_ordered_comm_ring' StrictOrderedCommRing.toOrderedCommRing'

-- See note [lower instance priority]
instance (priority := 100) StrictOrderedCommRing.toStrictOrderedCommSemiring :
    StrictOrderedCommSemiring α :=
  { ‹StrictOrderedCommRing α›, StrictOrderedRing.toStrictOrderedSemiring with }
#align strict_ordered_comm_ring.to_strict_ordered_comm_semiring StrictOrderedCommRing.toStrictOrderedCommSemiring

-- See note [lower instance priority]
instance (priority := 100) StrictOrderedCommRing.toOrderedCommRing : OrderedCommRing α :=
  { ‹StrictOrderedCommRing α›, StrictOrderedRing.toOrderedRing with }
#align strict_ordered_comm_ring.to_ordered_comm_ring StrictOrderedCommRing.toOrderedCommRing

end StrictOrderedCommRing

section LinearOrderedSemiring

variable [LinearOrderedSemiring α] {a b c d : α}

-- see Note [lower instance priority]
instance (priority := 200) LinearOrderedSemiring.toPosMulReflectLT : PosMulReflectLT α :=
  ⟨fun a _ _ => (monotone_mul_left_of_nonneg a.2).reflect_lt⟩
#align linear_ordered_semiring.to_pos_mul_reflect_lt LinearOrderedSemiring.toPosMulReflectLT

-- see Note [lower instance priority]
instance (priority := 200) LinearOrderedSemiring.toMulPosReflectLT : MulPosReflectLT α :=
  ⟨fun a _ _ => (monotone_mul_right_of_nonneg a.2).reflect_lt⟩
#align linear_ordered_semiring.to_mul_pos_reflect_lt LinearOrderedSemiring.toMulPosReflectLT

attribute [local instance] LinearOrderedSemiring.decidableLE LinearOrderedSemiring.decidableLT

theorem nonneg_and_nonneg_or_nonpos_and_nonpos_of_mul_nonneg (hab : 0 ≤ a * b) :
    0 ≤ a ∧ 0 ≤ b ∨ a ≤ 0 ∧ b ≤ 0 := by
  refine' Decidable.or_iff_not_and_not.2 _
  simp only [not_and, not_le]; intro ab nab; apply not_lt_of_le hab _
  rcases lt_trichotomy 0 a with (ha | rfl | ha)
  · exact mul_neg_of_pos_of_neg ha (ab ha.le)
  · exact ((ab le_rfl).asymm (nab le_rfl)).elim
  · exact mul_neg_of_neg_of_pos ha (nab ha.le)
#align nonneg_and_nonneg_or_nonpos_and_nonpos_of_mul_nnonneg nonneg_and_nonneg_or_nonpos_and_nonpos_of_mul_nonneg

theorem nonneg_of_mul_nonneg_left (h : 0 ≤ a * b) (hb : 0 < b) : 0 ≤ a :=
  le_of_not_gt fun ha => (mul_neg_of_neg_of_pos ha hb).not_le h
#align nonneg_of_mul_nonneg_left nonneg_of_mul_nonneg_left

theorem nonneg_of_mul_nonneg_right (h : 0 ≤ a * b) (ha : 0 < a) : 0 ≤ b :=
  le_of_not_gt fun hb => (mul_neg_of_pos_of_neg ha hb).not_le h
#align nonneg_of_mul_nonneg_right nonneg_of_mul_nonneg_right

theorem neg_of_mul_neg_left (h : a * b < 0) (hb : 0 ≤ b) : a < 0 :=
  lt_of_not_ge fun ha => (mul_nonneg ha hb).not_lt h
#align neg_of_mul_neg_left neg_of_mul_neg_left

theorem neg_of_mul_neg_right (h : a * b < 0) (ha : 0 ≤ a) : b < 0 :=
  lt_of_not_ge fun hb => (mul_nonneg ha hb).not_lt h
#align neg_of_mul_neg_right neg_of_mul_neg_right

theorem nonpos_of_mul_nonpos_left (h : a * b ≤ 0) (hb : 0 < b) : a ≤ 0 :=
  le_of_not_gt fun ha : a > 0 => (mul_pos ha hb).not_le h
#align nonpos_of_mul_nonpos_left nonpos_of_mul_nonpos_left

theorem nonpos_of_mul_nonpos_right (h : a * b ≤ 0) (ha : 0 < a) : b ≤ 0 :=
  le_of_not_gt fun hb : b > 0 => (mul_pos ha hb).not_le h
#align nonpos_of_mul_nonpos_right nonpos_of_mul_nonpos_right

@[simp]
theorem mul_nonneg_iff_of_pos_left (h : 0 < c) : 0 ≤ c * b ↔ 0 ≤ b := by
  convert mul_le_mul_left h
  simp
#align zero_le_mul_left mul_nonneg_iff_of_pos_left

@[simp]
theorem mul_nonneg_iff_of_pos_right (h : 0 < c) : 0 ≤ b * c ↔ 0 ≤ b := by
  simpa using (mul_le_mul_right h : 0 * c ≤ b * c ↔ 0 ≤ b)
#align zero_le_mul_right mul_nonneg_iff_of_pos_right

-- Porting note: we used to not need the type annotation on `(0 : α)` at the start of the `calc`.
theorem add_le_mul_of_left_le_right (a2 : 2 ≤ a) (ab : a ≤ b) : a + b ≤ a * b :=
  have : 0 < b :=
    calc (0 : α)
      _ < 2 := zero_lt_two
      _ ≤ a := a2
      _ ≤ b := ab
  calc
    a + b ≤ b + b := add_le_add_right ab b
    _ = 2 * b := (two_mul b).symm
    _ ≤ a * b := (mul_le_mul_right this).mpr a2
#align add_le_mul_of_left_le_right add_le_mul_of_left_le_right

-- Porting note: we used to not need the type annotation on `(0 : α)` at the start of the `calc`.
theorem add_le_mul_of_right_le_left (b2 : 2 ≤ b) (ba : b ≤ a) : a + b ≤ a * b :=
  have : 0 < a :=
    calc (0 : α)
      _ < 2 := zero_lt_two
      _ ≤ b := b2
      _ ≤ a := ba
  calc
    a + b ≤ a + a := add_le_add_left ba a
    _ = a * 2 := (mul_two a).symm
    _ ≤ a * b := (mul_le_mul_left this).mpr b2
#align add_le_mul_of_right_le_left add_le_mul_of_right_le_left

theorem add_le_mul (a2 : 2 ≤ a) (b2 : 2 ≤ b) : a + b ≤ a * b :=
  if hab : a ≤ b then add_le_mul_of_left_le_right a2 hab
  else add_le_mul_of_right_le_left b2 (le_of_not_le hab)
#align add_le_mul add_le_mul

theorem add_le_mul' (a2 : 2 ≤ a) (b2 : 2 ≤ b) : a + b ≤ b * a :=
  (le_of_eq (add_comm _ _)).trans (add_le_mul b2 a2)
#align add_le_mul' add_le_mul'

set_option linter.deprecated false in
section

@[simp]
theorem bit0_le_bit0 : bit0 a ≤ bit0 b ↔ a ≤ b := by
  rw [bit0, bit0, ← two_mul, ← two_mul, mul_le_mul_left (zero_lt_two : 0 < (2 : α))]
#align bit0_le_bit0 bit0_le_bit0

@[simp]
theorem bit0_lt_bit0 : bit0 a < bit0 b ↔ a < b := by
  rw [bit0, bit0, ← two_mul, ← two_mul, mul_lt_mul_left (zero_lt_two : 0 < (2 : α))]
#align bit0_lt_bit0 bit0_lt_bit0

@[simp]
theorem bit1_le_bit1 : bit1 a ≤ bit1 b ↔ a ≤ b :=
  (add_le_add_iff_right 1).trans bit0_le_bit0
#align bit1_le_bit1 bit1_le_bit1

@[simp]
theorem bit1_lt_bit1 : bit1 a < bit1 b ↔ a < b :=
  (add_lt_add_iff_right 1).trans bit0_lt_bit0
#align bit1_lt_bit1 bit1_lt_bit1

@[simp]
theorem one_le_bit1 : (1 : α) ≤ bit1 a ↔ 0 ≤ a := by
  rw [bit1, le_add_iff_nonneg_left, bit0, ← two_mul, mul_nonneg_iff_of_pos_left (zero_lt_two' α)]
#align one_le_bit1 one_le_bit1

@[simp]
theorem one_lt_bit1 : (1 : α) < bit1 a ↔ 0 < a := by
  rw [bit1, lt_add_iff_pos_left, bit0, ← two_mul, mul_pos_iff_of_pos_left (zero_lt_two' α)]
#align one_lt_bit1 one_lt_bit1

@[simp]
theorem zero_le_bit0 : (0 : α) ≤ bit0 a ↔ 0 ≤ a := by
  rw [bit0, ← two_mul, mul_nonneg_iff_of_pos_left (zero_lt_two : 0 < (2 : α))]
#align zero_le_bit0 zero_le_bit0

@[simp]
theorem zero_lt_bit0 : (0 : α) < bit0 a ↔ 0 < a := by
  rw [bit0, ← two_mul, mul_pos_iff_of_pos_left (zero_lt_two : 0 < (2 : α))]
#align zero_lt_bit0 zero_lt_bit0

end

theorem mul_nonneg_iff_right_nonneg_of_pos (ha : 0 < a) : 0 ≤ a * b ↔ 0 ≤ b :=
  ⟨fun h => nonneg_of_mul_nonneg_right h ha, mul_nonneg ha.le⟩
#align mul_nonneg_iff_right_nonneg_of_pos mul_nonneg_iff_right_nonneg_of_pos

theorem mul_nonneg_iff_left_nonneg_of_pos (hb : 0 < b) : 0 ≤ a * b ↔ 0 ≤ a :=
  ⟨fun h => nonneg_of_mul_nonneg_left h hb, fun h => mul_nonneg h hb.le⟩
#align mul_nonneg_iff_left_nonneg_of_pos mul_nonneg_iff_left_nonneg_of_pos

theorem nonpos_of_mul_nonneg_left (h : 0 ≤ a * b) (hb : b < 0) : a ≤ 0 :=
  le_of_not_gt fun ha => absurd h (mul_neg_of_pos_of_neg ha hb).not_le
#align nonpos_of_mul_nonneg_left nonpos_of_mul_nonneg_left

theorem nonpos_of_mul_nonneg_right (h : 0 ≤ a * b) (ha : a < 0) : b ≤ 0 :=
  le_of_not_gt fun hb => absurd h (mul_neg_of_neg_of_pos ha hb).not_le
#align nonpos_of_mul_nonneg_right nonpos_of_mul_nonneg_right

@[simp]
theorem Units.inv_pos {u : αˣ} : (0 : α) < ↑u⁻¹ ↔ (0 : α) < u :=
  have : ∀ {u : αˣ}, (0 : α) < u → (0 : α) < ↑u⁻¹ := @fun u h =>
    (mul_pos_iff_of_pos_left h).mp <| u.mul_inv.symm ▸ zero_lt_one
  ⟨this, this⟩
#align units.inv_pos Units.inv_pos

@[simp]
theorem Units.inv_neg {u : αˣ} : ↑u⁻¹ < (0 : α) ↔ ↑u < (0 : α) :=
  have : ∀ {u : αˣ}, ↑u < (0 : α) → ↑u⁻¹ < (0 : α) := @fun u h =>
    neg_of_mul_pos_right (u.mul_inv.symm ▸ zero_lt_one) h.le
  ⟨this, this⟩
#align units.inv_neg Units.inv_neg

theorem cmp_mul_pos_left (ha : 0 < a) (b c : α) : cmp (a * b) (a * c) = cmp b c :=
  (strictMono_mul_left_of_pos ha).cmp_map_eq b c
#align cmp_mul_pos_left cmp_mul_pos_left

theorem cmp_mul_pos_right (ha : 0 < a) (b c : α) : cmp (b * a) (c * a) = cmp b c :=
  (strictMono_mul_right_of_pos ha).cmp_map_eq b c
#align cmp_mul_pos_right cmp_mul_pos_right

theorem mul_max_of_nonneg (b c : α) (ha : 0 ≤ a) : a * max b c = max (a * b) (a * c) :=
  (monotone_mul_left_of_nonneg ha).map_max
#align mul_max_of_nonneg mul_max_of_nonneg

theorem mul_min_of_nonneg (b c : α) (ha : 0 ≤ a) : a * min b c = min (a * b) (a * c) :=
  (monotone_mul_left_of_nonneg ha).map_min
#align mul_min_of_nonneg mul_min_of_nonneg

theorem max_mul_of_nonneg (a b : α) (hc : 0 ≤ c) : max a b * c = max (a * c) (b * c) :=
  (monotone_mul_right_of_nonneg hc).map_max
#align max_mul_of_nonneg max_mul_of_nonneg

theorem min_mul_of_nonneg (a b : α) (hc : 0 ≤ c) : min a b * c = min (a * c) (b * c) :=
  (monotone_mul_right_of_nonneg hc).map_min
#align min_mul_of_nonneg min_mul_of_nonneg

theorem le_of_mul_le_of_one_le {a b c : α} (h : a * c ≤ b) (hb : 0 ≤ b) (hc : 1 ≤ c) : a ≤ b :=
  le_of_mul_le_mul_right (h.trans <| le_mul_of_one_le_right hb hc) <| zero_lt_one.trans_le hc
#align le_of_mul_le_of_one_le le_of_mul_le_of_one_le

theorem nonneg_le_nonneg_of_sq_le_sq {a b : α} (hb : 0 ≤ b) (h : a * a ≤ b * b) : a ≤ b :=
  le_of_not_gt fun hab => (mul_self_lt_mul_self hb hab).not_le h
#align nonneg_le_nonneg_of_sq_le_sq nonneg_le_nonneg_of_sq_le_sq

theorem mul_self_le_mul_self_iff {a b : α} (h1 : 0 ≤ a) (h2 : 0 ≤ b) : a ≤ b ↔ a * a ≤ b * b :=
  ⟨mul_self_le_mul_self h1, nonneg_le_nonneg_of_sq_le_sq h2⟩
#align mul_self_le_mul_self_iff mul_self_le_mul_self_iff

theorem mul_self_lt_mul_self_iff {a b : α} (h1 : 0 ≤ a) (h2 : 0 ≤ b) : a < b ↔ a * a < b * b :=
  ((@strictMonoOn_mul_self α _).lt_iff_lt h1 h2).symm
#align mul_self_lt_mul_self_iff mul_self_lt_mul_self_iff

theorem mul_self_inj {a b : α} (h1 : 0 ≤ a) (h2 : 0 ≤ b) : a * a = b * b ↔ a = b :=
  (@strictMonoOn_mul_self α _).eq_iff_eq h1 h2
#align mul_self_inj mul_self_inj

lemma sign_cases_of_C_mul_pow_nonneg  (h : ∀ n, 0 ≤ a * b ^ n) : a = 0 ∨ 0 < a ∧ 0 ≤ b := by
  have : 0 ≤ a := by simpa only [pow_zero, mul_one] using h 0
  refine this.eq_or_gt.imp_right fun ha ↦ ⟨ha, nonneg_of_mul_nonneg_right ?_ ha⟩
  simpa only [pow_one] using h 1
set_option linter.uppercaseLean3 false in
#align sign_cases_of_C_mul_pow_nonneg sign_cases_of_C_mul_pow_nonneg

variable [ExistsAddOfLE α]

-- See note [lower instance priority]
instance (priority := 100) LinearOrderedSemiring.noZeroDivisors : NoZeroDivisors α where
  eq_zero_or_eq_zero_of_mul_eq_zero {a b} hab := by
    contrapose! hab
    obtain ha | ha := hab.1.lt_or_lt <;> obtain hb | hb := hab.2.lt_or_lt
    exacts [(mul_pos_of_neg_of_neg ha hb).ne', (mul_neg_of_neg_of_pos ha hb).ne,
      (mul_neg_of_pos_of_neg ha hb).ne, (mul_pos ha hb).ne']
#align linear_ordered_ring.no_zero_divisors LinearOrderedSemiring.noZeroDivisors

-- Note that we can't use `NoZeroDivisors.to_isDomain` since we are merely in a semiring.
-- See note [lower instance priority]
instance (priority := 100) LinearOrderedRing.isDomain : IsDomain α where
  mul_left_cancel_of_ne_zero {a b c} ha h := by
    obtain ha | ha := ha.lt_or_lt
    exacts [(strictAnti_mul_left ha).injective h, (strictMono_mul_left_of_pos ha).injective h]
  mul_right_cancel_of_ne_zero {b a c} ha h := by
    obtain ha | ha := ha.lt_or_lt
    exacts [(strictAnti_mul_right ha).injective h, (strictMono_mul_right_of_pos ha).injective h]
#align linear_ordered_ring.is_domain LinearOrderedRing.isDomain

theorem mul_pos_iff : 0 < a * b ↔ 0 < a ∧ 0 < b ∨ a < 0 ∧ b < 0 :=
  ⟨pos_and_pos_or_neg_and_neg_of_mul_pos, fun h =>
    h.elim (and_imp.2 mul_pos) (and_imp.2 mul_pos_of_neg_of_neg)⟩
#align mul_pos_iff mul_pos_iff

theorem mul_nonneg_iff : 0 ≤ a * b ↔ 0 ≤ a ∧ 0 ≤ b ∨ a ≤ 0 ∧ b ≤ 0 :=
  ⟨nonneg_and_nonneg_or_nonpos_and_nonpos_of_mul_nonneg, fun h =>
    h.elim (and_imp.2 mul_nonneg) (and_imp.2 mul_nonneg_of_nonpos_of_nonpos)⟩
#align mul_nonneg_iff mul_nonneg_iff

/-- Out of three elements of a `LinearOrderedRing`, two must have the same sign. -/
theorem mul_nonneg_of_three (a b c : α) : 0 ≤ a * b ∨ 0 ≤ b * c ∨ 0 ≤ c * a := by
  iterate 3 rw [mul_nonneg_iff]
  have or_a := le_total 0 a
  have or_b := le_total 0 b
  have or_c := le_total 0 c
  -- Porting note used to be by `itauto` from here
  exact Or.elim or_c
    (fun (h0 : 0 ≤ c) =>
      Or.elim or_b
        (fun (h1 : 0 ≤ b) =>
            Or.elim or_a (fun (h2 : 0 ≤ a) => Or.inl (Or.inl ⟨h2, h1⟩))
              (fun (_ : a ≤ 0) => Or.inr (Or.inl (Or.inl ⟨h1, h0⟩))))
        (fun (h1 : b ≤ 0) =>
            Or.elim or_a (fun (h3 : 0 ≤ a) => Or.inr (Or.inr (Or.inl ⟨h0, h3⟩)))
              (fun (h3 : a ≤ 0) => Or.inl (Or.inr ⟨h3, h1⟩))))
    (fun (h0 : c ≤ 0) =>
      Or.elim or_b
        (fun (h4 : 0 ≤ b) =>
            Or.elim or_a (fun (h5 : 0 ≤ a) => Or.inl (Or.inl ⟨h5, h4⟩))
              (fun (h5 : a ≤ 0) => Or.inr (Or.inr (Or.inr ⟨h0, h5⟩))))
        (fun (h4 : b ≤ 0) =>
            Or.elim or_a (fun (_ : 0 ≤ a) => Or.inr (Or.inl (Or.inr ⟨h4, h0⟩)))
              (fun (h6 : a ≤ 0) => Or.inl (Or.inr ⟨h6, h4⟩))))
#align mul_nonneg_of_three mul_nonneg_of_three

lemma mul_nonneg_iff_pos_imp_nonneg : 0 ≤ a * b ↔ (0 < a → 0 ≤ b) ∧ (0 < b → 0 ≤ a) := by
  refine mul_nonneg_iff.trans ?_
  simp_rw [← not_le, ← or_iff_not_imp_left]
  have := le_total a 0
  have := le_total b 0
  tauto

@[simp]
theorem mul_le_mul_left_of_neg {a b c : α} (h : c < 0) : c * a ≤ c * b ↔ b ≤ a :=
  (strictAnti_mul_left h).le_iff_le
#align mul_le_mul_left_of_neg mul_le_mul_left_of_neg

@[simp]
theorem mul_le_mul_right_of_neg {a b c : α} (h : c < 0) : a * c ≤ b * c ↔ b ≤ a :=
  (strictAnti_mul_right h).le_iff_le
#align mul_le_mul_right_of_neg mul_le_mul_right_of_neg

@[simp]
theorem mul_lt_mul_left_of_neg {a b c : α} (h : c < 0) : c * a < c * b ↔ b < a :=
  (strictAnti_mul_left h).lt_iff_lt
#align mul_lt_mul_left_of_neg mul_lt_mul_left_of_neg

@[simp]
theorem mul_lt_mul_right_of_neg {a b c : α} (h : c < 0) : a * c < b * c ↔ b < a :=
  (strictAnti_mul_right h).lt_iff_lt
#align mul_lt_mul_right_of_neg mul_lt_mul_right_of_neg

theorem lt_of_mul_lt_mul_of_nonpos_left (h : c * a < c * b) (hc : c ≤ 0) : b < a :=
  (antitone_mul_left hc).reflect_lt h
#align lt_of_mul_lt_mul_of_nonpos_left lt_of_mul_lt_mul_of_nonpos_left

theorem lt_of_mul_lt_mul_of_nonpos_right (h : a * c < b * c) (hc : c ≤ 0) : b < a :=
  (antitone_mul_right hc).reflect_lt h
#align lt_of_mul_lt_mul_of_nonpos_right lt_of_mul_lt_mul_of_nonpos_right

theorem cmp_mul_neg_left {a : α} (ha : a < 0) (b c : α) : cmp (a * b) (a * c) = cmp c b :=
  (strictAnti_mul_left ha).cmp_map_eq b c
#align cmp_mul_neg_left cmp_mul_neg_left

theorem cmp_mul_neg_right {a : α} (ha : a < 0) (b c : α) : cmp (b * a) (c * a) = cmp c b :=
  (strictAnti_mul_right ha).cmp_map_eq b c
#align cmp_mul_neg_right cmp_mul_neg_right

@[simp]
theorem mul_self_pos {a : α} : 0 < a * a ↔ a ≠ 0 := by
  constructor
  · rintro h rfl
    rw [mul_zero] at h
    exact h.false
  · intro h
    cases' h.lt_or_lt with h h
    exacts [mul_pos_of_neg_of_neg h h, mul_pos h h]
#align mul_self_pos mul_self_pos

theorem nonneg_of_mul_nonpos_left {a b : α} (h : a * b ≤ 0) (hb : b < 0) : 0 ≤ a :=
  le_of_not_gt fun ha => absurd h (mul_pos_of_neg_of_neg ha hb).not_le
#align nonneg_of_mul_nonpos_left nonneg_of_mul_nonpos_left

theorem nonneg_of_mul_nonpos_right {a b : α} (h : a * b ≤ 0) (ha : a < 0) : 0 ≤ b :=
  le_of_not_gt fun hb => absurd h (mul_pos_of_neg_of_neg ha hb).not_le
#align nonneg_of_mul_nonpos_right nonneg_of_mul_nonpos_right

theorem pos_of_mul_neg_left {a b : α} (h : a * b < 0) (hb : b ≤ 0) : 0 < a :=
  lt_of_not_ge fun ha => absurd h (mul_nonneg_of_nonpos_of_nonpos ha hb).not_lt
#align pos_of_mul_neg_left pos_of_mul_neg_left

theorem pos_of_mul_neg_right {a b : α} (h : a * b < 0) (ha : a ≤ 0) : 0 < b :=
  lt_of_not_ge fun hb => absurd h (mul_nonneg_of_nonpos_of_nonpos ha hb).not_lt
#align pos_of_mul_neg_right pos_of_mul_neg_right

theorem neg_iff_pos_of_mul_neg (hab : a * b < 0) : a < 0 ↔ 0 < b :=
  ⟨pos_of_mul_neg_right hab ∘ le_of_lt, neg_of_mul_neg_left hab ∘ le_of_lt⟩
#align neg_iff_pos_of_mul_neg neg_iff_pos_of_mul_neg

theorem pos_iff_neg_of_mul_neg (hab : a * b < 0) : 0 < a ↔ b < 0 :=
  ⟨neg_of_mul_neg_right hab ∘ le_of_lt, pos_of_mul_neg_left hab ∘ le_of_lt⟩
#align pos_iff_neg_of_mul_neg pos_iff_neg_of_mul_neg

lemma sq_nonneg (a : α) : 0 ≤ a ^ 2 := by
  obtain ha | ha := le_total 0 a
  · exact pow_nonneg ha _
  obtain ⟨b, hab⟩ := exists_add_of_le ha
  calc
    0 ≤ b ^ 2 := pow_nonneg (not_lt.1 fun hb ↦ hab.not_gt <| add_neg_of_nonpos_of_neg ha hb) _
    _ = a ^ 2 := add_left_injective (a * b) ?_
  calc
    b ^ 2 + a * b = (a + b) * b := by rw [add_comm, sq, add_mul]
    _ = a * (a + b) := by simp [← hab]
    _ = a ^ 2 + a * b := by rw [sq, mul_add]
#align sq_nonneg sq_nonneg

alias pow_two_nonneg := sq_nonneg
#align pow_two_nonneg pow_two_nonneg

lemma mul_self_nonneg (a : α) : 0 ≤ a * a := by simpa only [sq] using sq_nonneg a

/-- The sum of two squares is zero iff both elements are zero. -/
lemma mul_self_add_mul_self_eq_zero : a * a + b * b = 0 ↔ a = 0 ∧ b = 0 := by
  rw [add_eq_zero_iff', mul_self_eq_zero (M₀ := α), mul_self_eq_zero (M₀ := α)] <;>
    apply mul_self_nonneg
#align mul_self_add_mul_self_eq_zero mul_self_add_mul_self_eq_zero

lemma eq_zero_of_mul_self_add_mul_self_eq_zero (h : a * a + b * b = 0) : a = 0 :=
  (mul_self_add_mul_self_eq_zero.mp h).left
#align eq_zero_of_mul_self_add_mul_self_eq_zero eq_zero_of_mul_self_add_mul_self_eq_zero

end LinearOrderedSemiring

section LinearOrderedCommSemiring
variable [LinearOrderedCommSemiring α] {a b c d : α}

-- See note [lower instance priority]
instance (priority := 100) LinearOrderedCommSemiring.toLinearOrderedCancelAddCommMonoid :
    LinearOrderedCancelAddCommMonoid α where __ := ‹LinearOrderedCommSemiring α›
#align linear_ordered_comm_semiring.to_linear_ordered_cancel_add_comm_monoid LinearOrderedCommSemiring.toLinearOrderedCancelAddCommMonoid

lemma max_mul_mul_le_max_mul_max (b c : α) (ha : 0 ≤ a) (hd : 0 ≤ d) :
    max (a * b) (d * c) ≤ max a c * max d b :=
  have ba : b * a ≤ max d b * max c a :=
    mul_le_mul (le_max_right d b) (le_max_right c a) ha (le_trans hd (le_max_left d b))
  have cd : c * d ≤ max a c * max b d :=
    mul_le_mul (le_max_right a c) (le_max_right b d) hd (le_trans ha (le_max_left a c))
  max_le (by simpa [mul_comm, max_comm] using ba) (by simpa [mul_comm, max_comm] using cd)
#align max_mul_mul_le_max_mul_max max_mul_mul_le_max_mul_max

variable [ExistsAddOfLE α]

/-- Binary **arithmetic mean-geometric mean inequality** (aka AM-GM inequality) for linearly ordered
commutative semirings. -/
lemma two_mul_le_add_sq (a b : α) : 2 * a * b ≤ a ^ 2 + b ^ 2 := by
  simpa [fn_min_add_fn_max (fun x ↦ x * x), sq, two_mul, add_mul]
    using mul_add_mul_le_mul_add_mul (@min_le_max _ _ a b) (@min_le_max _ _ a b)
#align two_mul_le_add_sq two_mul_le_add_sq

alias two_mul_le_add_pow_two := two_mul_le_add_sq
#align two_mul_le_add_pow_two two_mul_le_add_pow_two

end LinearOrderedCommSemiring

section LinearOrderedRing
variable [LinearOrderedRing α] {a b c : α}

attribute [local instance] LinearOrderedRing.decidableLE LinearOrderedRing.decidableLT

-- see Note [lower instance priority]
instance (priority := 100) LinearOrderedRing.toLinearOrderedSemiring : LinearOrderedSemiring α :=
  { ‹LinearOrderedRing α›, StrictOrderedRing.toStrictOrderedSemiring with }
#align linear_ordered_ring.to_linear_ordered_semiring LinearOrderedRing.toLinearOrderedSemiring

-- see Note [lower instance priority]
instance (priority := 100) LinearOrderedRing.toLinearOrderedAddCommGroup :
    LinearOrderedAddCommGroup α where __ := ‹LinearOrderedRing α›
#align linear_ordered_ring.to_linear_ordered_add_comm_group LinearOrderedRing.toLinearOrderedAddCommGroup

-- TODO: Can the following five lemmas be generalised to
-- `[LinearOrderedSemiring α] [ExistsAddOfLE α]`?

lemma mul_neg_iff : a * b < 0 ↔ 0 < a ∧ b < 0 ∨ a < 0 ∧ 0 < b := by
  rw [← neg_pos, neg_mul_eq_mul_neg, mul_pos_iff (α := α), neg_pos, neg_lt_zero]
#align mul_neg_iff mul_neg_iff

lemma mul_nonpos_iff : a * b ≤ 0 ↔ 0 ≤ a ∧ b ≤ 0 ∨ a ≤ 0 ∧ 0 ≤ b := by
  rw [← neg_nonneg, neg_mul_eq_mul_neg, mul_nonneg_iff (α := α), neg_nonneg, neg_nonpos]
#align mul_nonpos_iff mul_nonpos_iff

lemma mul_nonneg_iff_neg_imp_nonpos : 0 ≤ a * b ↔ (a < 0 → b ≤ 0) ∧ (b < 0 → a ≤ 0) := by
  rw [← neg_mul_neg, mul_nonneg_iff_pos_imp_nonneg (α := α)]; simp only [neg_pos, neg_nonneg]

lemma mul_nonpos_iff_pos_imp_nonpos : a * b ≤ 0 ↔ (0 < a → b ≤ 0) ∧ (b < 0 → 0 ≤ a) := by
  rw [← neg_nonneg, ← mul_neg, mul_nonneg_iff_pos_imp_nonneg (α := α)]
  simp only [neg_pos, neg_nonneg]

lemma mul_nonpos_iff_neg_imp_nonneg : a * b ≤ 0 ↔ (a < 0 → 0 ≤ b) ∧ (0 < b → a ≤ 0) := by
  rw [← neg_nonneg, ← neg_mul, mul_nonneg_iff_pos_imp_nonneg (α := α)]
  simp only [neg_pos, neg_nonneg]

lemma neg_one_lt_zero : -1 < (0 : α) := neg_lt_zero.2 zero_lt_one
#align neg_one_lt_zero neg_one_lt_zero

lemma sub_one_lt (a : α) : a - 1 < a := sub_lt_iff_lt_add.2 <| lt_add_one a
#align sub_one_lt sub_one_lt

lemma mul_self_le_mul_self_of_le_of_neg_le (h₁ : a ≤ b) (h₂ : -a ≤ b) : a * a ≤ b * b :=
  (le_total 0 a).elim (mul_self_le_mul_self · h₁) fun h ↦
    (neg_mul_neg a a).symm.trans_le <|
      mul_le_mul h₂ h₂ (neg_nonneg.2 h) <| (neg_nonneg.2 h).trans h₂
#align mul_self_le_mul_self_of_le_of_neg_le mul_self_le_mul_self_of_le_of_neg_le

end LinearOrderedRing

-- see Note [lower instance priority]
instance (priority := 100) LinearOrderedCommRing.toStrictOrderedCommRing
    [d : LinearOrderedCommRing α] : StrictOrderedCommRing α :=
  { d with }
#align linear_ordered_comm_ring.to_strict_ordered_comm_ring LinearOrderedCommRing.toStrictOrderedCommRing

-- see Note [lower instance priority]
instance (priority := 100) LinearOrderedCommRing.toLinearOrderedCommSemiring
    [d : LinearOrderedCommRing α] : LinearOrderedCommSemiring α :=
  { d, LinearOrderedRing.toLinearOrderedSemiring with }
#align linear_ordered_comm_ring.to_linear_ordered_comm_semiring LinearOrderedCommRing.toLinearOrderedCommSemiring

-- 2023-12-23
@[deprecated] alias zero_le_mul_left := mul_nonneg_iff_of_pos_left
@[deprecated] alias zero_le_mul_right := mul_nonneg_iff_of_pos_right
@[deprecated] alias zero_lt_mul_left := mul_pos_iff_of_pos_left
@[deprecated] alias zero_lt_mul_right := mul_pos_iff_of_pos_right

assert_not_exists MonoidHom<|MERGE_RESOLUTION|>--- conflicted
+++ resolved
@@ -321,47 +321,7 @@
 
 end
 
-<<<<<<< HEAD
-end OrderedSemiring
-
-section OrderedRing
-
-variable [OrderedRing α] {a b c d : α}
-
--- see Note [lower instance priority]
-instance (priority := 100) OrderedRing.toOrderedSemiring : OrderedSemiring α :=
-  { ‹OrderedRing α›, (Ring.toSemiring : Semiring α) with
-    mul_le_mul_of_nonneg_left := fun a b c h hc => by
-      simpa only [mul_sub, sub_nonneg] using OrderedRing.mul_nonneg _ _ hc (sub_nonneg.2 h),
-    mul_le_mul_of_nonneg_right := fun a b c h hc => by
-      simpa only [sub_mul, sub_nonneg] using OrderedRing.mul_nonneg _ _ (sub_nonneg.2 h) hc }
-#align ordered_ring.to_ordered_semiring OrderedRing.toOrderedSemiring
-=======
-theorem mul_le_one (ha : a ≤ 1) (hb' : 0 ≤ b) (hb : b ≤ 1) : a * b ≤ 1 :=
-  one_mul (1 : α) ▸ mul_le_mul ha hb hb' zero_le_one
-#align mul_le_one mul_le_one
-
-theorem one_lt_mul_of_le_of_lt (ha : 1 ≤ a) (hb : 1 < b) : 1 < a * b :=
-  hb.trans_le <| le_mul_of_one_le_left (zero_le_one.trans hb.le) ha
-#align one_lt_mul_of_le_of_lt one_lt_mul_of_le_of_lt
-
-theorem one_lt_mul_of_lt_of_le (ha : 1 < a) (hb : 1 ≤ b) : 1 < a * b :=
-  ha.trans_le <| le_mul_of_one_le_right (zero_le_one.trans ha.le) hb
-#align one_lt_mul_of_lt_of_le one_lt_mul_of_lt_of_le
-
-alias one_lt_mul := one_lt_mul_of_le_of_lt
-#align one_lt_mul one_lt_mul
-
-theorem mul_lt_one_of_nonneg_of_lt_one_left (ha₀ : 0 ≤ a) (ha : a < 1) (hb : b ≤ 1) : a * b < 1 :=
-  (mul_le_of_le_one_right ha₀ hb).trans_lt ha
-#align mul_lt_one_of_nonneg_of_lt_one_left mul_lt_one_of_nonneg_of_lt_one_left
-
-theorem mul_lt_one_of_nonneg_of_lt_one_right (ha : a ≤ 1) (hb₀ : 0 ≤ b) (hb : b < 1) : a * b < 1 :=
-  (mul_le_of_le_one_left hb₀ ha).trans_lt hb
-#align mul_lt_one_of_nonneg_of_lt_one_right mul_lt_one_of_nonneg_of_lt_one_right
-
 variable [ExistsAddOfLE α] [ContravariantClass α α (swap (· + ·)) (· ≤ ·)]
->>>>>>> 730684c9
 
 theorem mul_le_mul_of_nonpos_left (h : b ≤ a) (hc : c ≤ 0) : c * a ≤ c * b := by
   obtain ⟨d, hcd⟩ := exists_add_of_le hc
