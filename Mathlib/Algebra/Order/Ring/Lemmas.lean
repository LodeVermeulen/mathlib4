/-
Copyright (c) 2022 Damiano Testa. All rights reserved.
Released under Apache 2.0 license as described in the file LICENSE.
Authors: Damiano Testa, Yuyang Zhao
-/
import Mathlib.Algebra.CovariantAndContravariant
import Mathlib.Algebra.GroupWithZero.Defs

#align_import algebra.order.ring.lemmas from "leanprover-community/mathlib"@"44e29dbcff83ba7114a464d592b8c3743987c1e5"

/-!
# Monotonicity of multiplication by positive elements

This file defines typeclasses to reason about monotonicity of the operations
* `b ↦ a * b`, "left multiplication"
* `a ↦ a * b`, "right multiplication"

We use eight typeclasses to encode the various properties we care about for those two operations.
These typeclasses are meant to be mostly internal to this file, to set up each lemma in the
appropriate generality.

Less granular typeclasses like `OrderedAddCommMonoid`, `LinearOrderedField`` should be enough for
most purposes, and the system is set up so that they imply the correct granular typeclasses here.
If those are enough for you, you may stop reading here! Else, beware that what follows is a bit
technical.

## Definitions

In all that follows, `α` is an orders which has a `0` and a multiplication. Note however that we do
not use lawfulness of this action in most of the file. Hence `*` should be considered here as a
mostly arbitrary function `α → α → α`.

We use the following four typeclasses to reason about left multiplication (`b ↦ a * b`):
* `PosMulMono`: If `a ≥ 0`, then `b₁ ≤ b₂ → a * b₁ ≤ a * b₂`.
* `PosMulStrictMono`: If `a > 0`, then `b₁ < b₂ → a * b₁ < a * b₂`.
* `PosMulReflectLT`: If `a ≥ 0`, then `a * b₁ < a * b₂ → b₁ < b₂`.
* `PosMulReflectLE`: If `a > 0`, then `a * b₁ ≤ a * b₂ → b₁ ≤ b₂`.

We use the following four typeclasses to reason about right multiplication (`a ↦ a * b`):
* `MulPosMono`: If `b ≥ 0`, then `a₁ ≤ a₂ → a₁ * b ≤ a₂ * b`.
* `MulPosStrictMono`: If `b > 0`, then `a₁ < a₂ → a₁ * b < a₂ * b`.
* `MulPosReflectLT`: If `b ≥ 0`, then `a₁ * b < a₂ * b → a₁ < a₂`.
* `MulPosReflectLE`: If `b > 0`, then `a₁ * b ≤ a₂ * b → a₁ ≤ a₂`.

## Implications

As `α` gets more and more structure, those typeclasses end up being equivalent. The commonly used
implications are:
*  When `α` is a partial order:
  * `PosMulStrictMono → PosMulMono`
  * `MulPosStrictMono → MulPosMono`
  * `PosMulReflectLE → PosMulReflectLT`
  * `MulPosReflectLE → MulPosReflectLT`
* When `α` is a linear order:
  * `PosMulStrictMono → PosMulReflectLE`
  * `MulPosStrictMono → MulPosReflectLE` .
* When the multiplication of `α` is commutative:
  * `PosMulMono → MulPosMono`
  * `PosMulStrictMono → MulPosStrictMono`
  * `PosMulReflectLE → MulPosReflectLE`
  * `PosMulReflectLT → MulPosReflectLT`

Further, the bundled non-granular typeclasses imply the granular ones like so:
* `OrderedSemiring → PosMulMono`
* `OrderedSemiring → MulPosMono`
* `StrictOrderedSemiring → PosMulStrictMono`
* `StrictOrderedSemiring → MulPosStrictMono`

All these are registered as instances, which means that in practice you should not worry about these
implications. However, if you encounter a case where you think a statement is true but not covered
by the current implications, please bring it up on Zulip!

## Notation

The following is local notation in this file:
* `α≥0`: `{x : α // 0 ≤ x}`
* `α>0`: `{x : α // 0 < x}`

See https://leanprover.zulipchat.com/#narrow/stream/113488-general/topic/notation.20for.20positive.20elements
for a discussion about this notation, and whether to enable it globally (note that the notation is
currently global but broken, hence actually only works locally).
-/


variable (α : Type*)

set_option quotPrecheck false in
/-- Local notation for the nonnegative elements of a type `α`. TODO: actually make local. -/
notation "α≥0" => { x : α // 0 ≤ x }

set_option quotPrecheck false in
/-- Local notation for the positive elements of a type `α`. TODO: actually make local. -/
notation "α>0" => { x : α // 0 < x }

section Abbreviations

variable [Mul α] [Zero α] [Preorder α]

/-- Typeclass for monotonicity of multiplication by nonnegative elements on the left,
namely `b₁ ≤ b₂ → a * b₁ ≤ a * b₂` if `0 ≤ a`.

You should usually not use this very granular typeclass directly, but rather a typeclass like
`OrderedSemiring`. -/
abbrev PosMulMono : Prop :=
  CovariantClass α≥0 α (fun x y => x * y) (· ≤ ·)
#align pos_mul_mono PosMulMono

/-- Typeclass for monotonicity of multiplication by nonnegative elements on the right,
namely `a₁ ≤ a₂ → a₁ * b ≤ a₂ * b` if `0 ≤ b`.

You should usually not use this very granular typeclass directly, but rather a typeclass like
`OrderedSemiring`. -/
abbrev MulPosMono : Prop :=
  CovariantClass α≥0 α (fun x y => y * x) (· ≤ ·)
#align mul_pos_mono MulPosMono

/-- Typeclass for strict monotonicity of multiplication by positive elements on the left,
namely `b₁ < b₂ → a * b₁ < a * b₂` if `0 < a`.

You should usually not use this very granular typeclass directly, but rather a typeclass like
`StrictOrderedSemiring`. -/
abbrev PosMulStrictMono : Prop :=
  CovariantClass α>0 α (fun x y => x * y) (· < ·)
#align pos_mul_strict_mono PosMulStrictMono

/-- Typeclass for strict monotonicity of multiplication by positive elements on the right,
namely `a₁ < a₂ → a₁ * b < a₂ * b` if `0 < b`.

You should usually not use this very granular typeclass directly, but rather a typeclass like
`StrictOrderedSemiring`. -/
abbrev MulPosStrictMono : Prop :=
  CovariantClass α>0 α (fun x y => y * x) (· < ·)
#align mul_pos_strict_mono MulPosStrictMono

/-- Typeclass for strict reverse monotonicity of multiplication by nonnegative elements on
the left, namely `a * b₁ < a * b₂ → b₁ < b₂` if `0 ≤ a`.

You should usually not use this very granular typeclass directly, but rather a typeclass like
`LinearOrderedSemiring`. -/
abbrev PosMulReflectLT : Prop :=
  ContravariantClass α≥0 α (fun x y => x * y) (· < ·)
#align pos_mul_reflect_lt PosMulReflectLT

/-- Typeclass for strict reverse monotonicity of multiplication by nonnegative elements on
the right, namely `a₁ * b < a₂ * b → a₁ < a₂` if `0 ≤ b`.

You should usually not use this very granular typeclass directly, but rather a typeclass like
`LinearOrderedSemiring`. -/
abbrev MulPosReflectLT : Prop :=
  ContravariantClass α≥0 α (fun x y => y * x) (· < ·)
#align mul_pos_reflect_lt MulPosReflectLT

/-- Typeclass for reverse monotonicity of multiplication by positive elements on the left,
namely `a * b₁ ≤ a * b₂ → b₁ ≤ b₂` if `0 < a`.

You should usually not use this very granular typeclass directly, but rather a typeclass like
`LinearOrderedSemiring`. -/
abbrev PosMulReflectLE : Prop :=
  ContravariantClass α>0 α (fun x y => x * y) (· ≤ ·)
#align pos_mul_mono_rev PosMulReflectLE

/-- Typeclass for reverse monotonicity of multiplication by positive elements on the right,
namely `a₁ * b ≤ a₂ * b → a₁ ≤ a₂` if `0 < b`.

You should usually not use this very granular typeclass directly, but rather a typeclass like
`LinearOrderedSemiring`. -/
abbrev MulPosReflectLE : Prop :=
  ContravariantClass α>0 α (fun x y => y * x) (· ≤ ·)
#align mul_pos_mono_rev MulPosReflectLE

end Abbreviations

variable {α} {a b c d : α}

section MulZero

variable [Mul α] [Zero α]

section Preorder

variable [Preorder α]

instance PosMulMono.to_covariantClass_pos_mul_le [PosMulMono α] :
    CovariantClass α>0 α (fun x y => x * y) (· ≤ ·) :=
  ⟨fun a _ _ bc => @CovariantClass.elim α≥0 α (fun x y => x * y) (· ≤ ·) _ ⟨_, a.2.le⟩ _ _ bc⟩
#align pos_mul_mono.to_covariant_class_pos_mul_le PosMulMono.to_covariantClass_pos_mul_le

instance MulPosMono.to_covariantClass_pos_mul_le [MulPosMono α] :
    CovariantClass α>0 α (fun x y => y * x) (· ≤ ·) :=
  ⟨fun a _ _ bc => @CovariantClass.elim α≥0 α (fun x y => y * x) (· ≤ ·) _ ⟨_, a.2.le⟩ _ _ bc⟩
#align mul_pos_mono.to_covariant_class_pos_mul_le MulPosMono.to_covariantClass_pos_mul_le

instance PosMulReflectLT.to_contravariantClass_pos_mul_lt [PosMulReflectLT α] :
    ContravariantClass α>0 α (fun x y => x * y) (· < ·) :=
  ⟨fun a _ _ bc => @ContravariantClass.elim α≥0 α (fun x y => x * y) (· < ·) _ ⟨_, a.2.le⟩ _ _ bc⟩
#align pos_mul_reflect_lt.to_contravariant_class_pos_mul_lt PosMulReflectLT.to_contravariantClass_pos_mul_lt

instance MulPosReflectLT.to_contravariantClass_pos_mul_lt [MulPosReflectLT α] :
    ContravariantClass α>0 α (fun x y => y * x) (· < ·) :=
  ⟨fun a _ _ bc => @ContravariantClass.elim α≥0 α (fun x y => y * x) (· < ·) _ ⟨_, a.2.le⟩ _ _ bc⟩
#align mul_pos_reflect_lt.to_contravariant_class_pos_mul_lt MulPosReflectLT.to_contravariantClass_pos_mul_lt

theorem mul_le_mul_of_nonneg_left [PosMulMono α] (h : b ≤ c) (a0 : 0 ≤ a) : a * b ≤ a * c :=
  @CovariantClass.elim α≥0 α (fun x y => x * y) (· ≤ ·) _ ⟨a, a0⟩ _ _ h
#align mul_le_mul_of_nonneg_left mul_le_mul_of_nonneg_left

theorem mul_le_mul_of_nonneg_right [MulPosMono α] (h : b ≤ c) (a0 : 0 ≤ a) : b * a ≤ c * a :=
  @CovariantClass.elim α≥0 α (fun x y => y * x) (· ≤ ·) _ ⟨a, a0⟩ _ _ h
#align mul_le_mul_of_nonneg_right mul_le_mul_of_nonneg_right

theorem mul_lt_mul_of_pos_left [PosMulStrictMono α] (bc : b < c) (a0 : 0 < a) : a * b < a * c :=
  @CovariantClass.elim α>0 α (fun x y => x * y) (· < ·) _ ⟨a, a0⟩ _ _ bc
#align mul_lt_mul_of_pos_left mul_lt_mul_of_pos_left

theorem mul_lt_mul_of_pos_right [MulPosStrictMono α] (bc : b < c) (a0 : 0 < a) : b * a < c * a :=
  @CovariantClass.elim α>0 α (fun x y => y * x) (· < ·) _ ⟨a, a0⟩ _ _ bc
#align mul_lt_mul_of_pos_right mul_lt_mul_of_pos_right

theorem lt_of_mul_lt_mul_left [PosMulReflectLT α] (h : a * b < a * c) (a0 : 0 ≤ a) : b < c :=
  @ContravariantClass.elim α≥0 α (fun x y => x * y) (· < ·) _ ⟨a, a0⟩ _ _ h
#align lt_of_mul_lt_mul_left lt_of_mul_lt_mul_left

theorem lt_of_mul_lt_mul_right [MulPosReflectLT α] (h : b * a < c * a) (a0 : 0 ≤ a) : b < c :=
  @ContravariantClass.elim α≥0 α (fun x y => y * x) (· < ·) _ ⟨a, a0⟩ _ _ h
#align lt_of_mul_lt_mul_right lt_of_mul_lt_mul_right

theorem le_of_mul_le_mul_left [PosMulReflectLE α] (bc : a * b ≤ a * c) (a0 : 0 < a) : b ≤ c :=
  @ContravariantClass.elim α>0 α (fun x y => x * y) (· ≤ ·) _ ⟨a, a0⟩ _ _ bc
#align le_of_mul_le_mul_left le_of_mul_le_mul_left

theorem le_of_mul_le_mul_right [MulPosReflectLE α] (bc : b * a ≤ c * a) (a0 : 0 < a) : b ≤ c :=
  @ContravariantClass.elim α>0 α (fun x y => y * x) (· ≤ ·) _ ⟨a, a0⟩ _ _ bc
#align le_of_mul_le_mul_right le_of_mul_le_mul_right

alias lt_of_mul_lt_mul_of_nonneg_left := lt_of_mul_lt_mul_left
#align lt_of_mul_lt_mul_of_nonneg_left lt_of_mul_lt_mul_of_nonneg_left

alias lt_of_mul_lt_mul_of_nonneg_right := lt_of_mul_lt_mul_right
#align lt_of_mul_lt_mul_of_nonneg_right lt_of_mul_lt_mul_of_nonneg_right

alias le_of_mul_le_mul_of_pos_left := le_of_mul_le_mul_left
#align le_of_mul_le_mul_of_pos_left le_of_mul_le_mul_of_pos_left

alias le_of_mul_le_mul_of_pos_right := le_of_mul_le_mul_right
#align le_of_mul_le_mul_of_pos_right le_of_mul_le_mul_of_pos_right

@[simp]
theorem mul_lt_mul_left [PosMulStrictMono α] [PosMulReflectLT α] (a0 : 0 < a) :
    a * b < a * c ↔ b < c :=
  @rel_iff_cov α>0 α (fun x y => x * y) (· < ·) _ _ ⟨a, a0⟩ _ _
#align mul_lt_mul_left mul_lt_mul_left

@[simp]
theorem mul_lt_mul_right [MulPosStrictMono α] [MulPosReflectLT α] (a0 : 0 < a) :
    b * a < c * a ↔ b < c :=
  @rel_iff_cov α>0 α (fun x y => y * x) (· < ·) _ _ ⟨a, a0⟩ _ _
#align mul_lt_mul_right mul_lt_mul_right

@[simp]
theorem mul_le_mul_left [PosMulMono α] [PosMulReflectLE α] (a0 : 0 < a) : a * b ≤ a * c ↔ b ≤ c :=
  @rel_iff_cov α>0 α (fun x y => x * y) (· ≤ ·) _ _ ⟨a, a0⟩ _ _
#align mul_le_mul_left mul_le_mul_left

@[simp]
theorem mul_le_mul_right [MulPosMono α] [MulPosReflectLE α] (a0 : 0 < a) : b * a ≤ c * a ↔ b ≤ c :=
  @rel_iff_cov α>0 α (fun x y => y * x) (· ≤ ·) _ _ ⟨a, a0⟩ _ _
#align mul_le_mul_right mul_le_mul_right

theorem mul_lt_mul_of_pos_of_nonneg [PosMulStrictMono α] [MulPosMono α] (h₁ : a ≤ b) (h₂ : c < d)
    (a0 : 0 < a) (d0 : 0 ≤ d) : a * c < b * d :=
  (mul_lt_mul_of_pos_left h₂ a0).trans_le (mul_le_mul_of_nonneg_right h₁ d0)
#align mul_lt_mul_of_pos_of_nonneg mul_lt_mul_of_pos_of_nonneg

theorem mul_lt_mul_of_le_of_le' [PosMulStrictMono α] [MulPosMono α] (h₁ : a ≤ b) (h₂ : c < d)
    (b0 : 0 < b) (c0 : 0 ≤ c) : a * c < b * d :=
  (mul_le_mul_of_nonneg_right h₁ c0).trans_lt (mul_lt_mul_of_pos_left h₂ b0)
#align mul_lt_mul_of_le_of_le' mul_lt_mul_of_le_of_le'

theorem mul_lt_mul_of_nonneg_of_pos [PosMulMono α] [MulPosStrictMono α] (h₁ : a < b) (h₂ : c ≤ d)
    (a0 : 0 ≤ a) (d0 : 0 < d) : a * c < b * d :=
  (mul_le_mul_of_nonneg_left h₂ a0).trans_lt (mul_lt_mul_of_pos_right h₁ d0)
#align mul_lt_mul_of_nonneg_of_pos mul_lt_mul_of_nonneg_of_pos

theorem mul_lt_mul_of_le_of_lt' [PosMulMono α] [MulPosStrictMono α] (h₁ : a < b) (h₂ : c ≤ d)
    (b0 : 0 ≤ b) (c0 : 0 < c) : a * c < b * d :=
  (mul_lt_mul_of_pos_right h₁ c0).trans_le (mul_le_mul_of_nonneg_left h₂ b0)
#align mul_lt_mul_of_le_of_lt' mul_lt_mul_of_le_of_lt'

theorem mul_lt_mul_of_pos_of_pos [PosMulStrictMono α] [MulPosStrictMono α] (h₁ : a < b) (h₂ : c < d)
    (a0 : 0 < a) (d0 : 0 < d) : a * c < b * d :=
  (mul_lt_mul_of_pos_left h₂ a0).trans (mul_lt_mul_of_pos_right h₁ d0)
#align mul_lt_mul_of_pos_of_pos mul_lt_mul_of_pos_of_pos

theorem mul_lt_mul_of_lt_of_lt' [PosMulStrictMono α] [MulPosStrictMono α] (h₁ : a < b) (h₂ : c < d)
    (b0 : 0 < b) (c0 : 0 < c) : a * c < b * d :=
  (mul_lt_mul_of_pos_right h₁ c0).trans (mul_lt_mul_of_pos_left h₂ b0)
#align mul_lt_mul_of_lt_of_lt' mul_lt_mul_of_lt_of_lt'

theorem mul_lt_of_mul_lt_of_nonneg_left [PosMulMono α] (h : a * b < c) (hdb : d ≤ b) (ha : 0 ≤ a) :
    a * d < c :=
  (mul_le_mul_of_nonneg_left hdb ha).trans_lt h
#align mul_lt_of_mul_lt_of_nonneg_left mul_lt_of_mul_lt_of_nonneg_left

theorem lt_mul_of_lt_mul_of_nonneg_left [PosMulMono α] (h : a < b * c) (hcd : c ≤ d) (hb : 0 ≤ b) :
    a < b * d :=
  h.trans_le <| mul_le_mul_of_nonneg_left hcd hb
#align lt_mul_of_lt_mul_of_nonneg_left lt_mul_of_lt_mul_of_nonneg_left

theorem mul_lt_of_mul_lt_of_nonneg_right [MulPosMono α] (h : a * b < c) (hda : d ≤ a) (hb : 0 ≤ b) :
    d * b < c :=
  (mul_le_mul_of_nonneg_right hda hb).trans_lt h
#align mul_lt_of_mul_lt_of_nonneg_right mul_lt_of_mul_lt_of_nonneg_right

theorem lt_mul_of_lt_mul_of_nonneg_right [MulPosMono α] (h : a < b * c) (hbd : b ≤ d) (hc : 0 ≤ c) :
    a < d * c :=
  h.trans_le <| mul_le_mul_of_nonneg_right hbd hc
#align lt_mul_of_lt_mul_of_nonneg_right lt_mul_of_lt_mul_of_nonneg_right

end Preorder

section LinearOrder

variable [LinearOrder α]

-- see Note [lower instance priority]
instance (priority := 100) PosMulStrictMono.toPosMulReflectLE [PosMulStrictMono α] :
    PosMulReflectLE α :=
  ⟨(covariant_lt_iff_contravariant_le _ _ _).1 CovariantClass.elim⟩

-- see Note [lower instance priority]
instance (priority := 100) MulPosStrictMono.toMulPosReflectLE [MulPosStrictMono α] :
    MulPosReflectLE α :=
  ⟨(covariant_lt_iff_contravariant_le _ _ _).1 CovariantClass.elim⟩

theorem PosMulReflectLE.toPosMulStrictMono [PosMulReflectLE α] : PosMulStrictMono α :=
  ⟨(covariant_lt_iff_contravariant_le _ _ _).2 ContravariantClass.elim⟩
#align pos_mul_mono_rev.to_pos_mul_strict_mono PosMulReflectLE.toPosMulStrictMono

theorem MulPosReflectLE.toMulPosStrictMono [MulPosReflectLE α] : MulPosStrictMono α :=
  ⟨(covariant_lt_iff_contravariant_le _ _ _).2 ContravariantClass.elim⟩
#align mul_pos_mono_rev.to_mul_pos_strict_mono MulPosReflectLE.toMulPosStrictMono

theorem posMulStrictMono_iff_posMulReflectLE : PosMulStrictMono α ↔ PosMulReflectLE α :=
  ⟨@PosMulStrictMono.toPosMulReflectLE _ _ _ _, @PosMulReflectLE.toPosMulStrictMono _ _ _ _⟩
#align pos_mul_strict_mono_iff_pos_mul_mono_rev posMulStrictMono_iff_posMulReflectLE

theorem mulPosStrictMono_iff_mulPosReflectLE : MulPosStrictMono α ↔ MulPosReflectLE α :=
  ⟨@MulPosStrictMono.toMulPosReflectLE _ _ _ _, @MulPosReflectLE.toMulPosStrictMono _ _ _ _⟩
#align mul_pos_strict_mono_iff_mul_pos_mono_rev mulPosStrictMono_iff_mulPosReflectLE

theorem PosMulReflectLT.toPosMulMono [PosMulReflectLT α] : PosMulMono α :=
  ⟨(covariant_le_iff_contravariant_lt _ _ _).2 ContravariantClass.elim⟩
#align pos_mul_reflect_lt.to_pos_mul_mono PosMulReflectLT.toPosMulMono

theorem MulPosReflectLT.toMulPosMono [MulPosReflectLT α] : MulPosMono α :=
  ⟨(covariant_le_iff_contravariant_lt _ _ _).2 ContravariantClass.elim⟩
#align mul_pos_reflect_lt.to_mul_pos_mono MulPosReflectLT.toMulPosMono

theorem PosMulMono.toPosMulReflectLT [PosMulMono α] : PosMulReflectLT α :=
  ⟨(covariant_le_iff_contravariant_lt _ _ _).1 CovariantClass.elim⟩
#align pos_mul_mono.to_pos_mul_reflect_lt PosMulMono.toPosMulReflectLT

theorem MulPosMono.toMulPosReflectLT [MulPosMono α] : MulPosReflectLT α :=
  ⟨(covariant_le_iff_contravariant_lt _ _ _).1 CovariantClass.elim⟩
#align mul_pos_mono.to_mul_pos_reflect_lt MulPosMono.toMulPosReflectLT

/- TODO: Currently, only one in four of the above are made instances; we could consider making
  both directions of `covariant_le_iff_contravariant_lt` and `covariant_lt_iff_contravariant_le`
  instances, then all of the above become redundant instances, but there are performance issues. -/

theorem posMulMono_iff_posMulReflectLT : PosMulMono α ↔ PosMulReflectLT α :=
  ⟨@PosMulMono.toPosMulReflectLT _ _ _ _, @PosMulReflectLT.toPosMulMono _ _ _ _⟩
#align pos_mul_mono_iff_pos_mul_reflect_lt posMulMono_iff_posMulReflectLT

theorem mulPosMono_iff_mulPosReflectLT : MulPosMono α ↔ MulPosReflectLT α :=
  ⟨@MulPosMono.toMulPosReflectLT _ _ _ _, @MulPosReflectLT.toMulPosMono _ _ _ _⟩
#align mul_pos_mono_iff_mul_pos_reflect_lt mulPosMono_iff_mulPosReflectLT

end LinearOrder

end MulZero

section MulZeroClass

variable [MulZeroClass α]

section Preorder

variable [Preorder α]

/-- Assumes left covariance. -/
theorem Left.mul_pos [PosMulStrictMono α] (ha : 0 < a) (hb : 0 < b) : 0 < a * b := by
  simpa only [mul_zero] using mul_lt_mul_of_pos_left hb ha
#align left.mul_pos Left.mul_pos

alias mul_pos := Left.mul_pos
#align mul_pos mul_pos

theorem mul_neg_of_pos_of_neg [PosMulStrictMono α] (ha : 0 < a) (hb : b < 0) : a * b < 0 := by
  simpa only [mul_zero] using mul_lt_mul_of_pos_left hb ha
#align mul_neg_of_pos_of_neg mul_neg_of_pos_of_neg

@[simp]
theorem zero_lt_mul_left [PosMulStrictMono α] [PosMulReflectLT α] (h : 0 < c) :
    0 < c * b ↔ 0 < b := by
  rw [← mul_zero c, mul_lt_mul_left h]
  simp
#align zero_lt_mul_left zero_lt_mul_left

/-- Assumes right covariance. -/
theorem Right.mul_pos [MulPosStrictMono α] (ha : 0 < a) (hb : 0 < b) : 0 < a * b := by
  simpa only [zero_mul] using mul_lt_mul_of_pos_right ha hb
#align right.mul_pos Right.mul_pos

theorem mul_neg_of_neg_of_pos [MulPosStrictMono α] (ha : a < 0) (hb : 0 < b) : a * b < 0 := by
  simpa only [zero_mul] using mul_lt_mul_of_pos_right ha hb
#align mul_neg_of_neg_of_pos mul_neg_of_neg_of_pos

@[simp]
theorem zero_lt_mul_right [MulPosStrictMono α] [MulPosReflectLT α] (h : 0 < c) :
    0 < b * c ↔ 0 < b := by
  rw [← zero_mul c, mul_lt_mul_right h]
  simp
#align zero_lt_mul_right zero_lt_mul_right

/-- Assumes left covariance. -/
theorem Left.mul_nonneg [PosMulMono α] (ha : 0 ≤ a) (hb : 0 ≤ b) : 0 ≤ a * b := by
  simpa only [mul_zero] using mul_le_mul_of_nonneg_left hb ha
#align left.mul_nonneg Left.mul_nonneg

alias mul_nonneg := Left.mul_nonneg
#align mul_nonneg mul_nonneg

theorem mul_nonpos_of_nonneg_of_nonpos [PosMulMono α] (ha : 0 ≤ a) (hb : b ≤ 0) : a * b ≤ 0 := by
  simpa only [mul_zero] using mul_le_mul_of_nonneg_left hb ha
#align mul_nonpos_of_nonneg_of_nonpos mul_nonpos_of_nonneg_of_nonpos

/-- Assumes right covariance. -/
theorem Right.mul_nonneg [MulPosMono α] (ha : 0 ≤ a) (hb : 0 ≤ b) : 0 ≤ a * b := by
  simpa only [zero_mul] using mul_le_mul_of_nonneg_right ha hb
#align right.mul_nonneg Right.mul_nonneg

theorem mul_nonpos_of_nonpos_of_nonneg [MulPosMono α] (ha : a ≤ 0) (hb : 0 ≤ b) : a * b ≤ 0 := by
  simpa only [zero_mul] using mul_le_mul_of_nonneg_right ha hb
#align mul_nonpos_of_nonpos_of_nonneg mul_nonpos_of_nonpos_of_nonneg

theorem pos_of_mul_pos_right [PosMulReflectLT α] (h : 0 < a * b) (ha : 0 ≤ a) : 0 < b :=
  lt_of_mul_lt_mul_left ((mul_zero a).symm ▸ h : a * 0 < a * b) ha
#align pos_of_mul_pos_right pos_of_mul_pos_right

theorem pos_of_mul_pos_left [MulPosReflectLT α] (h : 0 < a * b) (hb : 0 ≤ b) : 0 < a :=
  lt_of_mul_lt_mul_right ((zero_mul b).symm ▸ h : 0 * b < a * b) hb
#align pos_of_mul_pos_left pos_of_mul_pos_left

theorem pos_iff_pos_of_mul_pos [PosMulReflectLT α] [MulPosReflectLT α] (hab : 0 < a * b) :
    0 < a ↔ 0 < b :=
  ⟨pos_of_mul_pos_right hab ∘ le_of_lt, pos_of_mul_pos_left hab ∘ le_of_lt⟩
#align pos_iff_pos_of_mul_pos pos_iff_pos_of_mul_pos

theorem mul_le_mul_of_le_of_le [PosMulMono α] [MulPosMono α] (h₁ : a ≤ b) (h₂ : c ≤ d) (a0 : 0 ≤ a)
    (d0 : 0 ≤ d) : a * c ≤ b * d :=
  (mul_le_mul_of_nonneg_left h₂ a0).trans <| mul_le_mul_of_nonneg_right h₁ d0
#align mul_le_mul_of_le_of_le mul_le_mul_of_le_of_le

theorem mul_le_mul [PosMulMono α] [MulPosMono α] (h₁ : a ≤ b) (h₂ : c ≤ d) (c0 : 0 ≤ c)
    (b0 : 0 ≤ b) : a * c ≤ b * d :=
  (mul_le_mul_of_nonneg_right h₁ c0).trans <| mul_le_mul_of_nonneg_left h₂ b0
#align mul_le_mul mul_le_mul

theorem mul_self_le_mul_self [PosMulMono α] [MulPosMono α] (ha : 0 ≤ a) (hab : a ≤ b) :
    a * a ≤ b * b :=
  mul_le_mul hab hab ha <| ha.trans hab
#align mul_self_le_mul_self mul_self_le_mul_self

theorem mul_le_of_mul_le_of_nonneg_left [PosMulMono α] (h : a * b ≤ c) (hle : d ≤ b)
    (a0 : 0 ≤ a) : a * d ≤ c :=
  (mul_le_mul_of_nonneg_left hle a0).trans h
#align mul_le_of_mul_le_of_nonneg_left mul_le_of_mul_le_of_nonneg_left

theorem le_mul_of_le_mul_of_nonneg_left [PosMulMono α] (h : a ≤ b * c) (hle : c ≤ d)
    (b0 : 0 ≤ b) : a ≤ b * d :=
  h.trans (mul_le_mul_of_nonneg_left hle b0)
#align le_mul_of_le_mul_of_nonneg_left le_mul_of_le_mul_of_nonneg_left

theorem mul_le_of_mul_le_of_nonneg_right [MulPosMono α] (h : a * b ≤ c) (hle : d ≤ a)
    (b0 : 0 ≤ b) : d * b ≤ c :=
  (mul_le_mul_of_nonneg_right hle b0).trans h
#align mul_le_of_mul_le_of_nonneg_right mul_le_of_mul_le_of_nonneg_right

theorem le_mul_of_le_mul_of_nonneg_right [MulPosMono α] (h : a ≤ b * c) (hle : b ≤ d)
    (c0 : 0 ≤ c) : a ≤ d * c :=
  h.trans (mul_le_mul_of_nonneg_right hle c0)
#align le_mul_of_le_mul_of_nonneg_right le_mul_of_le_mul_of_nonneg_right

end Preorder

section PartialOrder

variable [PartialOrder α]

theorem posMulMono_iff_covariant_pos :
    PosMulMono α ↔ CovariantClass α>0 α (fun x y => x * y) (· ≤ ·) :=
  ⟨@PosMulMono.to_covariantClass_pos_mul_le _ _ _ _, fun h =>
    ⟨fun a b c h => by
      obtain ha | ha := a.prop.eq_or_lt
      · simp [← ha]
      · exact @CovariantClass.elim α>0 α (fun x y => x * y) (· ≤ ·) _ ⟨_, ha⟩ _ _ h ⟩⟩
#align pos_mul_mono_iff_covariant_pos posMulMono_iff_covariant_pos

theorem mulPosMono_iff_covariant_pos :
    MulPosMono α ↔ CovariantClass α>0 α (fun x y => y * x) (· ≤ ·) :=
  ⟨@MulPosMono.to_covariantClass_pos_mul_le _ _ _ _, fun h =>
    ⟨fun a b c h => by
      obtain ha | ha := a.prop.eq_or_lt
      · simp [← ha]
      · exact @CovariantClass.elim α>0 α (fun x y => y * x) (· ≤ ·) _ ⟨_, ha⟩ _ _ h ⟩⟩
#align mul_pos_mono_iff_covariant_pos mulPosMono_iff_covariant_pos

theorem posMulReflectLT_iff_contravariant_pos :
    PosMulReflectLT α ↔ ContravariantClass α>0 α (fun x y => x * y) (· < ·) :=
  ⟨@PosMulReflectLT.to_contravariantClass_pos_mul_lt _ _ _ _, fun h =>
    ⟨fun a b c h => by
      obtain ha | ha := a.prop.eq_or_lt
      · simp [← ha] at h
      · exact @ContravariantClass.elim α>0 α (fun x y => x * y) (· < ·) _ ⟨_, ha⟩ _ _ h ⟩⟩
#align pos_mul_reflect_lt_iff_contravariant_pos posMulReflectLT_iff_contravariant_pos

theorem mulPosReflectLT_iff_contravariant_pos :
    MulPosReflectLT α ↔ ContravariantClass α>0 α (fun x y => y * x) (· < ·) :=
  ⟨@MulPosReflectLT.to_contravariantClass_pos_mul_lt _ _ _ _, fun h =>
    ⟨fun a b c h => by
      obtain ha | ha := a.prop.eq_or_lt
      · simp [← ha] at h
      · exact @ContravariantClass.elim α>0 α (fun x y => y * x) (· < ·) _ ⟨_, ha⟩ _ _ h ⟩⟩
#align mul_pos_reflect_lt_iff_contravariant_pos mulPosReflectLT_iff_contravariant_pos

-- Porting note: mathlib3 proofs would look like `StrictMono.monotone <| @CovariantClass.elim ..`
-- but implicit argument handling causes that to break
-- see Note [lower instance priority]
instance (priority := 100) PosMulStrictMono.toPosMulMono [PosMulStrictMono α] : PosMulMono α :=
  posMulMono_iff_covariant_pos.2 (covariantClass_le_of_lt _ _ _)
#align pos_mul_strict_mono.to_pos_mul_mono PosMulStrictMono.toPosMulMono

-- Porting note: mathlib3 proofs would look like `StrictMono.monotone <| @CovariantClass.elim ..`
-- but implicit argument handling causes that to break
-- see Note [lower instance priority]
instance (priority := 100) MulPosStrictMono.toMulPosMono [MulPosStrictMono α] : MulPosMono α :=
  mulPosMono_iff_covariant_pos.2 (covariantClass_le_of_lt _ _ _)
#align mul_pos_strict_mono.to_mul_pos_mono MulPosStrictMono.toMulPosMono

-- see Note [lower instance priority]
instance (priority := 100) PosMulReflectLE.toPosMulReflectLT [PosMulReflectLE α] :
    PosMulReflectLT α :=
  posMulReflectLT_iff_contravariant_pos.2
    ⟨fun a b c h =>
      (le_of_mul_le_mul_of_pos_left h.le a.2).lt_of_ne <| by
        rintro rfl
        simp at h⟩
#align pos_mul_mono_rev.to_pos_mul_reflect_lt PosMulReflectLE.toPosMulReflectLT

-- see Note [lower instance priority]
instance (priority := 100) MulPosReflectLE.toMulPosReflectLT [MulPosReflectLE α] :
    MulPosReflectLT α :=
  mulPosReflectLT_iff_contravariant_pos.2
    ⟨fun a b c h =>
      (le_of_mul_le_mul_of_pos_right h.le a.2).lt_of_ne <| by
        rintro rfl
        simp at h⟩
#align mul_pos_mono_rev.to_mul_pos_reflect_lt MulPosReflectLE.toMulPosReflectLT

theorem mul_left_cancel_iff_of_pos [PosMulReflectLE α] (a0 : 0 < a) : a * b = a * c ↔ b = c :=
  ⟨fun h => (le_of_mul_le_mul_of_pos_left h.le a0).antisymm <|
    le_of_mul_le_mul_of_pos_left h.ge a0, congr_arg _⟩
#align mul_left_cancel_iff_of_pos mul_left_cancel_iff_of_pos

theorem mul_right_cancel_iff_of_pos [MulPosReflectLE α] (b0 : 0 < b) : a * b = c * b ↔ a = c :=
  ⟨fun h => (le_of_mul_le_mul_of_pos_right h.le b0).antisymm <|
    le_of_mul_le_mul_of_pos_right h.ge b0, congr_arg (· * b)⟩
#align mul_right_cancel_iff_of_pos mul_right_cancel_iff_of_pos

theorem mul_eq_mul_iff_eq_and_eq_of_pos [PosMulStrictMono α] [MulPosStrictMono α]
    (hab : a ≤ b) (hcd : c ≤ d) (a0 : 0 < a) (d0 : 0 < d) :
    a * c = b * d ↔ a = b ∧ c = d := by
  refine' ⟨fun h ↦ _, by rintro ⟨rfl, rfl⟩; rfl⟩
  simp only [eq_iff_le_not_lt, hab, hcd, true_and]
  refine' ⟨fun hab ↦ h.not_lt _, fun hcd ↦ h.not_lt _⟩
  · exact (mul_le_mul_of_nonneg_left hcd a0.le).trans_lt (mul_lt_mul_of_pos_right hab d0)
  · exact (mul_lt_mul_of_pos_left hcd a0).trans_le (mul_le_mul_of_nonneg_right hab d0.le)
#align mul_eq_mul_iff_eq_and_eq_of_pos mul_eq_mul_iff_eq_and_eq_of_pos

theorem mul_eq_mul_iff_eq_and_eq_of_pos' [PosMulStrictMono α] [MulPosStrictMono α]
    (hab : a ≤ b) (hcd : c ≤ d) (b0 : 0 < b) (c0 : 0 < c) :
    a * c = b * d ↔ a = b ∧ c = d := by
  refine' ⟨fun h ↦ _, by rintro ⟨rfl, rfl⟩; rfl⟩
  simp only [eq_iff_le_not_lt, hab, hcd, true_and]
  refine' ⟨fun hab ↦ h.not_lt _, fun hcd ↦ h.not_lt _⟩
  · exact (mul_lt_mul_of_pos_right hab c0).trans_le (mul_le_mul_of_nonneg_left hcd b0.le)
  · exact (mul_le_mul_of_nonneg_right hab c0.le).trans_lt (mul_lt_mul_of_pos_left hcd b0)
#align mul_eq_mul_iff_eq_and_eq_of_pos' mul_eq_mul_iff_eq_and_eq_of_pos'

end PartialOrder

section LinearOrder

variable [LinearOrder α]

theorem pos_and_pos_or_neg_and_neg_of_mul_pos [PosMulMono α] [MulPosMono α] (hab : 0 < a * b) :
    0 < a ∧ 0 < b ∨ a < 0 ∧ b < 0 := by
  rcases lt_trichotomy a 0 with (ha | rfl | ha)
  · refine' Or.inr ⟨ha, lt_imp_lt_of_le_imp_le (fun hb => _) hab⟩
    exact mul_nonpos_of_nonpos_of_nonneg ha.le hb
  · rw [zero_mul] at hab
    exact hab.false.elim
  · refine' Or.inl ⟨ha, lt_imp_lt_of_le_imp_le (fun hb => _) hab⟩
    exact mul_nonpos_of_nonneg_of_nonpos ha.le hb
#align pos_and_pos_or_neg_and_neg_of_mul_pos pos_and_pos_or_neg_and_neg_of_mul_pos


theorem neg_of_mul_pos_right [PosMulMono α] [MulPosMono α] (h : 0 < a * b) (ha : a ≤ 0) : b < 0 :=
  ((pos_and_pos_or_neg_and_neg_of_mul_pos h).resolve_left fun h => h.1.not_le ha).2
#align neg_of_mul_pos_right neg_of_mul_pos_right

theorem neg_of_mul_pos_left [PosMulMono α] [MulPosMono α] (h : 0 < a * b) (ha : b ≤ 0) : a < 0 :=
  ((pos_and_pos_or_neg_and_neg_of_mul_pos h).resolve_left fun h => h.2.not_le ha).1
#align neg_of_mul_pos_left neg_of_mul_pos_left

theorem neg_iff_neg_of_mul_pos [PosMulMono α] [MulPosMono α] (hab : 0 < a * b) : a < 0 ↔ b < 0 :=
  ⟨neg_of_mul_pos_right hab ∘ le_of_lt, neg_of_mul_pos_left hab ∘ le_of_lt⟩
#align neg_iff_neg_of_mul_pos neg_iff_neg_of_mul_pos

theorem Left.neg_of_mul_neg_left [PosMulMono α] (h : a * b < 0) (h1 : 0 ≤ a) : b < 0 :=
  lt_of_not_ge fun h2 : b ≥ 0 => (Left.mul_nonneg h1 h2).not_lt h
#align left.neg_of_mul_neg_left Left.neg_of_mul_neg_left

theorem Right.neg_of_mul_neg_left [MulPosMono α] (h : a * b < 0) (h1 : 0 ≤ a) : b < 0 :=
  lt_of_not_ge fun h2 : b ≥ 0 => (Right.mul_nonneg h1 h2).not_lt h
#align right.neg_of_mul_neg_left Right.neg_of_mul_neg_left

theorem Left.neg_of_mul_neg_right [PosMulMono α] (h : a * b < 0) (h1 : 0 ≤ b) : a < 0 :=
  lt_of_not_ge fun h2 : a ≥ 0 => (Left.mul_nonneg h2 h1).not_lt h
#align left.neg_of_mul_neg_right Left.neg_of_mul_neg_right

theorem Right.neg_of_mul_neg_right [MulPosMono α] (h : a * b < 0) (h1 : 0 ≤ b) : a < 0 :=
  lt_of_not_ge fun h2 : a ≥ 0 => (Right.mul_nonneg h2 h1).not_lt h
#align right.neg_of_mul_neg_right Right.neg_of_mul_neg_right

end LinearOrder

end MulZeroClass

section MulOneClass

variable [MulOneClass α] [Zero α]

section Preorder

variable [Preorder α]

/-! Lemmas of the form `a ≤ a * b ↔ 1 ≤ b` and `a * b ≤ a ↔ b ≤ 1`,
which assume left covariance. -/


@[simp]
lemma le_mul_iff_one_le_right [PosMulMono α] [PosMulReflectLE α] (a0 : 0 < a) : a ≤ a * b ↔ 1 ≤ b :=
  Iff.trans (by rw [mul_one]) (mul_le_mul_left a0)
#align le_mul_iff_one_le_right le_mul_iff_one_le_right

@[simp]
theorem lt_mul_iff_one_lt_right [PosMulStrictMono α] [PosMulReflectLT α] (a0 : 0 < a) :
    a < a * b ↔ 1 < b :=
  Iff.trans (by rw [mul_one]) (mul_lt_mul_left a0)
#align lt_mul_iff_one_lt_right lt_mul_iff_one_lt_right

@[simp]
lemma mul_le_iff_le_one_right [PosMulMono α] [PosMulReflectLE α] (a0 : 0 < a) : a * b ≤ a ↔ b ≤ 1 :=
  Iff.trans (by rw [mul_one]) (mul_le_mul_left a0)
#align mul_le_iff_le_one_right mul_le_iff_le_one_right

@[simp]
theorem mul_lt_iff_lt_one_right [PosMulStrictMono α] [PosMulReflectLT α] (a0 : 0 < a) :
    a * b < a ↔ b < 1 :=
  Iff.trans (by rw [mul_one]) (mul_lt_mul_left a0)
#align mul_lt_iff_lt_one_right mul_lt_iff_lt_one_right

/-! Lemmas of the form `a ≤ b * a ↔ 1 ≤ b` and `a * b ≤ b ↔ a ≤ 1`,
which assume right covariance. -/


@[simp]
lemma le_mul_iff_one_le_left [MulPosMono α] [MulPosReflectLE α] (a0 : 0 < a) : a ≤ b * a ↔ 1 ≤ b :=
  Iff.trans (by rw [one_mul]) (mul_le_mul_right a0)
#align le_mul_iff_one_le_left le_mul_iff_one_le_left

@[simp]
theorem lt_mul_iff_one_lt_left [MulPosStrictMono α] [MulPosReflectLT α] (a0 : 0 < a) :
    a < b * a ↔ 1 < b :=
  Iff.trans (by rw [one_mul]) (mul_lt_mul_right a0)
#align lt_mul_iff_one_lt_left lt_mul_iff_one_lt_left

@[simp]
lemma mul_le_iff_le_one_left [MulPosMono α] [MulPosReflectLE α] (b0 : 0 < b) : a * b ≤ b ↔ a ≤ 1 :=
  Iff.trans (by rw [one_mul]) (mul_le_mul_right b0)
#align mul_le_iff_le_one_left mul_le_iff_le_one_left

@[simp]
theorem mul_lt_iff_lt_one_left [MulPosStrictMono α] [MulPosReflectLT α] (b0 : 0 < b) :
    a * b < b ↔ a < 1 :=
  Iff.trans (by rw [one_mul]) (mul_lt_mul_right b0)
#align mul_lt_iff_lt_one_left mul_lt_iff_lt_one_left

/-! Lemmas of the form `1 ≤ b → a ≤ a * b`.

<<<<<<< HEAD
/-! Lemmas of the form `b ≤ 1` → `a * b ≤ a`. -/
=======
Variants with `< 0` and `≤ 0` instead of `0 <` and `0 ≤` appear in `Mathlib/Algebra/Order/Ring/Defs`
(which imports this file) as they need additional results which are not yet available here. -/
>>>>>>> 9dd8f15a

theorem mul_le_of_le_one_right [PosMulMono α] (a0 : 0 ≤ a) (h : b ≤ 1) : a * b ≤ a := by
  simpa only [mul_one] using mul_le_mul_of_nonneg_left h a0

<<<<<<< HEAD
theorem le_mul_of_one_le_right [PosMulMono α] (a0 : 0 ≤ a) (h : 1 ≤ b) : a ≤ a * b := by
  simpa only [mul_one] using mul_le_mul_of_nonneg_left h a0

theorem mul_le_of_le_one_left [MulPosMono α] (b0 : 0 ≤ b) (h : a ≤ 1) : a * b ≤ b := by
  simpa only [one_mul] using mul_le_mul_of_nonneg_right h b0

theorem le_mul_of_one_le_left [MulPosMono α] (b0 : 0 ≤ b) (h : 1 ≤ a) : b ≤ a * b := by
  simpa only [one_mul] using mul_le_mul_of_nonneg_right h b0

theorem mul_lt_of_lt_one_right [PosMulStrictMono α] (a0 : 0 < a) (h : b < 1) : a * b < a := by
  simpa only [mul_one] using mul_lt_mul_of_pos_left h a0

theorem lt_mul_of_one_lt_right [PosMulStrictMono α] (a0 : 0 < a) (h : 1 < b) : a < a * b := by
  simpa only [mul_one] using mul_lt_mul_of_pos_left h a0

theorem mul_lt_of_lt_one_left [MulPosStrictMono α] (b0 : 0 < b) (h : a < 1) : a * b < b := by
  simpa only [one_mul] using mul_lt_mul_of_pos_right h b0

theorem lt_mul_of_one_lt_left [MulPosStrictMono α] (b0 : 0 < b) (h : 1 < a) : b < a * b := by
  simpa only [one_mul] using mul_lt_mul_of_pos_right h b0

/-! Lemmas of the form `b ≤ c → a ≤ 1 → b * a ≤ c`. -/

/-- Assumes left covariance. -/
theorem mul_le_one_of_le_of_le_left [PosMulMono α]
    (ha : a ≤ 1) (hb : b ≤ 1) (a0 : 0 ≤ a) : a * b ≤ 1 :=
  (mul_le_of_le_one_right a0 hb).trans ha

/-- Assumes left covariance. -/
theorem mul_lt_one_of_le_of_lt_left [PosMulStrictMono α]
    (ha : a ≤ 1) (hb : b < 1) (a0 : 0 < a) : a * b < 1 :=
  (mul_lt_of_lt_one_right a0 hb).trans_le ha

/-- Assumes left covariance. -/
theorem mul_lt_one_of_lt_of_le_left [PosMulMono α]
    (ha : a < 1) (hb : b ≤ 1) (a0 : 0 ≤ a) : a * b < 1 :=
  (mul_le_of_le_one_right a0 hb).trans_lt ha

/-- Assumes left covariance. -/
theorem mul_lt_one_of_lt_of_lt_left [PosMulStrictMono α]
    (ha : a < 1) (hb : b < 1) (a0 : 0 < a) : a * b < 1 :=
  (mul_lt_of_lt_one_right a0 hb).trans ha

/-! Lemmas of the form `a ≤ 1 → b ≤ c → a * b ≤ c`. -/

/-- Assumes right covariance. -/
theorem mul_le_one_of_le_of_le_right [MulPosMono α]
    (ha : a ≤ 1) (hb : b ≤ 1) (b0 : 0 ≤ b) : a * b ≤ 1 :=
  (mul_le_of_le_one_left b0 ha).trans hb

/-- Assumes right covariance. -/
theorem mul_lt_one_of_lt_of_le_right [MulPosStrictMono α]
    (ha : a < 1) (hb : b ≤ 1) (b0 : 0 < b) : a * b < 1 :=
  (mul_lt_of_lt_one_left b0 ha).trans_le hb

/-- Assumes right covariance. -/
theorem mul_lt_one_of_le_of_lt_right [MulPosMono α]
    (ha : a ≤ 1) (hb : b < 1) (b0 : 0 ≤ b) : a * b < 1 :=
  (mul_le_of_le_one_left b0 ha).trans_lt hb

/-- Assumes right covariance. -/
theorem mul_lt_one_of_lt_of_lt_right [MulPosStrictMono α]
    (ha : a < 1) (hb : b < 1) (b0 : 0 < b) : a * b < 1 :=
  (mul_lt_of_lt_one_left b0 ha).trans hb

namespace without_zero_le_one

/-! Lemmas of the form `b ≤ c → 1 ≤ a → b ≤ c * a`. -/

/-- Assumes left covariance. -/
theorem one_le_mul_of_le_of_le_left [PosMulMono α]
    (ha : 1 ≤ a) (hb : 1 ≤ b) (a0 : 0 ≤ a) : 1 ≤ a * b :=
  ha.trans (le_mul_of_one_le_right a0 hb)
=======
theorem mul_le_of_le_one_left [MulPosMono α] (hb : 0 ≤ b) (h : a ≤ 1) : a * b ≤ b := by
  simpa only [one_mul] using mul_le_mul_of_nonneg_right h hb
#align mul_le_of_le_one_left mul_le_of_le_one_left

theorem le_mul_of_one_le_left [MulPosMono α] (hb : 0 ≤ b) (h : 1 ≤ a) : b ≤ a * b := by
  simpa only [one_mul] using mul_le_mul_of_nonneg_right h hb
#align le_mul_of_one_le_left le_mul_of_one_le_left

theorem mul_le_of_le_one_right [PosMulMono α] (ha : 0 ≤ a) (h : b ≤ 1) : a * b ≤ a := by
  simpa only [mul_one] using mul_le_mul_of_nonneg_left h ha
#align mul_le_of_le_one_right mul_le_of_le_one_right

theorem le_mul_of_one_le_right [PosMulMono α] (ha : 0 ≤ a) (h : 1 ≤ b) : a ≤ a * b := by
  simpa only [mul_one] using mul_le_mul_of_nonneg_left h ha
#align le_mul_of_one_le_right le_mul_of_one_le_right

theorem mul_lt_of_lt_one_left [MulPosStrictMono α] (hb : 0 < b) (h : a < 1) : a * b < b := by
  simpa only [one_mul] using mul_lt_mul_of_pos_right h hb
#align mul_lt_of_lt_one_left mul_lt_of_lt_one_left

theorem lt_mul_of_one_lt_left [MulPosStrictMono α] (hb : 0 < b) (h : 1 < a) : b < a * b := by
  simpa only [one_mul] using mul_lt_mul_of_pos_right h hb
#align lt_mul_of_one_lt_left lt_mul_of_one_lt_left

theorem mul_lt_of_lt_one_right [PosMulStrictMono α] (ha : 0 < a) (h : b < 1) : a * b < a := by
  simpa only [mul_one] using mul_lt_mul_of_pos_left h ha
#align mul_lt_of_lt_one_right mul_lt_of_lt_one_right

theorem lt_mul_of_one_lt_right [PosMulStrictMono α] (ha : 0 < a) (h : 1 < b) : a < a * b := by
  simpa only [mul_one] using mul_lt_mul_of_pos_left h ha
#align lt_mul_of_one_lt_right lt_mul_of_one_lt_right

/-! Lemmas of the form `b ≤ c → a ≤ 1 → b * a ≤ c`. -/


/- Yaël: What's the point of these lemmas? They just chain an existing lemma with an assumption in
all possible ways, thereby artificially inflating the API and making the truly relevant lemmas hard
to find -/
theorem mul_le_of_le_of_le_one_of_nonneg [PosMulMono α] (h : b ≤ c) (ha : a ≤ 1) (hb : 0 ≤ b) :
    b * a ≤ c :=
  (mul_le_of_le_one_right hb ha).trans h
#align mul_le_of_le_of_le_one_of_nonneg mul_le_of_le_of_le_one_of_nonneg

theorem mul_lt_of_le_of_lt_one_of_pos [PosMulStrictMono α] (bc : b ≤ c) (ha : a < 1) (b0 : 0 < b) :
    b * a < c :=
  (mul_lt_of_lt_one_right b0 ha).trans_le bc
#align mul_lt_of_le_of_lt_one_of_pos mul_lt_of_le_of_lt_one_of_pos

theorem mul_lt_of_lt_of_le_one_of_nonneg [PosMulMono α] (h : b < c) (ha : a ≤ 1) (hb : 0 ≤ b) :
    b * a < c :=
  (mul_le_of_le_one_right hb ha).trans_lt h
#align mul_lt_of_lt_of_le_one_of_nonneg mul_lt_of_lt_of_le_one_of_nonneg

/-- Assumes left covariance. -/
theorem Left.mul_le_one_of_le_of_le [PosMulMono α] (ha : a ≤ 1) (hb : b ≤ 1) (a0 : 0 ≤ a) :
    a * b ≤ 1 :=
  mul_le_of_le_of_le_one_of_nonneg ha hb a0
#align left.mul_le_one_of_le_of_le Left.mul_le_one_of_le_of_le

/-- Assumes left covariance. -/
theorem Left.mul_lt_of_le_of_lt_one_of_pos [PosMulStrictMono α] (ha : a ≤ 1) (hb : b < 1)
    (a0 : 0 < a) : a * b < 1 :=
  _root_.mul_lt_of_le_of_lt_one_of_pos ha hb a0
#align left.mul_lt_of_le_of_lt_one_of_pos Left.mul_lt_of_le_of_lt_one_of_pos

/-- Assumes left covariance. -/
theorem Left.mul_lt_of_lt_of_le_one_of_nonneg [PosMulMono α] (ha : a < 1) (hb : b ≤ 1)
    (a0 : 0 ≤ a) : a * b < 1 :=
  _root_.mul_lt_of_lt_of_le_one_of_nonneg ha hb a0
#align left.mul_lt_of_lt_of_le_one_of_nonneg Left.mul_lt_of_lt_of_le_one_of_nonneg

theorem mul_le_of_le_of_le_one' [PosMulMono α] [MulPosMono α] (bc : b ≤ c) (ha : a ≤ 1) (a0 : 0 ≤ a)
    (c0 : 0 ≤ c) : b * a ≤ c :=
  (mul_le_mul_of_nonneg_right bc a0).trans <| mul_le_of_le_one_right c0 ha
#align mul_le_of_le_of_le_one' mul_le_of_le_of_le_one'

theorem mul_lt_of_lt_of_le_one' [PosMulMono α] [MulPosStrictMono α] (bc : b < c) (ha : a ≤ 1)
    (a0 : 0 < a) (c0 : 0 ≤ c) : b * a < c :=
  (mul_lt_mul_of_pos_right bc a0).trans_le <| mul_le_of_le_one_right c0 ha
#align mul_lt_of_lt_of_le_one' mul_lt_of_lt_of_le_one'

theorem mul_lt_of_le_of_lt_one' [PosMulStrictMono α] [MulPosMono α] (bc : b ≤ c) (ha : a < 1)
    (a0 : 0 ≤ a) (c0 : 0 < c) : b * a < c :=
  (mul_le_mul_of_nonneg_right bc a0).trans_lt <| mul_lt_of_lt_one_right c0 ha
#align mul_lt_of_le_of_lt_one' mul_lt_of_le_of_lt_one'

theorem mul_lt_of_lt_of_lt_one_of_pos [PosMulMono α] [MulPosStrictMono α] (bc : b < c) (ha : a ≤ 1)
    (a0 : 0 < a) (c0 : 0 ≤ c) : b * a < c :=
  (mul_lt_mul_of_pos_right bc a0).trans_le <| mul_le_of_le_one_right c0 ha
#align mul_lt_of_lt_of_lt_one_of_pos mul_lt_of_lt_of_lt_one_of_pos

/-! Lemmas of the form `b ≤ c → 1 ≤ a → b ≤ c * a`. -/


theorem le_mul_of_le_of_one_le_of_nonneg [PosMulMono α] (h : b ≤ c) (ha : 1 ≤ a) (hc : 0 ≤ c) :
    b ≤ c * a :=
  h.trans <| le_mul_of_one_le_right hc ha
#align le_mul_of_le_of_one_le_of_nonneg le_mul_of_le_of_one_le_of_nonneg

theorem lt_mul_of_le_of_one_lt_of_pos [PosMulStrictMono α] (bc : b ≤ c) (ha : 1 < a) (c0 : 0 < c) :
    b < c * a :=
  bc.trans_lt <| lt_mul_of_one_lt_right c0 ha
#align lt_mul_of_le_of_one_lt_of_pos lt_mul_of_le_of_one_lt_of_pos

theorem lt_mul_of_lt_of_one_le_of_nonneg [PosMulMono α] (h : b < c) (ha : 1 ≤ a) (hc : 0 ≤ c) :
    b < c * a :=
  h.trans_le <| le_mul_of_one_le_right hc ha
#align lt_mul_of_lt_of_one_le_of_nonneg lt_mul_of_lt_of_one_le_of_nonneg

/-- Assumes left covariance. -/
theorem Left.one_le_mul_of_le_of_le [PosMulMono α] (ha : 1 ≤ a) (hb : 1 ≤ b) (a0 : 0 ≤ a) :
    1 ≤ a * b :=
  le_mul_of_le_of_one_le_of_nonneg ha hb a0
#align left.one_le_mul_of_le_of_le Left.one_le_mul_of_le_of_le

/-- Assumes left covariance. -/
theorem Left.one_lt_mul_of_le_of_lt_of_pos [PosMulStrictMono α] (ha : 1 ≤ a) (hb : 1 < b)
    (a0 : 0 < a) : 1 < a * b :=
  lt_mul_of_le_of_one_lt_of_pos ha hb a0
#align left.one_lt_mul_of_le_of_lt_of_pos Left.one_lt_mul_of_le_of_lt_of_pos

/-- Assumes left covariance. -/
theorem Left.lt_mul_of_lt_of_one_le_of_nonneg [PosMulMono α] (ha : 1 < a) (hb : 1 ≤ b)
    (a0 : 0 ≤ a) : 1 < a * b :=
  _root_.lt_mul_of_lt_of_one_le_of_nonneg ha hb a0
#align left.lt_mul_of_lt_of_one_le_of_nonneg Left.lt_mul_of_lt_of_one_le_of_nonneg

theorem le_mul_of_le_of_one_le' [PosMulMono α] [MulPosMono α] (bc : b ≤ c) (ha : 1 ≤ a)
    (a0 : 0 ≤ a) (b0 : 0 ≤ b) : b ≤ c * a :=
  (le_mul_of_one_le_right b0 ha).trans <| mul_le_mul_of_nonneg_right bc a0
#align le_mul_of_le_of_one_le' le_mul_of_le_of_one_le'

theorem lt_mul_of_le_of_one_lt' [PosMulStrictMono α] [MulPosMono α] (bc : b ≤ c) (ha : 1 < a)
    (a0 : 0 ≤ a) (b0 : 0 < b) : b < c * a :=
  (lt_mul_of_one_lt_right b0 ha).trans_le <| mul_le_mul_of_nonneg_right bc a0
#align lt_mul_of_le_of_one_lt' lt_mul_of_le_of_one_lt'

theorem lt_mul_of_lt_of_one_le' [PosMulMono α] [MulPosStrictMono α] (bc : b < c) (ha : 1 ≤ a)
    (a0 : 0 < a) (b0 : 0 ≤ b) : b < c * a :=
  (le_mul_of_one_le_right b0 ha).trans_lt <| mul_lt_mul_of_pos_right bc a0
#align lt_mul_of_lt_of_one_le' lt_mul_of_lt_of_one_le'

theorem lt_mul_of_lt_of_one_lt_of_pos [PosMulStrictMono α] [MulPosStrictMono α] (bc : b < c)
    (ha : 1 < a) (a0 : 0 < a) (b0 : 0 < b) : b < c * a :=
  (lt_mul_of_one_lt_right b0 ha).trans <| mul_lt_mul_of_pos_right bc a0
#align lt_mul_of_lt_of_one_lt_of_pos lt_mul_of_lt_of_one_lt_of_pos

/-! Lemmas of the form `a ≤ 1 → b ≤ c → a * b ≤ c`. -/


theorem mul_le_of_le_one_of_le_of_nonneg [MulPosMono α] (ha : a ≤ 1) (h : b ≤ c) (hb : 0 ≤ b) :
    a * b ≤ c :=
  (mul_le_of_le_one_left hb ha).trans h
#align mul_le_of_le_one_of_le_of_nonneg mul_le_of_le_one_of_le_of_nonneg

theorem mul_lt_of_lt_one_of_le_of_pos [MulPosStrictMono α] (ha : a < 1) (h : b ≤ c) (hb : 0 < b) :
    a * b < c :=
  (mul_lt_of_lt_one_left hb ha).trans_le h
#align mul_lt_of_lt_one_of_le_of_pos mul_lt_of_lt_one_of_le_of_pos

theorem mul_lt_of_le_one_of_lt_of_nonneg [MulPosMono α] (ha : a ≤ 1) (h : b < c) (hb : 0 ≤ b) :
    a * b < c :=
  (mul_le_of_le_one_left hb ha).trans_lt h
#align mul_lt_of_le_one_of_lt_of_nonneg mul_lt_of_le_one_of_lt_of_nonneg

/-- Assumes right covariance. -/
theorem Right.mul_lt_one_of_lt_of_le_of_pos [MulPosStrictMono α] (ha : a < 1) (hb : b ≤ 1)
    (b0 : 0 < b) : a * b < 1 :=
  mul_lt_of_lt_one_of_le_of_pos ha hb b0
#align right.mul_lt_one_of_lt_of_le_of_pos Right.mul_lt_one_of_lt_of_le_of_pos

/-- Assumes right covariance. -/
theorem Right.mul_lt_one_of_le_of_lt_of_nonneg [MulPosMono α] (ha : a ≤ 1) (hb : b < 1)
    (b0 : 0 ≤ b) : a * b < 1 :=
  mul_lt_of_le_one_of_lt_of_nonneg ha hb b0
#align right.mul_lt_one_of_le_of_lt_of_nonneg Right.mul_lt_one_of_le_of_lt_of_nonneg

theorem mul_lt_of_lt_one_of_lt_of_pos [PosMulStrictMono α] [MulPosStrictMono α] (ha : a < 1)
    (bc : b < c) (a0 : 0 < a) (c0 : 0 < c) : a * b < c :=
  (mul_lt_mul_of_pos_left bc a0).trans <| mul_lt_of_lt_one_left c0 ha
#align mul_lt_of_lt_one_of_lt_of_pos mul_lt_of_lt_one_of_lt_of_pos

/-- Assumes right covariance. -/
theorem Right.mul_le_one_of_le_of_le [MulPosMono α] (ha : a ≤ 1) (hb : b ≤ 1) (b0 : 0 ≤ b) :
    a * b ≤ 1 :=
  mul_le_of_le_one_of_le_of_nonneg ha hb b0
#align right.mul_le_one_of_le_of_le Right.mul_le_one_of_le_of_le

theorem mul_le_of_le_one_of_le' [PosMulMono α] [MulPosMono α] (ha : a ≤ 1) (bc : b ≤ c) (a0 : 0 ≤ a)
    (c0 : 0 ≤ c) : a * b ≤ c :=
  (mul_le_mul_of_nonneg_left bc a0).trans <| mul_le_of_le_one_left c0 ha
#align mul_le_of_le_one_of_le' mul_le_of_le_one_of_le'

theorem mul_lt_of_lt_one_of_le' [PosMulMono α] [MulPosStrictMono α] (ha : a < 1) (bc : b ≤ c)
    (a0 : 0 ≤ a) (c0 : 0 < c) : a * b < c :=
  (mul_le_mul_of_nonneg_left bc a0).trans_lt <| mul_lt_of_lt_one_left c0 ha
#align mul_lt_of_lt_one_of_le' mul_lt_of_lt_one_of_le'

theorem mul_lt_of_le_one_of_lt' [PosMulStrictMono α] [MulPosMono α] (ha : a ≤ 1) (bc : b < c)
    (a0 : 0 < a) (c0 : 0 ≤ c) : a * b < c :=
  (mul_lt_mul_of_pos_left bc a0).trans_le <| mul_le_of_le_one_left c0 ha
#align mul_lt_of_le_one_of_lt' mul_lt_of_le_one_of_lt'
>>>>>>> 9dd8f15a

/-- Assumes left covariance. -/
theorem one_lt_mul_of_le_of_lt_left [PosMulStrictMono α]
    (ha : 1 ≤ a) (hb : 1 < b) (a0 : 0 < a) : 1 < a * b :=
  ha.trans_lt (lt_mul_of_one_lt_right a0 hb)

/-- Assumes left covariance. -/
theorem one_lt_mul_of_lt_of_le_left [PosMulMono α]
    (ha : 1 < a) (hb : 1 ≤ b) (a0 : 0 ≤ a) : 1 < a * b :=
  ha.trans_le (le_mul_of_one_le_right a0 hb)

<<<<<<< HEAD
/-- Assumes left covariance. -/
theorem one_lt_mul_of_lt_of_lt_left [PosMulStrictMono α]
    (ha : 1 < a) (hb : 1 < b) (a0 : 0 < a) : 1 < a * b :=
  ha.trans (lt_mul_of_one_lt_right a0 hb)

/-! Lemmas of the form `1 ≤ a → b ≤ c → b ≤ a * c`. -/

/-- Assumes right covariance. -/
theorem one_le_mul_of_le_of_le_right [MulPosMono α]
    (ha : 1 ≤ a) (hb : 1 ≤ b) (b0 : 0 ≤ b) : 1 ≤ a * b :=
  hb.trans (le_mul_of_one_le_left b0 ha)

/-- Assumes right covariance. -/
theorem one_lt_mul_of_lt_of_le_right [MulPosStrictMono α]
    (ha : 1 < a) (hb : 1 ≤ b) (b0 : 0 < b) : 1 < a * b :=
  hb.trans_lt (lt_mul_of_one_lt_left b0 ha)

/-- Assumes right covariance. -/
theorem one_lt_mul_of_le_of_lt_right [MulPosMono α]
    (ha : 1 ≤ a) (hb : 1 < b) (b0 : 0 ≤ b) : 1 < a * b :=
  hb.trans_le (le_mul_of_one_le_left b0 ha)

/-- Assumes right covariance. -/
theorem one_lt_mul_of_lt_of_lt_right [MulPosStrictMono α]
    (ha : 1 < a) (hb : 1 < b) (b0 : 0 < b) : 1 < a * b :=
  hb.trans (lt_mul_of_one_lt_left b0 ha)

end without_zero_le_one

end Preorder

end MulOneClass

section MulZeroOneClass

variable [MulZeroOneClass α]

section Preorder

variable [Preorder α]

theorem Left.zero_lt_one_of_pos [PosMulReflectLT α]
    (a0 : 0 < a) : (0 : α) < 1 :=
  lt_of_mul_lt_mul_left ((mul_zero _).le.trans_lt (a0.trans_le (mul_one _).ge)) a0.le

theorem Right.zero_lt_one_of_pos [MulPosReflectLT α]
    (a0 : 0 < a) : (0 : α) < 1 :=
  lt_of_mul_lt_mul_right ((zero_mul _).le.trans_lt (a0.trans_le (one_mul _).ge)) a0.le

alias Left.zero_lt_one_of_pos ← zero_lt_one_of_pos
=======
theorem lt_mul_of_one_lt_of_le_of_pos [MulPosStrictMono α] (ha : 1 < a) (h : b ≤ c) (hc : 0 < c) :
    b < a * c :=
  h.trans_lt <| lt_mul_of_one_lt_left hc ha
#align lt_mul_of_one_lt_of_le_of_pos lt_mul_of_one_lt_of_le_of_pos

theorem lt_mul_of_one_le_of_lt_of_nonneg [MulPosMono α] (ha : 1 ≤ a) (h : b < c) (hc : 0 ≤ c) :
    b < a * c :=
  h.trans_le <| le_mul_of_one_le_left hc ha
#align lt_mul_of_one_le_of_lt_of_nonneg lt_mul_of_one_le_of_lt_of_nonneg

theorem lt_mul_of_one_lt_of_lt_of_pos [MulPosStrictMono α] (ha : 1 < a) (h : b < c) (hc : 0 < c) :
    b < a * c :=
  h.trans <| lt_mul_of_one_lt_left hc ha
#align lt_mul_of_one_lt_of_lt_of_pos lt_mul_of_one_lt_of_lt_of_pos

/-- Assumes right covariance. -/
theorem Right.one_lt_mul_of_lt_of_le_of_pos [MulPosStrictMono α] (ha : 1 < a) (hb : 1 ≤ b)
    (b0 : 0 < b) : 1 < a * b :=
  lt_mul_of_one_lt_of_le_of_pos ha hb b0
#align right.one_lt_mul_of_lt_of_le_of_pos Right.one_lt_mul_of_lt_of_le_of_pos

/-- Assumes right covariance. -/
theorem Right.one_lt_mul_of_le_of_lt_of_nonneg [MulPosMono α] (ha : 1 ≤ a) (hb : 1 < b)
    (b0 : 0 ≤ b) : 1 < a * b :=
  lt_mul_of_one_le_of_lt_of_nonneg ha hb b0
#align right.one_lt_mul_of_le_of_lt_of_nonneg Right.one_lt_mul_of_le_of_lt_of_nonneg

/-- Assumes right covariance. -/
theorem Right.one_lt_mul_of_lt_of_lt [MulPosStrictMono α] (ha : 1 < a) (hb : 1 < b) (b0 : 0 < b) :
    1 < a * b :=
  lt_mul_of_one_lt_of_lt_of_pos ha hb b0
#align right.one_lt_mul_of_lt_of_lt Right.one_lt_mul_of_lt_of_lt

theorem lt_mul_of_one_lt_of_lt_of_nonneg [MulPosMono α] (ha : 1 ≤ a) (h : b < c) (hc : 0 ≤ c) :
    b < a * c :=
  h.trans_le <| le_mul_of_one_le_left hc ha
#align lt_mul_of_one_lt_of_lt_of_nonneg lt_mul_of_one_lt_of_lt_of_nonneg

theorem lt_of_mul_lt_of_one_le_of_nonneg_left [PosMulMono α] (h : a * b < c) (hle : 1 ≤ b)
    (ha : 0 ≤ a) : a < c :=
  (le_mul_of_one_le_right ha hle).trans_lt h
#align lt_of_mul_lt_of_one_le_of_nonneg_left lt_of_mul_lt_of_one_le_of_nonneg_left

theorem lt_of_lt_mul_of_le_one_of_nonneg_left [PosMulMono α] (h : a < b * c) (hc : c ≤ 1)
    (hb : 0 ≤ b) : a < b :=
  h.trans_le <| mul_le_of_le_one_right hb hc
#align lt_of_lt_mul_of_le_one_of_nonneg_left lt_of_lt_mul_of_le_one_of_nonneg_left

theorem lt_of_lt_mul_of_le_one_of_nonneg_right [MulPosMono α] (h : a < b * c) (hb : b ≤ 1)
    (hc : 0 ≤ c) : a < c :=
  h.trans_le <| mul_le_of_le_one_left hc hb
#align lt_of_lt_mul_of_le_one_of_nonneg_right lt_of_lt_mul_of_le_one_of_nonneg_right

theorem le_mul_of_one_le_of_le_of_nonneg [MulPosMono α] (ha : 1 ≤ a) (bc : b ≤ c) (c0 : 0 ≤ c) :
    b ≤ a * c :=
  bc.trans <| le_mul_of_one_le_left c0 ha
#align le_mul_of_one_le_of_le_of_nonneg le_mul_of_one_le_of_le_of_nonneg

/-- Assumes right covariance. -/
theorem Right.one_le_mul_of_le_of_le [MulPosMono α] (ha : 1 ≤ a) (hb : 1 ≤ b) (b0 : 0 ≤ b) :
    1 ≤ a * b :=
  le_mul_of_one_le_of_le_of_nonneg ha hb b0
#align right.one_le_mul_of_le_of_le Right.one_le_mul_of_le_of_le

theorem le_of_mul_le_of_one_le_of_nonneg_left [PosMulMono α] (h : a * b ≤ c) (hb : 1 ≤ b)
    (ha : 0 ≤ a) : a ≤ c :=
  (le_mul_of_one_le_right ha hb).trans h
#align le_of_mul_le_of_one_le_of_nonneg_left le_of_mul_le_of_one_le_of_nonneg_left

theorem le_of_le_mul_of_le_one_of_nonneg_left [PosMulMono α] (h : a ≤ b * c) (hc : c ≤ 1)
    (hb : 0 ≤ b) : a ≤ b :=
  h.trans <| mul_le_of_le_one_right hb hc
#align le_of_le_mul_of_le_one_of_nonneg_left le_of_le_mul_of_le_one_of_nonneg_left

theorem le_of_mul_le_of_one_le_nonneg_right [MulPosMono α] (h : a * b ≤ c) (ha : 1 ≤ a)
    (hb : 0 ≤ b) : b ≤ c :=
  (le_mul_of_one_le_left hb ha).trans h
#align le_of_mul_le_of_one_le_nonneg_right le_of_mul_le_of_one_le_nonneg_right

theorem le_of_le_mul_of_le_one_of_nonneg_right [MulPosMono α] (h : a ≤ b * c) (hb : b ≤ 1)
    (hc : 0 ≤ c) : a ≤ c :=
  h.trans <| mul_le_of_le_one_left hc hb
#align le_of_le_mul_of_le_one_of_nonneg_right le_of_le_mul_of_le_one_of_nonneg_right
>>>>>>> 9dd8f15a

end Preorder

section LinearOrder

variable [LinearOrder α]

theorem exists_square_leₚ [PosMulStrictMono α]
    (a0 : 0 ≤ a) : ∃ (b : α), b * b ≤ a := by
  rcases a0.eq_or_lt with rfl | a0
  · exact ⟨0, by simp⟩
  obtain ha | ha := lt_or_le a 1
  · exact ⟨a, (mul_lt_of_lt_one_right a0 ha).le⟩
  · exact ⟨1, by rwa [mul_one]⟩
#align exists_square_le' exists_square_le'

end LinearOrder

end MulZeroOneClass

section CancelMonoidWithZero

variable [CancelMonoidWithZero α]

section PartialOrder

variable [PartialOrder α]

theorem PosMulMono.toPosMulStrictMono [PosMulMono α] : PosMulStrictMono α :=
  ⟨fun x _ _ h => (mul_le_mul_of_nonneg_left h.le x.2.le).lt_of_ne
    (h.ne ∘ mul_left_cancel₀ x.2.ne')⟩
#align pos_mul_mono.to_pos_mul_strict_mono PosMulMono.toPosMulStrictMono

theorem posMulMono_iff_posMulStrictMono : PosMulMono α ↔ PosMulStrictMono α :=
  ⟨@PosMulMono.toPosMulStrictMono α _ _, @PosMulStrictMono.toPosMulMono α _ _⟩
#align pos_mul_mono_iff_pos_mul_strict_mono posMulMono_iff_posMulStrictMono

theorem MulPosMono.toMulPosStrictMono [MulPosMono α] : MulPosStrictMono α :=
  ⟨fun x _ _ h => (mul_le_mul_of_nonneg_right h.le x.2.le).lt_of_ne
    (h.ne ∘ mul_right_cancel₀ x.2.ne')⟩
#align mul_pos_mono.to_mul_pos_strict_mono MulPosMono.toMulPosStrictMono

theorem mulPosMono_iff_mulPosStrictMono : MulPosMono α ↔ MulPosStrictMono α :=
  ⟨@MulPosMono.toMulPosStrictMono α _ _, @MulPosStrictMono.toMulPosMono α _ _⟩
#align mul_pos_mono_iff_mul_pos_strict_mono mulPosMono_iff_mulPosStrictMono

theorem PosMulReflectLT.toPosMulReflectLE [PosMulReflectLT α] : PosMulReflectLE α :=
  ⟨fun x _ _ h =>
    h.eq_or_lt.elim (le_of_eq ∘ mul_left_cancel₀ x.2.ne.symm) fun h' =>
      (lt_of_mul_lt_mul_left h' x.2.le).le⟩
#align pos_mul_reflect_lt.to_pos_mul_mono_rev PosMulReflectLT.toPosMulReflectLE

theorem posMulReflectLE_iff_posMulReflectLT : PosMulReflectLE α ↔ PosMulReflectLT α :=
  ⟨@PosMulReflectLE.toPosMulReflectLT α _ _, @PosMulReflectLT.toPosMulReflectLE α _ _⟩
#align pos_mul_mono_rev_iff_pos_mul_reflect_lt posMulReflectLE_iff_posMulReflectLT

theorem MulPosReflectLT.toMulPosReflectLE [MulPosReflectLT α] : MulPosReflectLE α :=
  ⟨fun x _ _ h => h.eq_or_lt.elim (le_of_eq ∘ mul_right_cancel₀ x.2.ne.symm) fun h' =>
    (lt_of_mul_lt_mul_right h' x.2.le).le⟩
#align mul_pos_reflect_lt.to_mul_pos_mono_rev MulPosReflectLT.toMulPosReflectLE

theorem mulPosReflectLE_iff_mulPosReflectLT : MulPosReflectLE α ↔ MulPosReflectLT α :=
  ⟨@MulPosReflectLE.toMulPosReflectLT α _ _, @MulPosReflectLT.toMulPosReflectLE α _ _⟩
#align mul_pos_mono_rev_iff_mul_pos_reflect_lt mulPosReflectLE_iff_mulPosReflectLT

end PartialOrder

end CancelMonoidWithZero

section CommSemigroupHasZero

variable [Mul α] [IsSymmOp α α (· * ·)] [Zero α] [Preorder α]

theorem posMulStrictMono_iff_mulPosStrictMono : PosMulStrictMono α ↔ MulPosStrictMono α := by
  simp only [PosMulStrictMono, MulPosStrictMono, IsSymmOp.symm_op]
#align pos_mul_strict_mono_iff_mul_pos_strict_mono posMulStrictMono_iff_mulPosStrictMono

theorem posMulReflectLT_iff_mulPosReflectLT : PosMulReflectLT α ↔ MulPosReflectLT α := by
  simp only [PosMulReflectLT, MulPosReflectLT, IsSymmOp.symm_op]
#align pos_mul_reflect_lt_iff_mul_pos_reflect_lt posMulReflectLT_iff_mulPosReflectLT

theorem posMulMono_iff_mulPosMono : PosMulMono α ↔ MulPosMono α := by
  simp only [PosMulMono, MulPosMono, IsSymmOp.symm_op]
#align pos_mul_mono_iff_mul_pos_mono posMulMono_iff_mulPosMono

theorem posMulReflectLE_iff_mulPosReflectLE : PosMulReflectLE α ↔ MulPosReflectLE α := by
  simp only [PosMulReflectLE, MulPosReflectLE, IsSymmOp.symm_op]
#align pos_mul_mono_rev_iff_mul_pos_mono_rev posMulReflectLE_iff_mulPosReflectLE

end CommSemigroupHasZero<|MERGE_RESOLUTION|>--- conflicted
+++ resolved
@@ -708,39 +708,42 @@
   Iff.trans (by rw [one_mul]) (mul_lt_mul_right b0)
 #align mul_lt_iff_lt_one_left mul_lt_iff_lt_one_left
 
-/-! Lemmas of the form `1 ≤ b → a ≤ a * b`.
-
-<<<<<<< HEAD
-/-! Lemmas of the form `b ≤ 1` → `a * b ≤ a`. -/
-=======
+/-! Lemmas of the form `b ≤ 1 → a * b ≤ a`.
+
 Variants with `< 0` and `≤ 0` instead of `0 <` and `0 ≤` appear in `Mathlib/Algebra/Order/Ring/Defs`
 (which imports this file) as they need additional results which are not yet available here. -/
->>>>>>> 9dd8f15a
 
 theorem mul_le_of_le_one_right [PosMulMono α] (a0 : 0 ≤ a) (h : b ≤ 1) : a * b ≤ a := by
   simpa only [mul_one] using mul_le_mul_of_nonneg_left h a0
-
-<<<<<<< HEAD
+#align mul_le_of_le_one_right mul_le_of_le_one_right
+
 theorem le_mul_of_one_le_right [PosMulMono α] (a0 : 0 ≤ a) (h : 1 ≤ b) : a ≤ a * b := by
   simpa only [mul_one] using mul_le_mul_of_nonneg_left h a0
+#align le_mul_of_one_le_right le_mul_of_one_le_right
 
 theorem mul_le_of_le_one_left [MulPosMono α] (b0 : 0 ≤ b) (h : a ≤ 1) : a * b ≤ b := by
   simpa only [one_mul] using mul_le_mul_of_nonneg_right h b0
+#align mul_le_of_le_one_left mul_le_of_le_one_left
 
 theorem le_mul_of_one_le_left [MulPosMono α] (b0 : 0 ≤ b) (h : 1 ≤ a) : b ≤ a * b := by
   simpa only [one_mul] using mul_le_mul_of_nonneg_right h b0
+#align le_mul_of_one_le_left le_mul_of_one_le_left
 
 theorem mul_lt_of_lt_one_right [PosMulStrictMono α] (a0 : 0 < a) (h : b < 1) : a * b < a := by
   simpa only [mul_one] using mul_lt_mul_of_pos_left h a0
+#align mul_lt_of_lt_one_right mul_lt_of_lt_one_right
 
 theorem lt_mul_of_one_lt_right [PosMulStrictMono α] (a0 : 0 < a) (h : 1 < b) : a < a * b := by
   simpa only [mul_one] using mul_lt_mul_of_pos_left h a0
+#align lt_mul_of_one_lt_right lt_mul_of_one_lt_right
 
 theorem mul_lt_of_lt_one_left [MulPosStrictMono α] (b0 : 0 < b) (h : a < 1) : a * b < b := by
   simpa only [one_mul] using mul_lt_mul_of_pos_right h b0
+#align mul_lt_of_lt_one_left mul_lt_of_lt_one_left
 
 theorem lt_mul_of_one_lt_left [MulPosStrictMono α] (b0 : 0 < b) (h : 1 < a) : b < a * b := by
   simpa only [one_mul] using mul_lt_mul_of_pos_right h b0
+#align lt_mul_of_one_lt_left lt_mul_of_one_lt_left
 
 /-! Lemmas of the form `b ≤ c → a ≤ 1 → b * a ≤ c`. -/
 
@@ -794,210 +797,6 @@
 theorem one_le_mul_of_le_of_le_left [PosMulMono α]
     (ha : 1 ≤ a) (hb : 1 ≤ b) (a0 : 0 ≤ a) : 1 ≤ a * b :=
   ha.trans (le_mul_of_one_le_right a0 hb)
-=======
-theorem mul_le_of_le_one_left [MulPosMono α] (hb : 0 ≤ b) (h : a ≤ 1) : a * b ≤ b := by
-  simpa only [one_mul] using mul_le_mul_of_nonneg_right h hb
-#align mul_le_of_le_one_left mul_le_of_le_one_left
-
-theorem le_mul_of_one_le_left [MulPosMono α] (hb : 0 ≤ b) (h : 1 ≤ a) : b ≤ a * b := by
-  simpa only [one_mul] using mul_le_mul_of_nonneg_right h hb
-#align le_mul_of_one_le_left le_mul_of_one_le_left
-
-theorem mul_le_of_le_one_right [PosMulMono α] (ha : 0 ≤ a) (h : b ≤ 1) : a * b ≤ a := by
-  simpa only [mul_one] using mul_le_mul_of_nonneg_left h ha
-#align mul_le_of_le_one_right mul_le_of_le_one_right
-
-theorem le_mul_of_one_le_right [PosMulMono α] (ha : 0 ≤ a) (h : 1 ≤ b) : a ≤ a * b := by
-  simpa only [mul_one] using mul_le_mul_of_nonneg_left h ha
-#align le_mul_of_one_le_right le_mul_of_one_le_right
-
-theorem mul_lt_of_lt_one_left [MulPosStrictMono α] (hb : 0 < b) (h : a < 1) : a * b < b := by
-  simpa only [one_mul] using mul_lt_mul_of_pos_right h hb
-#align mul_lt_of_lt_one_left mul_lt_of_lt_one_left
-
-theorem lt_mul_of_one_lt_left [MulPosStrictMono α] (hb : 0 < b) (h : 1 < a) : b < a * b := by
-  simpa only [one_mul] using mul_lt_mul_of_pos_right h hb
-#align lt_mul_of_one_lt_left lt_mul_of_one_lt_left
-
-theorem mul_lt_of_lt_one_right [PosMulStrictMono α] (ha : 0 < a) (h : b < 1) : a * b < a := by
-  simpa only [mul_one] using mul_lt_mul_of_pos_left h ha
-#align mul_lt_of_lt_one_right mul_lt_of_lt_one_right
-
-theorem lt_mul_of_one_lt_right [PosMulStrictMono α] (ha : 0 < a) (h : 1 < b) : a < a * b := by
-  simpa only [mul_one] using mul_lt_mul_of_pos_left h ha
-#align lt_mul_of_one_lt_right lt_mul_of_one_lt_right
-
-/-! Lemmas of the form `b ≤ c → a ≤ 1 → b * a ≤ c`. -/
-
-
-/- Yaël: What's the point of these lemmas? They just chain an existing lemma with an assumption in
-all possible ways, thereby artificially inflating the API and making the truly relevant lemmas hard
-to find -/
-theorem mul_le_of_le_of_le_one_of_nonneg [PosMulMono α] (h : b ≤ c) (ha : a ≤ 1) (hb : 0 ≤ b) :
-    b * a ≤ c :=
-  (mul_le_of_le_one_right hb ha).trans h
-#align mul_le_of_le_of_le_one_of_nonneg mul_le_of_le_of_le_one_of_nonneg
-
-theorem mul_lt_of_le_of_lt_one_of_pos [PosMulStrictMono α] (bc : b ≤ c) (ha : a < 1) (b0 : 0 < b) :
-    b * a < c :=
-  (mul_lt_of_lt_one_right b0 ha).trans_le bc
-#align mul_lt_of_le_of_lt_one_of_pos mul_lt_of_le_of_lt_one_of_pos
-
-theorem mul_lt_of_lt_of_le_one_of_nonneg [PosMulMono α] (h : b < c) (ha : a ≤ 1) (hb : 0 ≤ b) :
-    b * a < c :=
-  (mul_le_of_le_one_right hb ha).trans_lt h
-#align mul_lt_of_lt_of_le_one_of_nonneg mul_lt_of_lt_of_le_one_of_nonneg
-
-/-- Assumes left covariance. -/
-theorem Left.mul_le_one_of_le_of_le [PosMulMono α] (ha : a ≤ 1) (hb : b ≤ 1) (a0 : 0 ≤ a) :
-    a * b ≤ 1 :=
-  mul_le_of_le_of_le_one_of_nonneg ha hb a0
-#align left.mul_le_one_of_le_of_le Left.mul_le_one_of_le_of_le
-
-/-- Assumes left covariance. -/
-theorem Left.mul_lt_of_le_of_lt_one_of_pos [PosMulStrictMono α] (ha : a ≤ 1) (hb : b < 1)
-    (a0 : 0 < a) : a * b < 1 :=
-  _root_.mul_lt_of_le_of_lt_one_of_pos ha hb a0
-#align left.mul_lt_of_le_of_lt_one_of_pos Left.mul_lt_of_le_of_lt_one_of_pos
-
-/-- Assumes left covariance. -/
-theorem Left.mul_lt_of_lt_of_le_one_of_nonneg [PosMulMono α] (ha : a < 1) (hb : b ≤ 1)
-    (a0 : 0 ≤ a) : a * b < 1 :=
-  _root_.mul_lt_of_lt_of_le_one_of_nonneg ha hb a0
-#align left.mul_lt_of_lt_of_le_one_of_nonneg Left.mul_lt_of_lt_of_le_one_of_nonneg
-
-theorem mul_le_of_le_of_le_one' [PosMulMono α] [MulPosMono α] (bc : b ≤ c) (ha : a ≤ 1) (a0 : 0 ≤ a)
-    (c0 : 0 ≤ c) : b * a ≤ c :=
-  (mul_le_mul_of_nonneg_right bc a0).trans <| mul_le_of_le_one_right c0 ha
-#align mul_le_of_le_of_le_one' mul_le_of_le_of_le_one'
-
-theorem mul_lt_of_lt_of_le_one' [PosMulMono α] [MulPosStrictMono α] (bc : b < c) (ha : a ≤ 1)
-    (a0 : 0 < a) (c0 : 0 ≤ c) : b * a < c :=
-  (mul_lt_mul_of_pos_right bc a0).trans_le <| mul_le_of_le_one_right c0 ha
-#align mul_lt_of_lt_of_le_one' mul_lt_of_lt_of_le_one'
-
-theorem mul_lt_of_le_of_lt_one' [PosMulStrictMono α] [MulPosMono α] (bc : b ≤ c) (ha : a < 1)
-    (a0 : 0 ≤ a) (c0 : 0 < c) : b * a < c :=
-  (mul_le_mul_of_nonneg_right bc a0).trans_lt <| mul_lt_of_lt_one_right c0 ha
-#align mul_lt_of_le_of_lt_one' mul_lt_of_le_of_lt_one'
-
-theorem mul_lt_of_lt_of_lt_one_of_pos [PosMulMono α] [MulPosStrictMono α] (bc : b < c) (ha : a ≤ 1)
-    (a0 : 0 < a) (c0 : 0 ≤ c) : b * a < c :=
-  (mul_lt_mul_of_pos_right bc a0).trans_le <| mul_le_of_le_one_right c0 ha
-#align mul_lt_of_lt_of_lt_one_of_pos mul_lt_of_lt_of_lt_one_of_pos
-
-/-! Lemmas of the form `b ≤ c → 1 ≤ a → b ≤ c * a`. -/
-
-
-theorem le_mul_of_le_of_one_le_of_nonneg [PosMulMono α] (h : b ≤ c) (ha : 1 ≤ a) (hc : 0 ≤ c) :
-    b ≤ c * a :=
-  h.trans <| le_mul_of_one_le_right hc ha
-#align le_mul_of_le_of_one_le_of_nonneg le_mul_of_le_of_one_le_of_nonneg
-
-theorem lt_mul_of_le_of_one_lt_of_pos [PosMulStrictMono α] (bc : b ≤ c) (ha : 1 < a) (c0 : 0 < c) :
-    b < c * a :=
-  bc.trans_lt <| lt_mul_of_one_lt_right c0 ha
-#align lt_mul_of_le_of_one_lt_of_pos lt_mul_of_le_of_one_lt_of_pos
-
-theorem lt_mul_of_lt_of_one_le_of_nonneg [PosMulMono α] (h : b < c) (ha : 1 ≤ a) (hc : 0 ≤ c) :
-    b < c * a :=
-  h.trans_le <| le_mul_of_one_le_right hc ha
-#align lt_mul_of_lt_of_one_le_of_nonneg lt_mul_of_lt_of_one_le_of_nonneg
-
-/-- Assumes left covariance. -/
-theorem Left.one_le_mul_of_le_of_le [PosMulMono α] (ha : 1 ≤ a) (hb : 1 ≤ b) (a0 : 0 ≤ a) :
-    1 ≤ a * b :=
-  le_mul_of_le_of_one_le_of_nonneg ha hb a0
-#align left.one_le_mul_of_le_of_le Left.one_le_mul_of_le_of_le
-
-/-- Assumes left covariance. -/
-theorem Left.one_lt_mul_of_le_of_lt_of_pos [PosMulStrictMono α] (ha : 1 ≤ a) (hb : 1 < b)
-    (a0 : 0 < a) : 1 < a * b :=
-  lt_mul_of_le_of_one_lt_of_pos ha hb a0
-#align left.one_lt_mul_of_le_of_lt_of_pos Left.one_lt_mul_of_le_of_lt_of_pos
-
-/-- Assumes left covariance. -/
-theorem Left.lt_mul_of_lt_of_one_le_of_nonneg [PosMulMono α] (ha : 1 < a) (hb : 1 ≤ b)
-    (a0 : 0 ≤ a) : 1 < a * b :=
-  _root_.lt_mul_of_lt_of_one_le_of_nonneg ha hb a0
-#align left.lt_mul_of_lt_of_one_le_of_nonneg Left.lt_mul_of_lt_of_one_le_of_nonneg
-
-theorem le_mul_of_le_of_one_le' [PosMulMono α] [MulPosMono α] (bc : b ≤ c) (ha : 1 ≤ a)
-    (a0 : 0 ≤ a) (b0 : 0 ≤ b) : b ≤ c * a :=
-  (le_mul_of_one_le_right b0 ha).trans <| mul_le_mul_of_nonneg_right bc a0
-#align le_mul_of_le_of_one_le' le_mul_of_le_of_one_le'
-
-theorem lt_mul_of_le_of_one_lt' [PosMulStrictMono α] [MulPosMono α] (bc : b ≤ c) (ha : 1 < a)
-    (a0 : 0 ≤ a) (b0 : 0 < b) : b < c * a :=
-  (lt_mul_of_one_lt_right b0 ha).trans_le <| mul_le_mul_of_nonneg_right bc a0
-#align lt_mul_of_le_of_one_lt' lt_mul_of_le_of_one_lt'
-
-theorem lt_mul_of_lt_of_one_le' [PosMulMono α] [MulPosStrictMono α] (bc : b < c) (ha : 1 ≤ a)
-    (a0 : 0 < a) (b0 : 0 ≤ b) : b < c * a :=
-  (le_mul_of_one_le_right b0 ha).trans_lt <| mul_lt_mul_of_pos_right bc a0
-#align lt_mul_of_lt_of_one_le' lt_mul_of_lt_of_one_le'
-
-theorem lt_mul_of_lt_of_one_lt_of_pos [PosMulStrictMono α] [MulPosStrictMono α] (bc : b < c)
-    (ha : 1 < a) (a0 : 0 < a) (b0 : 0 < b) : b < c * a :=
-  (lt_mul_of_one_lt_right b0 ha).trans <| mul_lt_mul_of_pos_right bc a0
-#align lt_mul_of_lt_of_one_lt_of_pos lt_mul_of_lt_of_one_lt_of_pos
-
-/-! Lemmas of the form `a ≤ 1 → b ≤ c → a * b ≤ c`. -/
-
-
-theorem mul_le_of_le_one_of_le_of_nonneg [MulPosMono α] (ha : a ≤ 1) (h : b ≤ c) (hb : 0 ≤ b) :
-    a * b ≤ c :=
-  (mul_le_of_le_one_left hb ha).trans h
-#align mul_le_of_le_one_of_le_of_nonneg mul_le_of_le_one_of_le_of_nonneg
-
-theorem mul_lt_of_lt_one_of_le_of_pos [MulPosStrictMono α] (ha : a < 1) (h : b ≤ c) (hb : 0 < b) :
-    a * b < c :=
-  (mul_lt_of_lt_one_left hb ha).trans_le h
-#align mul_lt_of_lt_one_of_le_of_pos mul_lt_of_lt_one_of_le_of_pos
-
-theorem mul_lt_of_le_one_of_lt_of_nonneg [MulPosMono α] (ha : a ≤ 1) (h : b < c) (hb : 0 ≤ b) :
-    a * b < c :=
-  (mul_le_of_le_one_left hb ha).trans_lt h
-#align mul_lt_of_le_one_of_lt_of_nonneg mul_lt_of_le_one_of_lt_of_nonneg
-
-/-- Assumes right covariance. -/
-theorem Right.mul_lt_one_of_lt_of_le_of_pos [MulPosStrictMono α] (ha : a < 1) (hb : b ≤ 1)
-    (b0 : 0 < b) : a * b < 1 :=
-  mul_lt_of_lt_one_of_le_of_pos ha hb b0
-#align right.mul_lt_one_of_lt_of_le_of_pos Right.mul_lt_one_of_lt_of_le_of_pos
-
-/-- Assumes right covariance. -/
-theorem Right.mul_lt_one_of_le_of_lt_of_nonneg [MulPosMono α] (ha : a ≤ 1) (hb : b < 1)
-    (b0 : 0 ≤ b) : a * b < 1 :=
-  mul_lt_of_le_one_of_lt_of_nonneg ha hb b0
-#align right.mul_lt_one_of_le_of_lt_of_nonneg Right.mul_lt_one_of_le_of_lt_of_nonneg
-
-theorem mul_lt_of_lt_one_of_lt_of_pos [PosMulStrictMono α] [MulPosStrictMono α] (ha : a < 1)
-    (bc : b < c) (a0 : 0 < a) (c0 : 0 < c) : a * b < c :=
-  (mul_lt_mul_of_pos_left bc a0).trans <| mul_lt_of_lt_one_left c0 ha
-#align mul_lt_of_lt_one_of_lt_of_pos mul_lt_of_lt_one_of_lt_of_pos
-
-/-- Assumes right covariance. -/
-theorem Right.mul_le_one_of_le_of_le [MulPosMono α] (ha : a ≤ 1) (hb : b ≤ 1) (b0 : 0 ≤ b) :
-    a * b ≤ 1 :=
-  mul_le_of_le_one_of_le_of_nonneg ha hb b0
-#align right.mul_le_one_of_le_of_le Right.mul_le_one_of_le_of_le
-
-theorem mul_le_of_le_one_of_le' [PosMulMono α] [MulPosMono α] (ha : a ≤ 1) (bc : b ≤ c) (a0 : 0 ≤ a)
-    (c0 : 0 ≤ c) : a * b ≤ c :=
-  (mul_le_mul_of_nonneg_left bc a0).trans <| mul_le_of_le_one_left c0 ha
-#align mul_le_of_le_one_of_le' mul_le_of_le_one_of_le'
-
-theorem mul_lt_of_lt_one_of_le' [PosMulMono α] [MulPosStrictMono α] (ha : a < 1) (bc : b ≤ c)
-    (a0 : 0 ≤ a) (c0 : 0 < c) : a * b < c :=
-  (mul_le_mul_of_nonneg_left bc a0).trans_lt <| mul_lt_of_lt_one_left c0 ha
-#align mul_lt_of_lt_one_of_le' mul_lt_of_lt_one_of_le'
-
-theorem mul_lt_of_le_one_of_lt' [PosMulStrictMono α] [MulPosMono α] (ha : a ≤ 1) (bc : b < c)
-    (a0 : 0 < a) (c0 : 0 ≤ c) : a * b < c :=
-  (mul_lt_mul_of_pos_left bc a0).trans_le <| mul_le_of_le_one_left c0 ha
-#align mul_lt_of_le_one_of_lt' mul_lt_of_le_one_of_lt'
->>>>>>> 9dd8f15a
 
 /-- Assumes left covariance. -/
 theorem one_lt_mul_of_le_of_lt_left [PosMulStrictMono α]
@@ -1009,7 +808,6 @@
     (ha : 1 < a) (hb : 1 ≤ b) (a0 : 0 ≤ a) : 1 < a * b :=
   ha.trans_le (le_mul_of_one_le_right a0 hb)
 
-<<<<<<< HEAD
 /-- Assumes left covariance. -/
 theorem one_lt_mul_of_lt_of_lt_left [PosMulStrictMono α]
     (ha : 1 < a) (hb : 1 < b) (a0 : 0 < a) : 1 < a * b :=
@@ -1059,92 +857,7 @@
     (a0 : 0 < a) : (0 : α) < 1 :=
   lt_of_mul_lt_mul_right ((zero_mul _).le.trans_lt (a0.trans_le (one_mul _).ge)) a0.le
 
-alias Left.zero_lt_one_of_pos ← zero_lt_one_of_pos
-=======
-theorem lt_mul_of_one_lt_of_le_of_pos [MulPosStrictMono α] (ha : 1 < a) (h : b ≤ c) (hc : 0 < c) :
-    b < a * c :=
-  h.trans_lt <| lt_mul_of_one_lt_left hc ha
-#align lt_mul_of_one_lt_of_le_of_pos lt_mul_of_one_lt_of_le_of_pos
-
-theorem lt_mul_of_one_le_of_lt_of_nonneg [MulPosMono α] (ha : 1 ≤ a) (h : b < c) (hc : 0 ≤ c) :
-    b < a * c :=
-  h.trans_le <| le_mul_of_one_le_left hc ha
-#align lt_mul_of_one_le_of_lt_of_nonneg lt_mul_of_one_le_of_lt_of_nonneg
-
-theorem lt_mul_of_one_lt_of_lt_of_pos [MulPosStrictMono α] (ha : 1 < a) (h : b < c) (hc : 0 < c) :
-    b < a * c :=
-  h.trans <| lt_mul_of_one_lt_left hc ha
-#align lt_mul_of_one_lt_of_lt_of_pos lt_mul_of_one_lt_of_lt_of_pos
-
-/-- Assumes right covariance. -/
-theorem Right.one_lt_mul_of_lt_of_le_of_pos [MulPosStrictMono α] (ha : 1 < a) (hb : 1 ≤ b)
-    (b0 : 0 < b) : 1 < a * b :=
-  lt_mul_of_one_lt_of_le_of_pos ha hb b0
-#align right.one_lt_mul_of_lt_of_le_of_pos Right.one_lt_mul_of_lt_of_le_of_pos
-
-/-- Assumes right covariance. -/
-theorem Right.one_lt_mul_of_le_of_lt_of_nonneg [MulPosMono α] (ha : 1 ≤ a) (hb : 1 < b)
-    (b0 : 0 ≤ b) : 1 < a * b :=
-  lt_mul_of_one_le_of_lt_of_nonneg ha hb b0
-#align right.one_lt_mul_of_le_of_lt_of_nonneg Right.one_lt_mul_of_le_of_lt_of_nonneg
-
-/-- Assumes right covariance. -/
-theorem Right.one_lt_mul_of_lt_of_lt [MulPosStrictMono α] (ha : 1 < a) (hb : 1 < b) (b0 : 0 < b) :
-    1 < a * b :=
-  lt_mul_of_one_lt_of_lt_of_pos ha hb b0
-#align right.one_lt_mul_of_lt_of_lt Right.one_lt_mul_of_lt_of_lt
-
-theorem lt_mul_of_one_lt_of_lt_of_nonneg [MulPosMono α] (ha : 1 ≤ a) (h : b < c) (hc : 0 ≤ c) :
-    b < a * c :=
-  h.trans_le <| le_mul_of_one_le_left hc ha
-#align lt_mul_of_one_lt_of_lt_of_nonneg lt_mul_of_one_lt_of_lt_of_nonneg
-
-theorem lt_of_mul_lt_of_one_le_of_nonneg_left [PosMulMono α] (h : a * b < c) (hle : 1 ≤ b)
-    (ha : 0 ≤ a) : a < c :=
-  (le_mul_of_one_le_right ha hle).trans_lt h
-#align lt_of_mul_lt_of_one_le_of_nonneg_left lt_of_mul_lt_of_one_le_of_nonneg_left
-
-theorem lt_of_lt_mul_of_le_one_of_nonneg_left [PosMulMono α] (h : a < b * c) (hc : c ≤ 1)
-    (hb : 0 ≤ b) : a < b :=
-  h.trans_le <| mul_le_of_le_one_right hb hc
-#align lt_of_lt_mul_of_le_one_of_nonneg_left lt_of_lt_mul_of_le_one_of_nonneg_left
-
-theorem lt_of_lt_mul_of_le_one_of_nonneg_right [MulPosMono α] (h : a < b * c) (hb : b ≤ 1)
-    (hc : 0 ≤ c) : a < c :=
-  h.trans_le <| mul_le_of_le_one_left hc hb
-#align lt_of_lt_mul_of_le_one_of_nonneg_right lt_of_lt_mul_of_le_one_of_nonneg_right
-
-theorem le_mul_of_one_le_of_le_of_nonneg [MulPosMono α] (ha : 1 ≤ a) (bc : b ≤ c) (c0 : 0 ≤ c) :
-    b ≤ a * c :=
-  bc.trans <| le_mul_of_one_le_left c0 ha
-#align le_mul_of_one_le_of_le_of_nonneg le_mul_of_one_le_of_le_of_nonneg
-
-/-- Assumes right covariance. -/
-theorem Right.one_le_mul_of_le_of_le [MulPosMono α] (ha : 1 ≤ a) (hb : 1 ≤ b) (b0 : 0 ≤ b) :
-    1 ≤ a * b :=
-  le_mul_of_one_le_of_le_of_nonneg ha hb b0
-#align right.one_le_mul_of_le_of_le Right.one_le_mul_of_le_of_le
-
-theorem le_of_mul_le_of_one_le_of_nonneg_left [PosMulMono α] (h : a * b ≤ c) (hb : 1 ≤ b)
-    (ha : 0 ≤ a) : a ≤ c :=
-  (le_mul_of_one_le_right ha hb).trans h
-#align le_of_mul_le_of_one_le_of_nonneg_left le_of_mul_le_of_one_le_of_nonneg_left
-
-theorem le_of_le_mul_of_le_one_of_nonneg_left [PosMulMono α] (h : a ≤ b * c) (hc : c ≤ 1)
-    (hb : 0 ≤ b) : a ≤ b :=
-  h.trans <| mul_le_of_le_one_right hb hc
-#align le_of_le_mul_of_le_one_of_nonneg_left le_of_le_mul_of_le_one_of_nonneg_left
-
-theorem le_of_mul_le_of_one_le_nonneg_right [MulPosMono α] (h : a * b ≤ c) (ha : 1 ≤ a)
-    (hb : 0 ≤ b) : b ≤ c :=
-  (le_mul_of_one_le_left hb ha).trans h
-#align le_of_mul_le_of_one_le_nonneg_right le_of_mul_le_of_one_le_nonneg_right
-
-theorem le_of_le_mul_of_le_one_of_nonneg_right [MulPosMono α] (h : a ≤ b * c) (hb : b ≤ 1)
-    (hc : 0 ≤ c) : a ≤ c :=
-  h.trans <| mul_le_of_le_one_left hc hb
-#align le_of_le_mul_of_le_one_of_nonneg_right le_of_le_mul_of_le_one_of_nonneg_right
->>>>>>> 9dd8f15a
+alias zero_lt_one_of_pos := Left.zero_lt_one_of_pos
 
 end Preorder
 
@@ -1159,7 +872,7 @@
   obtain ha | ha := lt_or_le a 1
   · exact ⟨a, (mul_lt_of_lt_one_right a0 ha).le⟩
   · exact ⟨1, by rwa [mul_one]⟩
-#align exists_square_le' exists_square_le'
+#align exists_square_le' exists_square_leₚ
 
 end LinearOrder
 
