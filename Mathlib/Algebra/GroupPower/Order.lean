/-
Copyright (c) 2015 Jeremy Avigad. All rights reserved.
Released under Apache 2.0 license as described in the file LICENSE.
Authors: Jeremy Avigad, Robert Y. Lewis
-/
import Mathlib.Algebra.GroupPower.CovariantClass
import Mathlib.Algebra.GroupPower.Ring
import Mathlib.Algebra.Order.Ring.Canonical

#align_import algebra.group_power.order from "leanprover-community/mathlib"@"00f91228655eecdcd3ac97a7fd8dbcb139fe990a"

/-!
# Lemmas about the interaction of power operations with order
-/

-- We should need only a minimal development of sets in order to get here.
assert_not_exists Set.Subsingleton

open Function Int

variable {α M R : Type*}

section OrderedCommGroup
variable [OrderedCommGroup α] {m n : ℤ} {a b : α}

@[to_additive zsmul_pos] lemma one_lt_zpow' (ha : 1 < a) (hn : 0 < n) : 1 < a ^ n := by
  obtain ⟨n, rfl⟩ := Int.eq_ofNat_of_zero_le hn.le
  rw [zpow_natCast]
  refine one_lt_pow' ha ?_
  rintro rfl
  simp at hn
#align one_lt_zpow' one_lt_zpow'
#align zsmul_pos zsmul_pos

@[to_additive zsmul_strictMono_left]
lemma zpow_right_strictMono (ha : 1 < a) : StrictMono fun n : ℤ ↦ a ^ n := fun m n h ↦
  calc
    a ^ m = a ^ m * 1 := (mul_one _).symm
    _ < a ^ m * a ^ (n - m) := mul_lt_mul_left' (one_lt_zpow' ha <| Int.sub_pos_of_lt h) _
    _ = a ^ n := by simp [← zpow_add, m.add_comm]
#align zpow_strict_mono_right zpow_right_strictMono
#align zsmul_strict_mono_left zsmul_strictMono_left

@[to_additive zsmul_mono_left]
lemma zpow_mono_right (ha : 1 ≤ a) : Monotone fun n : ℤ ↦ a ^ n := fun m n h ↦
  calc
    a ^ m = a ^ m * 1 := (mul_one _).symm
    _ ≤ a ^ m * a ^ (n - m) := mul_le_mul_left' (one_le_zpow ha <| Int.sub_nonneg_of_le h) _
    _ = a ^ n := by simp [← zpow_add, m.add_comm]
#align zpow_mono_right zpow_mono_right
#align zsmul_mono_left zsmul_mono_left

@[to_additive (attr := gcongr)]
lemma zpow_le_zpow (ha : 1 ≤ a) (h : m ≤ n) : a ^ m ≤ a ^ n := zpow_mono_right ha h
#align zpow_le_zpow zpow_le_zpow
#align zsmul_le_zsmul zsmul_le_zsmul

@[to_additive (attr := gcongr)]
lemma zpow_lt_zpow (ha : 1 < a) (h : m < n) : a ^ m < a ^ n := zpow_right_strictMono ha h
#align zpow_lt_zpow zpow_lt_zpow
#align zsmul_lt_zsmul zsmul_lt_zsmul

@[to_additive]
lemma zpow_le_zpow_iff (ha : 1 < a) : a ^ m ≤ a ^ n ↔ m ≤ n := (zpow_right_strictMono ha).le_iff_le
#align zpow_le_zpow_iff zpow_le_zpow_iff
#align zsmul_le_zsmul_iff zsmul_le_zsmul_iff

@[to_additive]
lemma zpow_lt_zpow_iff (ha : 1 < a) : a ^ m < a ^ n ↔ m < n := (zpow_right_strictMono ha).lt_iff_lt
#align zpow_lt_zpow_iff zpow_lt_zpow_iff
#align zsmul_lt_zsmul_iff zsmul_lt_zsmul_iff

variable (α)

@[to_additive zsmul_strictMono_right]
lemma zpow_strictMono_left (hn : 0 < n) : StrictMono ((· ^ n) : α → α) := fun a b hab => by
  rw [← one_lt_div', ← div_zpow]; exact one_lt_zpow' (one_lt_div'.2 hab) hn
#align zpow_strict_mono_left zpow_strictMono_left
#align zsmul_strict_mono_right zsmul_strictMono_right

@[to_additive zsmul_mono_right]
lemma zpow_mono_left (hn : 0 ≤ n) : Monotone ((· ^ n) : α → α) := fun a b hab => by
  rw [← one_le_div', ← div_zpow]; exact one_le_zpow (one_le_div'.2 hab) hn
#align zpow_mono_left zpow_mono_left
#align zsmul_mono_right zsmul_mono_right

variable {α}

@[to_additive (attr := gcongr)]
lemma zpow_le_zpow' (hn : 0 ≤ n) (h : a ≤ b) : a ^ n ≤ b ^ n := zpow_mono_left α hn h
#align zpow_le_zpow' zpow_le_zpow'
#align zsmul_le_zsmul' zsmul_le_zsmul'

@[to_additive (attr := gcongr)]
lemma zpow_lt_zpow' (hn : 0 < n) (h : a < b) : a ^ n < b ^ n := zpow_strictMono_left α hn h
#align zpow_lt_zpow' zpow_lt_zpow'
#align zsmul_lt_zsmul' zsmul_lt_zsmul'

end OrderedCommGroup

section LinearOrderedCommGroup

variable [LinearOrderedCommGroup α] {n : ℤ} {a b : α}

@[to_additive] lemma zpow_le_zpow_iff' (hn : 0 < n) : a ^ n ≤ b ^ n ↔ a ≤ b :=
  (zpow_strictMono_left α hn).le_iff_le
#align zpow_le_zpow_iff' zpow_le_zpow_iff'
#align zsmul_le_zsmul_iff' zsmul_le_zsmul_iff'

@[to_additive] lemma zpow_lt_zpow_iff' (hn : 0 < n) : a ^ n < b ^ n ↔ a < b :=
  (zpow_strictMono_left α hn).lt_iff_lt
#align zpow_lt_zpow_iff' zpow_lt_zpow_iff'
#align zsmul_lt_zsmul_iff' zsmul_lt_zsmul_iff'

@[to_additive zsmul_right_injective
"See also `smul_right_injective`. TODO: provide a `NoZeroSMulDivisors` instance. We can't do
that here because importing that definition would create import cycles."]
lemma zpow_left_injective (hn : n ≠ 0) : Injective ((· ^ n) : α → α) := by
  obtain hn | hn := hn.lt_or_lt
  · refine fun a b (hab : a ^ n = b ^ n) ↦
      (zpow_strictMono_left _ $ Int.neg_pos_of_neg hn).injective ?_
    rw [zpow_neg, zpow_neg, hab]
  · exact (zpow_strictMono_left _ hn).injective
#align zpow_left_injective zpow_left_injective
#align zsmul_right_injective zsmul_right_injective

@[to_additive zsmul_right_inj]
lemma zpow_left_inj (hn : n ≠ 0) : a ^ n = b ^ n ↔ a = b := (zpow_left_injective hn).eq_iff
#align zpow_left_inj zpow_left_inj
#align zsmul_right_inj zsmul_right_inj

/-- Alias of `zpow_left_inj`, for ease of discovery alongside `zsmul_le_zsmul_iff'` and
`zsmul_lt_zsmul_iff'`. -/
@[to_additive "Alias of `zsmul_right_inj`, for ease of discovery alongside `zsmul_le_zsmul_iff'` and
`zsmul_lt_zsmul_iff'`."]
lemma zpow_eq_zpow_iff' (hn : n ≠ 0) : a ^ n = b ^ n ↔ a = b := zpow_left_inj hn
#align zpow_eq_zpow_iff' zpow_eq_zpow_iff'
#align zsmul_eq_zsmul_iff' zsmul_eq_zsmul_iff'

end LinearOrderedCommGroup

namespace CanonicallyOrderedCommSemiring

variable [CanonicallyOrderedCommSemiring R]

theorem pow_pos {a : R} (H : 0 < a) (n : ℕ) : 0 < a ^ n :=
  pos_iff_ne_zero.2 <| pow_ne_zero _ H.ne'
#align canonically_ordered_comm_semiring.pow_pos CanonicallyOrderedCommSemiring.pow_pos

end CanonicallyOrderedCommSemiring

section OrderedSemiring

variable [OrderedSemiring R] {a b x y : R} {n m : ℕ}

theorem zero_pow_le_one : ∀ n : ℕ, (0 : R) ^ n ≤ 1
  | 0 => (pow_zero _).le
  | n + 1 => by rw [zero_pow n.succ_ne_zero]; exact zero_le_one
#align zero_pow_le_one zero_pow_le_one

theorem pow_add_pow_le (hx : 0 ≤ x) (hy : 0 ≤ y) (hn : n ≠ 0) : x ^ n + y ^ n ≤ (x + y) ^ n := by
  rcases Nat.exists_eq_succ_of_ne_zero hn with ⟨k, rfl⟩
  induction' k with k ih;
  · have eqn : Nat.succ Nat.zero = 1 := rfl
    rw [eqn]
    simp only [pow_one, le_refl]
  · let n := k.succ
    have h1 := add_nonneg (mul_nonneg hx (pow_nonneg hy n)) (mul_nonneg hy (pow_nonneg hx n))
    have h2 := add_nonneg hx hy
    calc
      x ^ n.succ + y ^ n.succ ≤ x * x ^ n + y * y ^ n + (x * y ^ n + y * x ^ n) := by
        rw [pow_succ' _ n, pow_succ' _ n]
        exact le_add_of_nonneg_right h1
      _ = (x + y) * (x ^ n + y ^ n) := by
        rw [add_mul, mul_add, mul_add, add_comm (y * x ^ n), ← add_assoc, ← add_assoc,
          add_assoc (x * x ^ n) (x * y ^ n), add_comm (x * y ^ n) (y * y ^ n), ← add_assoc]
      _ ≤ (x + y) ^ n.succ := by
        rw [pow_succ' _ n]
        exact mul_le_mul_of_nonneg_left (ih (Nat.succ_ne_zero k)) h2
#align pow_add_pow_le pow_add_pow_le

theorem pow_le_one : ∀ n : ℕ, 0 ≤ a → a ≤ 1 → a ^ n ≤ 1
  | 0, _, _ => (pow_zero a).le
  | n + 1, h₀, h₁ => (pow_succ a n).le.trans (mul_le_one (pow_le_one n h₀ h₁) h₀ h₁)
#align pow_le_one pow_le_one

theorem pow_lt_one (h₀ : 0 ≤ a) (h₁ : a < 1) : ∀ {n : ℕ}, n ≠ 0 → a ^ n < 1
  | 0, h => (h rfl).elim
  | n + 1, _ => by
    rw [pow_succ']
    exact mul_lt_one_of_nonneg_of_lt_one_left h₀ h₁ (pow_le_one _ h₀ h₁.le)
#align pow_lt_one pow_lt_one

theorem one_le_pow_of_one_le (H : 1 ≤ a) : ∀ n : ℕ, 1 ≤ a ^ n
  | 0 => by rw [pow_zero]
  | n + 1 => by
    rw [pow_succ']
    simpa only [mul_one] using
      mul_le_mul H (one_le_pow_of_one_le H n) zero_le_one (le_trans zero_le_one H)
#align one_le_pow_of_one_le one_le_pow_of_one_le

theorem pow_right_mono (h : 1 ≤ a) : Monotone (a ^ ·) :=
  monotone_nat_of_le_succ fun n => by
    rw [pow_succ']
    exact le_mul_of_one_le_left (pow_nonneg (zero_le_one.trans h) _) h
#align pow_mono pow_right_mono

@[gcongr]
theorem pow_le_pow_right (ha : 1 ≤ a) (h : n ≤ m) : a ^ n ≤ a ^ m := pow_right_mono ha h
#align pow_le_pow pow_le_pow_right

theorem le_self_pow (ha : 1 ≤ a) (h : m ≠ 0) : a ≤ a ^ m := by
  simpa only [pow_one] using pow_le_pow_right ha <| Nat.pos_iff_ne_zero.2 h
#align self_le_pow le_self_pow
#align le_self_pow le_self_pow

@[mono, gcongr]
theorem pow_le_pow_left {a b : R} (ha : 0 ≤ a) (hab : a ≤ b) : ∀ n, a ^ n ≤ b ^ n
  | 0 => by simp
  | n + 1 => by simpa only [pow_succ']
      using mul_le_mul hab (pow_le_pow_left ha hab _) (pow_nonneg ha _) (ha.trans hab)
#align pow_le_pow_of_le_left pow_le_pow_left

theorem one_lt_pow (ha : 1 < a) : ∀ {n : ℕ} (_ : n ≠ 0), 1 < a ^ n
  | 0, h => (h rfl).elim
  | n + 1, _ => by
    rw [pow_succ']
    exact one_lt_mul_of_lt_of_le ha (one_le_pow_of_one_le ha.le _)
#align one_lt_pow one_lt_pow

lemma pow_add_pow_le' (ha : 0 ≤ a) (hb : 0 ≤ b) : a ^ n + b ^ n ≤ 2 * (a + b) ^ n := by
  rw [two_mul]
  exact add_le_add (pow_le_pow_left ha (le_add_of_nonneg_right hb) _)
    (pow_le_pow_left hb (le_add_of_nonneg_left ha) _)

end OrderedSemiring

section StrictOrderedSemiring

variable [StrictOrderedSemiring R] {a x y : R} {n m : ℕ}

@[gcongr]
theorem pow_lt_pow_left (h : x < y) (hx : 0 ≤ x) : ∀ {n : ℕ}, n ≠ 0 → x ^ n < y ^ n
  | 0, hn => by contradiction
  | n + 1, _ => by
<<<<<<< HEAD
    simpa only [pow_succ'] using mul_lt_mul_of_le_of_lt_of_nonneg_of_pos
      (pow_le_pow_left hx h.le _) h hx (pow_pos (hx.trans_lt h) _)
=======
    simpa only [pow_succ] using
      mul_lt_mul_of_le_of_le' (pow_le_pow_left hx h.le _) h (pow_pos (hx.trans_lt h) _) hx
>>>>>>> 880c4cb8
#align pow_lt_pow_of_lt_left pow_lt_pow_left

/-- See also `pow_left_strictMono` and `Nat.pow_left_strictMono`. -/
lemma pow_left_strictMonoOn (hn : n ≠ 0) : StrictMonoOn (· ^ n : R → R) {a | 0 ≤ a} :=
  fun _a ha _b _ hab ↦ pow_lt_pow_left hab ha hn
#align strict_mono_on_pow pow_left_strictMonoOn

/-- See also `pow_right_strictMono'`. -/
lemma pow_right_strictMono (h : 1 < a) : StrictMono (a ^ ·) :=
  have : 0 < a := zero_le_one.trans_lt h
  strictMono_nat_of_lt_succ fun n => by
    simpa only [one_mul, pow_succ'] using mul_lt_mul h (le_refl (a ^ n)) (pow_pos this _) this.le
#align pow_strict_mono_right pow_right_strictMono

@[gcongr]
theorem pow_lt_pow_right (h : 1 < a) (hmn : m < n) : a ^ m < a ^ n := pow_right_strictMono h hmn
#align pow_lt_pow_right pow_lt_pow_right
#align nat.pow_lt_pow_of_lt_right pow_lt_pow_right

lemma pow_lt_pow_iff_right (h : 1 < a) : a ^ n < a ^ m ↔ n < m := (pow_right_strictMono h).lt_iff_lt
#align pow_lt_pow_iff_ pow_lt_pow_iff_right

lemma pow_le_pow_iff_right (h : 1 < a) : a ^ n ≤ a ^ m ↔ n ≤ m := (pow_right_strictMono h).le_iff_le
#align pow_le_pow_iff pow_le_pow_iff_right

theorem lt_self_pow (h : 1 < a) (hm : 1 < m) : a < a ^ m := by
  simpa only [pow_one] using pow_lt_pow_right h hm

theorem pow_right_strictAnti (h₀ : 0 < a) (h₁ : a < 1) : StrictAnti (a ^ ·) :=
  strictAnti_nat_of_succ_lt fun n => by
    simpa only [pow_succ', one_mul] using mul_lt_mul h₁ le_rfl (pow_pos h₀ n) zero_le_one
#align strict_anti_pow pow_right_strictAnti

theorem pow_lt_pow_iff_right_of_lt_one (h₀ : 0 < a) (h₁ : a < 1) : a ^ m < a ^ n ↔ n < m :=
  (pow_right_strictAnti h₀ h₁).lt_iff_lt
#align pow_lt_pow_iff_of_lt_one pow_lt_pow_iff_right_of_lt_one

theorem pow_lt_pow_right_of_lt_one (h₀ : 0 < a) (h₁ : a < 1) (hmn : m < n) : a ^ n < a ^ m :=
  (pow_lt_pow_iff_right_of_lt_one h₀ h₁).2 hmn
#align pow_lt_pow_of_lt_one pow_lt_pow_right_of_lt_one

theorem pow_lt_self_of_lt_one (h₀ : 0 < a) (h₁ : a < 1) (hn : 1 < n) : a ^ n < a := by
  simpa only [pow_one] using pow_lt_pow_right_of_lt_one h₀ h₁ hn
#align pow_lt_self_of_lt_one pow_lt_self_of_lt_one

theorem sq_pos_of_pos (ha : 0 < a) : 0 < a ^ 2 := pow_pos ha _
#align sq_pos_of_pos sq_pos_of_pos

end StrictOrderedSemiring

section StrictOrderedRing
variable [StrictOrderedRing R] {a : R}

lemma sq_pos_of_neg (ha : a < 0) : 0 < a ^ 2 := by rw [sq]; exact mul_pos_of_neg_of_neg ha ha
#align sq_pos_of_neg sq_pos_of_neg

end StrictOrderedRing

section LinearOrderedSemiring
variable [LinearOrderedSemiring R] {a b : R} {m n : ℕ}

lemma pow_le_pow_iff_left (ha : 0 ≤ a) (hb : 0 ≤ b) (hn : n ≠ 0) : a ^ n ≤ b ^ n ↔ a ≤ b :=
  (pow_left_strictMonoOn hn).le_iff_le ha hb

lemma pow_lt_pow_iff_left (ha : 0 ≤ a) (hb : 0 ≤ b) (hn : n ≠ 0) : a ^ n < b ^ n ↔ a < b :=
  (pow_left_strictMonoOn hn).lt_iff_lt ha hb

@[simp]
lemma pow_left_inj (ha : 0 ≤ a) (hb : 0 ≤ b) (hn : n ≠ 0) : a ^ n = b ^ n ↔ a = b :=
  (pow_left_strictMonoOn hn).eq_iff_eq ha hb
#align pow_left_inj pow_left_inj

lemma pow_right_injective (ha₀ : 0 < a) (ha₁ : a ≠ 1) : Injective (a ^ ·) := by
  obtain ha₁ | ha₁ := ha₁.lt_or_lt
  · exact (pow_right_strictAnti ha₀ ha₁).injective
  · exact (pow_right_strictMono ha₁).injective

@[simp]
lemma pow_right_inj (ha₀ : 0 < a) (ha₁ : a ≠ 1) : a ^ m = a ^ n ↔ m = n :=
  (pow_right_injective ha₀ ha₁).eq_iff

theorem pow_le_one_iff_of_nonneg (ha : 0 ≤ a) (hn : n ≠ 0) : a ^ n ≤ 1 ↔ a ≤ 1 := by
  simpa only [one_pow] using pow_le_pow_iff_left ha zero_le_one hn
#align pow_le_one_iff_of_nonneg pow_le_one_iff_of_nonneg

theorem one_le_pow_iff_of_nonneg (ha : 0 ≤ a) (hn : n ≠ 0) : 1 ≤ a ^ n ↔ 1 ≤ a := by
  simpa only [one_pow] using pow_le_pow_iff_left (zero_le_one' R) ha hn
#align one_le_pow_iff_of_nonneg one_le_pow_iff_of_nonneg

theorem pow_lt_one_iff_of_nonneg (ha : 0 ≤ a) (hn : n ≠ 0) : a ^ n < 1 ↔ a < 1 :=
  lt_iff_lt_of_le_iff_le (one_le_pow_iff_of_nonneg ha hn)
#align pow_lt_one_iff_of_nonneg pow_lt_one_iff_of_nonneg

theorem one_lt_pow_iff_of_nonneg (ha : 0 ≤ a) (hn : n ≠ 0) : 1 < a ^ n ↔ 1 < a := by
  simpa only [one_pow] using pow_lt_pow_iff_left (zero_le_one' R) ha hn
#align one_lt_pow_iff_of_nonneg one_lt_pow_iff_of_nonneg

lemma pow_eq_one_iff_of_nonneg (ha : 0 ≤ a) (hn : n ≠ 0) : a ^ n = 1 ↔ a = 1 := by
  simpa only [one_pow] using pow_left_inj ha zero_le_one hn

theorem sq_le_one_iff {a : R} (ha : 0 ≤ a) : a ^ 2 ≤ 1 ↔ a ≤ 1 :=
  pow_le_one_iff_of_nonneg ha (Nat.succ_ne_zero _)
#align sq_le_one_iff sq_le_one_iff

theorem sq_lt_one_iff {a : R} (ha : 0 ≤ a) : a ^ 2 < 1 ↔ a < 1 :=
  pow_lt_one_iff_of_nonneg ha (Nat.succ_ne_zero _)
#align sq_lt_one_iff sq_lt_one_iff

theorem one_le_sq_iff {a : R} (ha : 0 ≤ a) : 1 ≤ a ^ 2 ↔ 1 ≤ a :=
  one_le_pow_iff_of_nonneg ha (Nat.succ_ne_zero _)
#align one_le_sq_iff one_le_sq_iff

theorem one_lt_sq_iff {a : R} (ha : 0 ≤ a) : 1 < a ^ 2 ↔ 1 < a :=
  one_lt_pow_iff_of_nonneg ha (Nat.succ_ne_zero _)
#align one_lt_sq_iff one_lt_sq_iff

theorem lt_of_pow_lt_pow_left (n : ℕ) (hb : 0 ≤ b) (h : a ^ n < b ^ n) : a < b :=
  lt_of_not_ge fun hn => not_lt_of_ge (pow_le_pow_left hb hn _) h
#align lt_of_pow_lt_pow lt_of_pow_lt_pow_left

theorem le_of_pow_le_pow_left (hn : n ≠ 0) (hb : 0 ≤ b) (h : a ^ n ≤ b ^ n) : a ≤ b :=
  le_of_not_lt fun h1 => not_le_of_lt (pow_lt_pow_left h1 hb hn) h
#align le_of_pow_le_pow le_of_pow_le_pow_left

@[simp]
theorem sq_eq_sq {a b : R} (ha : 0 ≤ a) (hb : 0 ≤ b) : a ^ 2 = b ^ 2 ↔ a = b :=
  pow_left_inj ha hb (by decide)
#align sq_eq_sq sq_eq_sq

theorem lt_of_mul_self_lt_mul_self (hb : 0 ≤ b) : a * a < b * b → a < b := by
  simp_rw [← sq]
  exact lt_of_pow_lt_pow_left _ hb
#align lt_of_mul_self_lt_mul_self lt_of_mul_self_lt_mul_self

/-!
### Lemmas for canonically linear ordered semirings or linear ordered rings

The slightly unusual typeclass assumptions `[LinearOrderedSemiring R] [ExistsAddOfLE R]` cover two
more familiar settings:
* `[LinearOrderedRing R]`, eg `ℤ`, `ℚ` or `ℝ`
* `[CanonicallyLinearOrderedSemiring R]` (although we don't actually have this typeclass), eg `ℕ`,
  `ℚ≥0` or `ℝ≥0`
-/

variable [ExistsAddOfLE R]

lemma add_sq_le : (a + b) ^ 2 ≤ 2 * (a ^ 2 + b ^ 2) := by
  calc
    (a + b) ^ 2 = a ^ 2 + b ^ 2 + (a * b + b * a) := by
        simp_rw [pow_succ', pow_zero, mul_one, add_mul, mul_add, add_comm (b * a), add_add_add_comm]
    _ ≤ a ^ 2 + b ^ 2 + (a * a + b * b) := add_le_add_left ?_ _
    _ = _ := by simp_rw [pow_succ', pow_zero, mul_one, two_mul]
  cases le_total a b
  · exact mul_add_mul_le_mul_add_mul ‹_› ‹_›
  · exact mul_add_mul_le_mul_add_mul' ‹_› ‹_›

-- TODO: Use `gcongr`, `positivity`, `ring` once those tactics are made available here
lemma add_pow_le (ha : 0 ≤ a) (hb : 0 ≤ b) : ∀ n, (a + b) ^ n ≤ 2 ^ (n - 1) * (a ^ n + b ^ n)
  | 0 => by simp
  | 1 => by simp
  | n + 2 => by
    rw [pow_succ]
    calc
      _ ≤ 2 ^ n * (a ^ (n + 1) + b ^ (n + 1)) * (a + b) :=
          mul_le_mul_of_nonneg_right (add_pow_le ha hb (n + 1)) $ add_nonneg ha hb
      _ = 2 ^ n * (a ^ (n + 2) + b ^ (n + 2) + (a ^ (n + 1) * b + b ^ (n + 1) * a)) := by
          rw [mul_assoc, mul_add, add_mul, add_mul, ← pow_succ, ← pow_succ, add_comm _ (b ^ _),
            add_add_add_comm, add_comm (_ * a)]
      _ ≤ 2 ^ n * (a ^ (n + 2) + b ^ (n + 2) + (a ^ (n + 1) * a + b ^ (n + 1) * b)) :=
          mul_le_mul_of_nonneg_left (add_le_add_left ?_ _) $ pow_nonneg (zero_le_two (α := R)) _
      _ = _ := by simp only [← pow_succ, ← two_mul, ← mul_assoc]; rfl
    · obtain hab | hba := le_total a b
      · exact mul_add_mul_le_mul_add_mul (pow_le_pow_left ha hab _) hab
      · exact mul_add_mul_le_mul_add_mul' (pow_le_pow_left hb hba _) hba

protected lemma Even.add_pow_le (hn : Even n) :
    (a + b) ^ n ≤ 2 ^ (n - 1) * (a ^ n + b ^ n) := by
  obtain ⟨n, rfl⟩ := hn
  rw [← two_mul, pow_mul]
  calc
    _ ≤ (2 * (a ^ 2 + b ^ 2)) ^ n := pow_le_pow_left (sq_nonneg _) add_sq_le _
    _ = 2 ^ n * (a ^ 2 + b ^ 2) ^ n := by -- TODO: Should be `Nat.cast_commute`
        rw [Commute.mul_pow]; simp [Commute, SemiconjBy, two_mul, mul_two]
    _ ≤ 2 ^ n * (2 ^ (n - 1) * ((a ^ 2) ^ n + (b ^ 2) ^ n)) := mul_le_mul_of_nonneg_left
          (add_pow_le (sq_nonneg _) (sq_nonneg _) _) $ pow_nonneg (zero_le_two (α := R)) _
    _ = _ := by
      simp only [← mul_assoc, ← pow_add, ← pow_mul]
      cases n
      · rfl
      · simp [Nat.two_mul]

lemma Even.pow_nonneg (hn : Even n) (a : R) : 0 ≤ a ^ n := by
  obtain ⟨k, rfl⟩ := hn; rw [pow_add]; exact mul_self_nonneg _
#align even.pow_nonneg Even.pow_nonneg

lemma Even.pow_pos (hn : Even n) (ha : a ≠ 0) : 0 < a ^ n :=
  (hn.pow_nonneg _).lt_of_ne' (pow_ne_zero _ ha)
#align even.pow_pos Even.pow_pos

lemma Even.pow_pos_iff (hn : Even n) (h₀ : n ≠ 0) : 0 < a ^ n ↔ a ≠ 0 := by
  obtain ⟨k, rfl⟩ := hn; rw [pow_add, mul_self_pos (α := R), pow_ne_zero_iff (by simpa using h₀)]
#align even.pow_pos_iff Even.pow_pos_iff

lemma Odd.pow_neg_iff (hn : Odd n) : a ^ n < 0 ↔ a < 0 := by
  refine ⟨lt_imp_lt_of_le_imp_le (pow_nonneg · _), fun ha ↦ ?_⟩
  obtain ⟨k, rfl⟩ := hn
  rw [pow_succ]
  exact mul_neg_of_pos_of_neg ((even_two_mul _).pow_pos ha.ne) ha
#align odd.pow_neg_iff Odd.pow_neg_iff

lemma Odd.pow_nonneg_iff (hn : Odd n) : 0 ≤ a ^ n ↔ 0 ≤ a :=
  le_iff_le_iff_lt_iff_lt.2 hn.pow_neg_iff
#align odd.pow_nonneg_iff Odd.pow_nonneg_iff

lemma Odd.pow_nonpos_iff (hn : Odd n) : a ^ n ≤ 0 ↔ a ≤ 0 := by
  rw [le_iff_lt_or_eq, le_iff_lt_or_eq, hn.pow_neg_iff, pow_eq_zero_iff]
  rintro rfl; simp [Odd, eq_comm (a := 0)] at hn
#align odd.pow_nonpos_iff Odd.pow_nonpos_iff

lemma Odd.pow_pos_iff (hn : Odd n) : 0 < a ^ n ↔ 0 < a := lt_iff_lt_of_le_iff_le hn.pow_nonpos_iff
#align odd.pow_pos_iff Odd.pow_pos_iff

alias ⟨_, Odd.pow_nonpos⟩ := Odd.pow_nonpos_iff
alias ⟨_, Odd.pow_neg⟩ := Odd.pow_neg_iff
#align odd.pow_nonpos Odd.pow_nonpos
#align odd.pow_neg Odd.pow_neg

lemma Odd.strictMono_pow (hn : Odd n) : StrictMono fun a : R => a ^ n := by
  have hn₀ : n ≠ 0 := by rintro rfl; simp [Odd, eq_comm (a := 0)] at hn
  intro a b hab
  obtain ha | ha := le_total 0 a
  · exact pow_lt_pow_left hab ha hn₀
  obtain hb | hb := lt_or_le 0 b
  · exact (hn.pow_nonpos ha).trans_lt (pow_pos hb _)
  obtain ⟨c, hac⟩ := exists_add_of_le ha
  obtain ⟨d, hbd⟩ := exists_add_of_le hb
  have hd := nonneg_of_le_add_right (hb.trans_eq hbd)
  refine lt_of_add_lt_add_right (a := c ^ n + d ^ n) ?_
  dsimp
  calc
    a ^ n + (c ^ n + d ^ n) = d ^ n := by
      rw [← add_assoc, hn.pow_add_pow_eq_zero hac.symm, zero_add]
    _ < c ^ n := pow_lt_pow_left ?_ hd hn₀
    _ = b ^ n + (c ^ n + d ^ n) := by rw [add_left_comm, hn.pow_add_pow_eq_zero hbd.symm, add_zero]
  refine lt_of_add_lt_add_right (a := a + b) ?_
  rwa [add_rotate', ← hbd, add_zero, add_left_comm, ← add_assoc, ← hac, zero_add]
#align odd.strict_mono_pow Odd.strictMono_pow

lemma sq_pos_iff {a : R} : 0 < a ^ 2 ↔ a ≠ 0 := even_two.pow_pos_iff two_ne_zero
#align sq_pos_iff sq_pos_iff

alias ⟨_, sq_pos_of_ne_zero⟩ := sq_pos_iff
alias pow_two_pos_of_ne_zero := sq_pos_of_ne_zero
#align sq_pos_of_ne_zero sq_pos_of_ne_zero
#align pow_two_pos_of_ne_zero pow_two_pos_of_ne_zero

lemma pow_four_le_pow_two_of_pow_two_le (h : a ^ 2 ≤ b) : a ^ 4 ≤ b ^ 2 :=
  (pow_mul a 2 2).symm ▸ pow_le_pow_left (sq_nonneg a) h 2
#align pow_four_le_pow_two_of_pow_two_le pow_four_le_pow_two_of_pow_two_le

section deprecated
set_option linter.deprecated false

@[deprecated Even.pow_nonneg] -- 2024-04-06
lemma pow_bit0_nonneg (a : R) (n : ℕ) : 0 ≤ a ^ bit0 n := (even_bit0 _).pow_nonneg _
#align pow_bit0_nonneg pow_bit0_nonneg

@[deprecated Even.pow_pos] -- 2024-04-06
lemma pow_bit0_pos {a : R} (h : a ≠ 0) (n : ℕ) : 0 < a ^ bit0 n := (even_bit0 _).pow_pos h
#align pow_bit0_pos pow_bit0_pos

@[deprecated Even.pow_pos_iff] -- 2024-04-06
lemma pow_bit0_pos_iff (a : R) {n : ℕ} (hn : n ≠ 0) : 0 < a ^ bit0 n ↔ a ≠ 0 :=
  (even_bit0 _).pow_pos_iff (by simpa [bit0])
#align pow_bit0_pos_iff pow_bit0_pos_iff

@[simp, deprecated Odd.pow_neg_iff] -- 2024-04-06
lemma pow_bit1_neg_iff : a ^ bit1 n < 0 ↔ a < 0 := (odd_bit1 _).pow_neg_iff
#align pow_bit1_neg_iff pow_bit1_neg_iff

@[simp, deprecated Odd.pow_nonneg_iff] -- 2024-04-06
lemma pow_bit1_nonneg_iff : 0 ≤ a ^ bit1 n ↔ 0 ≤ a := (odd_bit1 _).pow_nonneg_iff
#align pow_bit1_nonneg_iff pow_bit1_nonneg_iff

@[simp, deprecated Odd.pow_nonpos_iff] -- 2024-04-06
lemma pow_bit1_nonpos_iff : a ^ bit1 n ≤ 0 ↔ a ≤ 0 := (odd_bit1 _).pow_nonpos_iff
#align pow_bit1_nonpos_iff pow_bit1_nonpos_iff

@[simp, deprecated Odd.pow_pos_iff] -- 2024-04-06
lemma pow_bit1_pos_iff : 0 < a ^ bit1 n ↔ 0 < a := (odd_bit1 _).pow_pos_iff
#align pow_bit1_pos_iff pow_bit1_pos_iff

@[deprecated Odd.strictMono_pow] -- 2024-04-06
lemma strictMono_pow_bit1 (n : ℕ) : StrictMono (· ^ bit1 n : R → R) := (odd_bit1 _).strictMono_pow
#align strict_mono_pow_bit1 strictMono_pow_bit1

end deprecated
end LinearOrderedSemiring

namespace MonoidHom

variable [Ring R] [Monoid M] [LinearOrder M] [CovariantClass M M (· * ·) (· ≤ ·)] (f : R →* M)

theorem map_neg_one : f (-1) = 1 :=
  (pow_eq_one_iff (Nat.succ_ne_zero 1)).1 <| by rw [← map_pow, neg_one_sq, map_one]
#align monoid_hom.map_neg_one MonoidHom.map_neg_one

@[simp]
theorem map_neg (x : R) : f (-x) = f x := by rw [← neg_one_mul, map_mul, map_neg_one, one_mul]
#align monoid_hom.map_neg MonoidHom.map_neg

theorem map_sub_swap (x y : R) : f (x - y) = f (y - x) := by rw [← map_neg, neg_sub]
#align monoid_hom.map_sub_swap MonoidHom.map_sub_swap

end MonoidHom

namespace Nat
variable {n : ℕ} {f : α → ℕ}

/-- See also `pow_left_strictMonoOn`. -/
protected lemma pow_left_strictMono (hn : n ≠ 0) : StrictMono (· ^ n : ℕ → ℕ) :=
  fun _ _ h ↦ Nat.pow_lt_pow_left h hn
#align nat.pow_left_strict_mono Nat.pow_left_strictMono

lemma _root_.StrictMono.nat_pow [Preorder α] (hn : n ≠ 0) (hf : StrictMono f) :
    StrictMono (f · ^ n) := (Nat.pow_left_strictMono hn).comp hf
#align strict_mono.nat_pow StrictMono.nat_pow

end Nat

/-!
### Deprecated lemmas

Those lemmas have been deprecated on 2023-12-23.
-/

@[deprecated] alias pow_mono := pow_right_mono
@[deprecated] alias pow_le_pow := pow_le_pow_right
@[deprecated] alias pow_le_pow_of_le_left := pow_le_pow_left
@[deprecated] alias pow_lt_pow_of_lt_left := pow_lt_pow_left
@[deprecated] alias strictMonoOn_pow := pow_left_strictMonoOn
@[deprecated] alias pow_strictMono_right := pow_right_strictMono
@[deprecated] alias pow_lt_pow := pow_lt_pow_right
@[deprecated] alias pow_lt_pow_iff := pow_lt_pow_iff_right
@[deprecated] alias pow_le_pow_iff := pow_le_pow_iff_right
@[deprecated] alias self_lt_pow := lt_self_pow
@[deprecated] alias strictAnti_pow := pow_right_strictAnti
@[deprecated] alias pow_lt_pow_iff_of_lt_one := pow_lt_pow_iff_right_of_lt_one
@[deprecated] alias pow_lt_pow_of_lt_one := pow_lt_pow_right_of_lt_one
@[deprecated] alias lt_of_pow_lt_pow := lt_of_pow_lt_pow_left
@[deprecated] alias le_of_pow_le_pow := le_of_pow_le_pow_left
@[deprecated] alias self_le_pow := le_self_pow
@[deprecated] alias Nat.pow_lt_pow_of_lt_left := Nat.pow_lt_pow_left
@[deprecated] alias Nat.pow_le_iff_le_left := Nat.pow_le_pow_iff_left
@[deprecated] alias Nat.pow_lt_pow_of_lt_right := pow_lt_pow_right
@[deprecated] protected alias Nat.pow_right_strictMono := pow_right_strictMono
@[deprecated] alias Nat.pow_le_iff_le_right := pow_le_pow_iff_right
@[deprecated] alias Nat.pow_lt_iff_lt_right := pow_lt_pow_iff_right<|MERGE_RESOLUTION|>--- conflicted
+++ resolved
@@ -243,13 +243,8 @@
 theorem pow_lt_pow_left (h : x < y) (hx : 0 ≤ x) : ∀ {n : ℕ}, n ≠ 0 → x ^ n < y ^ n
   | 0, hn => by contradiction
   | n + 1, _ => by
-<<<<<<< HEAD
-    simpa only [pow_succ'] using mul_lt_mul_of_le_of_lt_of_nonneg_of_pos
+    simpa only [pow_succ] using mul_lt_mul_of_le_of_lt_of_nonneg_of_pos
       (pow_le_pow_left hx h.le _) h hx (pow_pos (hx.trans_lt h) _)
-=======
-    simpa only [pow_succ] using
-      mul_lt_mul_of_le_of_le' (pow_le_pow_left hx h.le _) h (pow_pos (hx.trans_lt h) _) hx
->>>>>>> 880c4cb8
 #align pow_lt_pow_of_lt_left pow_lt_pow_left
 
 /-- See also `pow_left_strictMono` and `Nat.pow_left_strictMono`. -/
