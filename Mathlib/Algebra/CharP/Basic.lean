/-
Copyright (c) 2018 Kenny Lau. All rights reserved.
Released under Apache 2.0 license as described in the file LICENSE.
Authors: Kenny Lau, Joey van Langen, Casper Putz
-/
import Mathlib.Data.Int.ModEq
import Mathlib.Data.Nat.Multiplicity
import Mathlib.Data.Nat.Choose.Sum
import Mathlib.Data.Nat.Cast.Prod
import Mathlib.Algebra.Group.ULift
import Mathlib.GroupTheory.OrderOfElement

#align_import algebra.char_p.basic from "leanprover-community/mathlib"@"47a1a73351de8dd6c8d3d32b569c8e434b03ca47"

/-!
# Characteristic of semirings
-/


universe u v

open Finset

open BigOperators

variable {R : Type*}

namespace Commute

variable [Semiring R] {p : ℕ} {x y : R}

protected theorem add_pow_prime_pow_eq (hp : p.Prime) (h : Commute x y) (n : ℕ) :
    (x + y) ^ p ^ n =
      x ^ p ^ n + y ^ p ^ n +
        p * ∑ k in Ioo 0 (p ^ n), x ^ k * y ^ (p ^ n - k) * ↑((p ^ n).choose k / p) := by
  trans x ^ p ^ n + y ^ p ^ n + ∑ k in Ioo 0 (p ^ n), x ^ k * y ^ (p ^ n - k) * (p ^ n).choose k
  · simp_rw [h.add_pow, ← Nat.Ico_zero_eq_range, Nat.Ico_succ_right, Icc_eq_cons_Ico (zero_le _),
      Finset.sum_cons, Ico_eq_cons_Ioo (pow_pos hp.pos _), Finset.sum_cons, tsub_self, tsub_zero,
      pow_zero, Nat.choose_zero_right, Nat.choose_self, Nat.cast_one, mul_one, one_mul, ← add_assoc]
  · congr 1
    simp_rw [Finset.mul_sum, Nat.cast_comm, mul_assoc _ _ (p : R), ← Nat.cast_mul]
    refine' Finset.sum_congr rfl fun i hi => _
    rw [mem_Ioo] at hi
    rw [Nat.div_mul_cancel (hp.dvd_choose_pow hi.1.ne' hi.2.ne)]
#align commute.add_pow_prime_pow_eq Commute.add_pow_prime_pow_eq

protected theorem add_pow_prime_eq (hp : p.Prime) (h : Commute x y) :
    (x + y) ^ p =
      x ^ p + y ^ p + p * ∑ k in Finset.Ioo 0 p, x ^ k * y ^ (p - k) * ↑(p.choose k / p) :=
  by simpa using h.add_pow_prime_pow_eq hp 1
#align commute.add_pow_prime_eq Commute.add_pow_prime_eq

protected theorem exists_add_pow_prime_pow_eq (hp : p.Prime) (h : Commute x y) (n : ℕ) :
    ∃ r, (x + y) ^ p ^ n = x ^ p ^ n + y ^ p ^ n + p * r :=
  ⟨_, h.add_pow_prime_pow_eq hp n⟩
#align commute.exists_add_pow_prime_pow_eq Commute.exists_add_pow_prime_pow_eq

protected theorem exists_add_pow_prime_eq (hp : p.Prime) (h : Commute x y) :
    ∃ r, (x + y) ^ p = x ^ p + y ^ p + p * r :=
  ⟨_, h.add_pow_prime_eq hp⟩
#align commute.exists_add_pow_prime_eq Commute.exists_add_pow_prime_eq

end Commute

section CommSemiring

variable [CommSemiring R] {p : ℕ} {x y : R}

theorem add_pow_prime_pow_eq (hp : p.Prime) (x y : R) (n : ℕ) :
    (x + y) ^ p ^ n =
      x ^ p ^ n + y ^ p ^ n +
        p * ∑ k in Finset.Ioo 0 (p ^ n), x ^ k * y ^ (p ^ n - k) * ↑((p ^ n).choose k / p) :=
  (Commute.all x y).add_pow_prime_pow_eq hp n
#align add_pow_prime_pow_eq add_pow_prime_pow_eq

theorem add_pow_prime_eq (hp : p.Prime) (x y : R) :
    (x + y) ^ p =
      x ^ p + y ^ p + p * ∑ k in Finset.Ioo 0 p, x ^ k * y ^ (p - k) * ↑(p.choose k / p) :=
  (Commute.all x y).add_pow_prime_eq hp
#align add_pow_prime_eq add_pow_prime_eq

theorem exists_add_pow_prime_pow_eq (hp : p.Prime) (x y : R) (n : ℕ) :
    ∃ r, (x + y) ^ p ^ n = x ^ p ^ n + y ^ p ^ n + p * r :=
  (Commute.all x y).exists_add_pow_prime_pow_eq hp n
#align exists_add_pow_prime_pow_eq exists_add_pow_prime_pow_eq

theorem exists_add_pow_prime_eq (hp : p.Prime) (x y : R) :
    ∃ r, (x + y) ^ p = x ^ p + y ^ p + p * r :=
  (Commute.all x y).exists_add_pow_prime_eq hp
#align exists_add_pow_prime_eq exists_add_pow_prime_eq

end CommSemiring

section AddMonoidWithOne
variable (R) [AddMonoidWithOne R] (p : ℕ)

/-- The generator of the kernel of the unique homomorphism ℕ → R for a semiring R.

*Warning*: for a semiring `R`, `CharP R 0` and `CharZero R` need not coincide.
* `CharP R 0` asks that only `0 : ℕ` maps to `0 : R` under the map `ℕ → R`;
* `CharZero R` requires an injection `ℕ ↪ R`.

For instance, endowing `{0, 1}` with addition given by `max` (i.e. `1` is absorbing), shows that
`CharZero {0, 1}` does not hold and yet `CharP {0, 1} 0` does.
This example is formalized in `Counterexamples/CharPZeroNeCharZero.lean`.
-/
@[mk_iff]
class CharP : Prop where
  cast_eq_zero_iff' : ∀ x : ℕ, (x : R) = 0 ↔ p ∣ x
#align char_p CharP
#align char_p_iff charP_iff

variable [CharP R p] {a b : ℕ}

-- Porting note: the field of the structure had implicit arguments where they were
-- explicit in Lean 3
lemma CharP.cast_eq_zero_iff (a : ℕ) : (a : R) = 0 ↔ p ∣ a := CharP.cast_eq_zero_iff' a

variable {R} in
lemma CharP.congr {q : ℕ} (h : p = q) : CharP R q := h ▸ ‹CharP R p›
#align char_p.congr CharP.congr

lemma CharP.natCast_eq_natCast' (h : a ≡ b [MOD p]) : (a : R) = b := by
  wlog hle : a ≤ b
  · exact (this R p h.symm (le_of_not_le hle)).symm
  rw [Nat.modEq_iff_dvd' hle] at h
  rw [← Nat.sub_add_cancel hle, Nat.cast_add, (CharP.cast_eq_zero_iff R p _).mpr h, zero_add]

@[simp] lemma CharP.cast_eq_zero : (p : R) = 0 := (CharP.cast_eq_zero_iff R p p).2 dvd_rfl
#align char_p.cast_eq_zero CharP.cast_eq_zero

-- See note [no_index around OfNat.ofNat]
--
-- TODO: This lemma needs to be `@[simp]` for confluence in the presence of `CharP.cast_eq_zero` and
-- `Nat.cast_ofNat`, but with `no_index` on its entire LHS, it matches literally every expression so
-- is too expensive. If lean4#2867 is fixed in a performant way, this can be made `@[simp]`.
--
-- @[simp]
lemma CharP.ofNat_eq_zero [p.AtLeastTwo] : no_index (OfNat.ofNat p : R) = 0 := cast_eq_zero R p

lemma CharP.natCast_eq_natCast_mod (a : ℕ) : (a : R) = a % p :=
  natCast_eq_natCast' R p (Nat.mod_modEq a p).symm

lemma CharP.eq {p q : ℕ} (_hp : CharP R p) (_hq : CharP R q) : p = q :=
  Nat.dvd_antisymm ((cast_eq_zero_iff R p q).1 (cast_eq_zero _ _))
    ((cast_eq_zero_iff R q p).1 (cast_eq_zero _ _))
#align char_p.eq CharP.eq

instance CharP.ofCharZero [CharZero R] : CharP R 0 where
  cast_eq_zero_iff' x := by rw [zero_dvd_iff, ← Nat.cast_zero, Nat.cast_inj]
#align char_p.of_char_zero CharP.ofCharZero

variable [IsRightCancelAdd R]

lemma CharP.natCast_eq_natCast : (a : R) = b ↔ a ≡ b [MOD p] := by
  wlog hle : a ≤ b
  · rw [eq_comm, this R p (le_of_not_le hle), Nat.ModEq.comm]
  rw [Nat.modEq_iff_dvd' hle, ← CharP.cast_eq_zero_iff R p (b - a),
    ← add_right_cancel_iff (G := R) (a := a) (b := b - a), zero_add, ← Nat.cast_add,
    Nat.sub_add_cancel hle, eq_comm]
#align char_p.nat_cast_eq_nat_cast CharP.natCast_eq_natCast

lemma CharP.natCast_injOn_Iio : (Set.Iio p).InjOn ((↑) : ℕ → R) :=
  fun _a ha _b hb hab ↦ ((natCast_eq_natCast _ _).1 hab).eq_of_lt_of_lt ha hb

end AddMonoidWithOne

variable (R)

@[simp]
theorem CharP.cast_card_eq_zero [AddGroupWithOne R] [Fintype R] : (Fintype.card R : R) = 0 := by
  rw [← nsmul_one, card_nsmul_eq_zero]
#align char_p.cast_card_eq_zero CharP.cast_card_eq_zero

theorem CharP.addOrderOf_one (R) [Semiring R] : CharP R (addOrderOf (1 : R)) :=
  ⟨fun n => by rw [← Nat.smul_one_eq_cast, addOrderOf_dvd_iff_nsmul_eq_zero]⟩
#align char_p.add_order_of_one CharP.addOrderOf_one

theorem CharP.intCast_eq_zero_iff [AddGroupWithOne R] (p : ℕ) [CharP R p] (a : ℤ) :
    (a : R) = 0 ↔ (p : ℤ) ∣ a := by
  rcases lt_trichotomy a 0 with (h | rfl | h)
  · rw [← neg_eq_zero, ← Int.cast_neg, ← dvd_neg]
    lift -a to ℕ using neg_nonneg.mpr (le_of_lt h) with b
    rw [Int.cast_natCast, CharP.cast_eq_zero_iff R p, Int.natCast_dvd_natCast]
  · simp only [Int.cast_zero, eq_self_iff_true, dvd_zero]
  · lift a to ℕ using le_of_lt h with b
    rw [Int.cast_natCast, CharP.cast_eq_zero_iff R p, Int.natCast_dvd_natCast]
#align char_p.int_cast_eq_zero_iff CharP.intCast_eq_zero_iff

theorem CharP.intCast_eq_intCast [AddGroupWithOne R] (p : ℕ) [CharP R p] {a b : ℤ} :
    (a : R) = b ↔ a ≡ b [ZMOD p] := by
  rw [eq_comm, ← sub_eq_zero, ← Int.cast_sub, CharP.intCast_eq_zero_iff R p, Int.modEq_iff_dvd]
#align char_p.int_cast_eq_int_cast CharP.intCast_eq_intCast

<<<<<<< HEAD
=======
theorem CharP.natCast_eq_natCast' [AddMonoidWithOne R] (p : ℕ) [CharP R p] {a b : ℕ}
    (h : a ≡ b [MOD p]) : (a : R) = b := by
  wlog hle : a ≤ b
  · exact (this R p h.symm (le_of_not_le hle)).symm
  rw [Nat.modEq_iff_dvd' hle] at h
  rw [← Nat.sub_add_cancel hle, Nat.cast_add, (CharP.cast_eq_zero_iff R p _).mpr h, zero_add]

theorem CharP.natCast_eq_natCast [AddMonoidWithOne R] [IsRightCancelAdd R] (p : ℕ) [CharP R p]
    {a b : ℕ} : (a : R) = b ↔ a ≡ b [MOD p] := by
  wlog hle : a ≤ b
  · rw [eq_comm, this R p (le_of_not_le hle), Nat.ModEq.comm]
  rw [Nat.modEq_iff_dvd' hle, ← CharP.cast_eq_zero_iff R p (b - a),
    ← add_right_cancel_iff (G := R) (a := a) (b := b - a), zero_add, ← Nat.cast_add,
    Nat.sub_add_cancel hle, eq_comm]
#align char_p.nat_cast_eq_nat_cast CharP.natCast_eq_natCast

lemma CharP.natCast_injOn_Iio (R) [AddMonoidWithOne R] (p : ℕ) [CharP R p] [IsRightCancelAdd R] :
    (Set.Iio p).InjOn ((↑) : ℕ → R) :=
  fun _a ha _b hb hab ↦ ((natCast_eq_natCast _ _).1 hab).eq_of_lt_of_lt ha hb

>>>>>>> 89b4b590
theorem CharP.intCast_eq_intCast_mod [AddGroupWithOne R] (p : ℕ) [CharP R p] {a : ℤ} :
    (a : R) = a % (p : ℤ) :=
  (CharP.intCast_eq_intCast R p).mpr (Int.mod_modEq a p).symm

theorem CharP.exists [NonAssocSemiring R] : ∃ p, CharP R p :=
  letI := Classical.decEq R
  by_cases
    (fun H : ∀ p : ℕ, (p : R) = 0 → p = 0 =>
      ⟨0, ⟨fun x => by rw [zero_dvd_iff]; exact ⟨H x, by rintro rfl; simp⟩⟩⟩)
    fun H =>
    ⟨Nat.find (not_forall.1 H),
      ⟨fun x =>
        ⟨fun H1 =>
          Nat.dvd_of_mod_eq_zero
            (by_contradiction fun H2 =>
              Nat.find_min (not_forall.1 H)
                (Nat.mod_lt x <|
                  Nat.pos_of_ne_zero <| not_of_not_imp <| Nat.find_spec (not_forall.1 H))
                (not_imp_of_and_not
                  ⟨by
                    rwa [← Nat.mod_add_div x (Nat.find (not_forall.1 H)), Nat.cast_add,
                      Nat.cast_mul,
                      of_not_not (not_not_of_not_imp <| Nat.find_spec (not_forall.1 H)),
                      zero_mul, add_zero] at H1,
                    H2⟩)),
          fun H1 => by
          rw [← Nat.mul_div_cancel' H1, Nat.cast_mul,
            of_not_not (not_not_of_not_imp <| Nat.find_spec (not_forall.1 H)),
            zero_mul]⟩⟩⟩
#align char_p.exists CharP.exists

theorem CharP.exists_unique [NonAssocSemiring R] : ∃! p, CharP R p :=
  let ⟨c, H⟩ := CharP.exists R
  ⟨c, H, fun _y H2 => CharP.eq R H2 H⟩
#align char_p.exists_unique CharP.exists_unique

/-- Noncomputable function that outputs the unique characteristic of a semiring. -/
noncomputable def ringChar [NonAssocSemiring R] : ℕ :=
  Classical.choose (CharP.exists_unique R)
#align ring_char ringChar

namespace ringChar

variable [NonAssocSemiring R]

theorem spec : ∀ x : ℕ, (x : R) = 0 ↔ ringChar R ∣ x := by
  letI : CharP R (ringChar R) := (Classical.choose_spec (CharP.exists_unique R)).1
  exact CharP.cast_eq_zero_iff R (ringChar R)
#align ring_char.spec ringChar.spec

theorem eq (p : ℕ) [C : CharP R p] : ringChar R = p :=
  ((Classical.choose_spec (CharP.exists_unique R)).2 p C).symm
#align ring_char.eq ringChar.eq

instance charP : CharP R (ringChar R) :=
  ⟨spec R⟩
#align ring_char.char_p ringChar.charP

variable {R}

theorem of_eq {p : ℕ} (h : ringChar R = p) : CharP R p :=
  CharP.congr (ringChar R) h
#align ring_char.of_eq ringChar.of_eq

theorem eq_iff {p : ℕ} : ringChar R = p ↔ CharP R p :=
  ⟨of_eq, @eq R _ p⟩
#align ring_char.eq_iff ringChar.eq_iff

theorem dvd {x : ℕ} (hx : (x : R) = 0) : ringChar R ∣ x :=
  (spec R x).1 hx
#align ring_char.dvd ringChar.dvd

@[simp]
theorem eq_zero [CharZero R] : ringChar R = 0 :=
  eq R 0
#align ring_char.eq_zero ringChar.eq_zero

-- @[simp] -- Porting note (#10618): simp can prove this
theorem Nat.cast_ringChar : (ringChar R : R) = 0 := by rw [ringChar.spec]
#align ring_char.nat.cast_ring_char ringChar.Nat.cast_ringChar

end ringChar

theorem add_pow_char_of_commute [Semiring R] {p : ℕ} [hp : Fact p.Prime] [CharP R p] (x y : R)
    (h : Commute x y) : (x + y) ^ p = x ^ p + y ^ p := by
  let ⟨r, hr⟩ := h.exists_add_pow_prime_eq hp.out
  simp [hr]
#align add_pow_char_of_commute add_pow_char_of_commute

theorem add_pow_char_pow_of_commute [Semiring R] {p n : ℕ} [hp : Fact p.Prime] [CharP R p]
    (x y : R) (h : Commute x y) : (x + y) ^ p ^ n = x ^ p ^ n + y ^ p ^ n := by
  let ⟨r, hr⟩ := h.exists_add_pow_prime_pow_eq hp.out n
  simp [hr]
#align add_pow_char_pow_of_commute add_pow_char_pow_of_commute

theorem sub_pow_char_of_commute [Ring R] {p : ℕ} [Fact p.Prime] [CharP R p] (x y : R)
    (h : Commute x y) : (x - y) ^ p = x ^ p - y ^ p := by
  rw [eq_sub_iff_add_eq, ← add_pow_char_of_commute _ _ _ (Commute.sub_left h rfl)]
  simp
#align sub_pow_char_of_commute sub_pow_char_of_commute

theorem sub_pow_char_pow_of_commute [Ring R] {p : ℕ} [Fact p.Prime] [CharP R p] {n : ℕ} (x y : R)
    (h : Commute x y) : (x - y) ^ p ^ n = x ^ p ^ n - y ^ p ^ n := by
  induction n with
  | zero => simp
  | succ n n_ih =>
      rw [pow_succ, pow_mul, pow_mul, pow_mul, n_ih]
      apply sub_pow_char_of_commute; apply Commute.pow_pow h
#align sub_pow_char_pow_of_commute sub_pow_char_pow_of_commute

theorem add_pow_char [CommSemiring R] {p : ℕ} [Fact p.Prime] [CharP R p] (x y : R) :
    (x + y) ^ p = x ^ p + y ^ p :=
  add_pow_char_of_commute _ _ _ (Commute.all _ _)
#align add_pow_char add_pow_char

theorem add_pow_char_pow [CommSemiring R] {p : ℕ} [Fact p.Prime] [CharP R p] {n : ℕ} (x y : R) :
    (x + y) ^ p ^ n = x ^ p ^ n + y ^ p ^ n :=
  add_pow_char_pow_of_commute _ _ _ (Commute.all _ _)
#align add_pow_char_pow add_pow_char_pow

theorem sub_pow_char [CommRing R] {p : ℕ} [Fact p.Prime] [CharP R p] (x y : R) :
    (x - y) ^ p = x ^ p - y ^ p :=
  sub_pow_char_of_commute _ _ _ (Commute.all _ _)
#align sub_pow_char sub_pow_char

theorem sub_pow_char_pow [CommRing R] {p : ℕ} [Fact p.Prime] [CharP R p] {n : ℕ} (x y : R) :
    (x - y) ^ p ^ n = x ^ p ^ n - y ^ p ^ n :=
  sub_pow_char_pow_of_commute _ _ _ (Commute.all _ _)
#align sub_pow_char_pow sub_pow_char_pow

theorem CharP.neg_one_ne_one [Ring R] (p : ℕ) [CharP R p] [Fact (2 < p)] : (-1 : R) ≠ (1 : R) := by
  suffices (2 : R) ≠ 0 by
    intro h
    symm at h
    rw [← sub_eq_zero, sub_neg_eq_add] at h
    norm_num at h
    exact this h
    -- Porting note: this could probably be golfed
  intro h
  rw [show (2 : R) = (2 : ℕ) by norm_cast] at h
  have := (CharP.cast_eq_zero_iff R p 2).mp h
  have := Nat.le_of_dvd (by decide) this
  rw [fact_iff] at *
  omega
#align char_p.neg_one_ne_one CharP.neg_one_ne_one

theorem CharP.neg_one_pow_char [Ring R] (p : ℕ) [CharP R p] [Fact p.Prime] :
    (-1 : R) ^ p = -1 := by
  rw [eq_neg_iff_add_eq_zero]
  nth_rw 2 [← one_pow p]
  rw [← add_pow_char_of_commute R _ _ (Commute.one_right _), add_left_neg,
    zero_pow (Fact.out (p := Nat.Prime p)).ne_zero]
#align char_p.neg_one_pow_char CharP.neg_one_pow_char

theorem CharP.neg_one_pow_char_pow [Ring R] (p n : ℕ) [CharP R p] [Fact p.Prime] :
    (-1 : R) ^ p ^ n = -1 := by
  rw [eq_neg_iff_add_eq_zero]
  nth_rw 2 [← one_pow (p ^ n)]
  rw [← add_pow_char_pow_of_commute R _ _ (Commute.one_right _), add_left_neg,
    zero_pow (pow_ne_zero _ (Fact.out (p := Nat.Prime p)).ne_zero)]
#align char_p.neg_one_pow_char_pow CharP.neg_one_pow_char_pow

theorem RingHom.charP_iff_charP {K L : Type*} [DivisionRing K] [Semiring L] [Nontrivial L]
    (f : K →+* L) (p : ℕ) : CharP K p ↔ CharP L p := by
  simp only [charP_iff, ← f.injective.eq_iff, map_natCast f, map_zero f]
#align ring_hom.char_p_iff_char_p RingHom.charP_iff_charP

namespace CharP

section

variable [NonAssocRing R]

theorem charP_to_charZero (R : Type*) [AddGroupWithOne R] [CharP R 0] : CharZero R :=
  charZero_of_inj_zero fun n h0 => eq_zero_of_zero_dvd ((cast_eq_zero_iff R 0 n).mp h0)
#align char_p.char_p_to_char_zero CharP.charP_to_charZero

theorem charP_zero_iff_charZero (R : Type*) [AddGroupWithOne R] : CharP R 0 ↔ CharZero R :=
  ⟨fun _ ↦ charP_to_charZero R, fun _ ↦ ofCharZero R⟩

theorem cast_eq_mod (p : ℕ) [CharP R p] (k : ℕ) : (k : R) = (k % p : ℕ) :=
  calc
    (k : R) = ↑(k % p + p * (k / p)) := by rw [Nat.mod_add_div]
    _ = ↑(k % p) := by simp [cast_eq_zero]
#align char_p.cast_eq_mod CharP.cast_eq_mod

/-- The characteristic of a finite ring cannot be zero. -/
theorem char_ne_zero_of_finite (p : ℕ) [CharP R p] [Finite R] : p ≠ 0 := by
  rintro rfl
  haveI : CharZero R := charP_to_charZero R
  cases nonempty_fintype R
  exact absurd Nat.cast_injective (not_injective_infinite_finite ((↑) : ℕ → R))
#align char_p.char_ne_zero_of_finite CharP.char_ne_zero_of_finite

theorem ringChar_ne_zero_of_finite [Finite R] : ringChar R ≠ 0 :=
  char_ne_zero_of_finite R (ringChar R)
#align char_p.ring_char_ne_zero_of_finite CharP.ringChar_ne_zero_of_finite

theorem ringChar_zero_iff_CharZero : ringChar R = 0 ↔ CharZero R := by
  rw [ringChar.eq_iff, charP_zero_iff_charZero]

end

section Semiring

variable [NonAssocSemiring R]

theorem char_ne_one [Nontrivial R] (p : ℕ) [hc : CharP R p] : p ≠ 1 := fun hp : p = 1 =>
  have : (1 : R) = 0 := by simpa using (cast_eq_zero_iff R p 1).mpr (hp ▸ dvd_refl p)
  absurd this one_ne_zero
#align char_p.char_ne_one CharP.char_ne_one

section NoZeroDivisors

variable [NoZeroDivisors R]

theorem char_is_prime_of_two_le (p : ℕ) [hc : CharP R p] (hp : 2 ≤ p) : Nat.Prime p :=
  suffices ∀ (d) (_ : d ∣ p), d = 1 ∨ d = p from Nat.prime_def_lt''.mpr ⟨hp, this⟩
  fun (d : ℕ) (hdvd : ∃ e, p = d * e) =>
  let ⟨e, hmul⟩ := hdvd
  have : (p : R) = 0 := (cast_eq_zero_iff R p p).mpr (dvd_refl p)
  have : (d : R) * e = 0 := @Nat.cast_mul R _ d e ▸ hmul ▸ this
  Or.elim (eq_zero_or_eq_zero_of_mul_eq_zero this)
    (fun hd : (d : R) = 0 =>
      have : p ∣ d := (cast_eq_zero_iff R p d).mp hd
      show d = 1 ∨ d = p from Or.inr (this.antisymm' ⟨e, hmul⟩))
    fun he : (e : R) = 0 =>
    have : p ∣ e := (cast_eq_zero_iff R p e).mp he
    have : e ∣ p := dvd_of_mul_left_eq d (Eq.symm hmul)
    have : e = p := ‹e ∣ p›.antisymm ‹p ∣ e›
    have h₀ : 0 < p := two_pos.trans_le hp
    have : d * p = 1 * p := by rw [‹e = p›] at hmul; rw [one_mul]; exact Eq.symm hmul
    show d = 1 ∨ d = p from Or.inl (mul_right_cancel₀ h₀.ne' this)
#align char_p.char_is_prime_of_two_le CharP.char_is_prime_of_two_le

section Nontrivial

variable [Nontrivial R]

theorem char_is_prime_or_zero (p : ℕ) [hc : CharP R p] : Nat.Prime p ∨ p = 0 :=
  match p, hc with
  | 0, _ => Or.inr rfl
  | 1, hc => absurd (Eq.refl (1 : ℕ)) (@char_ne_one R _ _ (1 : ℕ) hc)
  | m + 2, hc => Or.inl (@char_is_prime_of_two_le R _ _ (m + 2) hc (Nat.le_add_left 2 m))
#align char_p.char_is_prime_or_zero CharP.char_is_prime_or_zero

theorem exists' (R : Type*) [NonAssocRing R] [NoZeroDivisors R] [Nontrivial R] :
    CharZero R ∨ ∃ p : ℕ, Fact p.Prime ∧ CharP R p := by
  obtain ⟨p, hchar⟩ := CharP.exists R
  rcases char_is_prime_or_zero R p with h | rfl
  exacts [Or.inr ⟨p, Fact.mk h, hchar⟩, Or.inl (charP_to_charZero R)]

theorem char_is_prime_of_pos (p : ℕ) [NeZero p] [CharP R p] : Fact p.Prime :=
  ⟨(CharP.char_is_prime_or_zero R _).resolve_right <| NeZero.ne p⟩
#align char_p.char_is_prime_of_pos CharP.char_is_prime_of_pos

end Nontrivial

end NoZeroDivisors

end Semiring

section Ring

variable [Ring R] [NoZeroDivisors R] [Nontrivial R] [Finite R]

theorem char_is_prime (p : ℕ) [CharP R p] : p.Prime :=
  Or.resolve_right (char_is_prime_or_zero R p) (char_ne_zero_of_finite R p)
#align char_p.char_is_prime CharP.char_is_prime

end Ring

section NonAssocSemiring

variable {R} [NonAssocSemiring R]

-- This lemma is not an instance, to make sure that trying to prove `α` is a subsingleton does
-- not try to find a ring structure on `α`, which can be expensive.
lemma CharOne.subsingleton [CharP R 1] : Subsingleton R :=
  Subsingleton.intro <|
    suffices ∀ r : R, r = 0 from fun a b => show a = b by rw [this a, this b]
    fun r =>
    calc
      r = 1 * r := by rw [one_mul]
      _ = (1 : ℕ) * r := by rw [Nat.cast_one]
      _ = 0 * r := by rw [CharP.cast_eq_zero]
      _ = 0 := by rw [zero_mul]

theorem false_of_nontrivial_of_char_one [Nontrivial R] [CharP R 1] : False := by
  have : Subsingleton R := CharOne.subsingleton
  exact false_of_nontrivial_of_subsingleton R
#align char_p.false_of_nontrivial_of_char_one CharP.false_of_nontrivial_of_char_one

theorem ringChar_ne_one [Nontrivial R] : ringChar R ≠ 1 := by
  intro h
  apply zero_ne_one' R
  symm
  rw [← Nat.cast_one, ringChar.spec, h]
#align char_p.ring_char_ne_one CharP.ringChar_ne_one

theorem nontrivial_of_char_ne_one {v : ℕ} (hv : v ≠ 1) [hr : CharP R v] : Nontrivial R :=
  ⟨⟨(1 : ℕ), 0, fun h =>
      hv <| by rwa [CharP.cast_eq_zero_iff _ v, Nat.dvd_one] at h⟩⟩
#align char_p.nontrivial_of_char_ne_one CharP.nontrivial_of_char_ne_one

theorem ringChar_of_prime_eq_zero [Nontrivial R] {p : ℕ} (hprime : Nat.Prime p)
    (hp0 : (p : R) = 0) : ringChar R = p :=
  Or.resolve_left ((Nat.dvd_prime hprime).1 (ringChar.dvd hp0)) ringChar_ne_one
#align char_p.ring_char_of_prime_eq_zero CharP.ringChar_of_prime_eq_zero

theorem charP_iff_prime_eq_zero [Nontrivial R] {p : ℕ} (hp : p.Prime) :
    CharP R p ↔ (p : R) = 0 :=
  ⟨fun _ => cast_eq_zero R p,
   fun hp0 => (ringChar_of_prime_eq_zero hp hp0) ▸ inferInstance⟩

end NonAssocSemiring

end CharP

section

/-- We have `2 ≠ 0` in a nontrivial ring whose characteristic is not `2`. -/
protected theorem Ring.two_ne_zero {R : Type*} [NonAssocSemiring R] [Nontrivial R]
    (hR : ringChar R ≠ 2) : (2 : R) ≠ 0 := by
  rw [Ne, (by norm_cast : (2 : R) = (2 : ℕ)), ringChar.spec, Nat.dvd_prime Nat.prime_two]
  exact mt (or_iff_left hR).mp CharP.ringChar_ne_one
#align ring.two_ne_zero Ring.two_ne_zero

-- We have `CharP.neg_one_ne_one`, which assumes `[Ring R] (p : ℕ) [CharP R p] [Fact (2 < p)]`.
-- This is a version using `ringChar` instead.
/-- Characteristic `≠ 2` and nontrivial implies that `-1 ≠ 1`. -/
theorem Ring.neg_one_ne_one_of_char_ne_two {R : Type*} [NonAssocRing R] [Nontrivial R]
    (hR : ringChar R ≠ 2) : (-1 : R) ≠ 1 := fun h =>
  Ring.two_ne_zero hR (one_add_one_eq_two (R := R) ▸ neg_eq_iff_add_eq_zero.mp h)
#align ring.neg_one_ne_one_of_char_ne_two Ring.neg_one_ne_one_of_char_ne_two

/-- Characteristic `≠ 2` in a domain implies that `-a = a` iff `a = 0`. -/
theorem Ring.eq_self_iff_eq_zero_of_char_ne_two {R : Type*} [NonAssocRing R] [Nontrivial R]
    [NoZeroDivisors R] (hR : ringChar R ≠ 2) {a : R} : -a = a ↔ a = 0 :=
  ⟨fun h =>
    (mul_eq_zero.mp <| (two_mul a).trans <| neg_eq_iff_add_eq_zero.mp h).resolve_left
      (Ring.two_ne_zero hR),
    fun h => ((congr_arg (fun x => -x) h).trans neg_zero).trans h.symm⟩
#align ring.eq_self_iff_eq_zero_of_char_ne_two Ring.eq_self_iff_eq_zero_of_char_ne_two

end

section

variable [NonAssocRing R] [Fintype R] (n : ℕ)

theorem charP_of_ne_zero (hn : Fintype.card R = n) (hR : ∀ i < n, (i : R) = 0 → i = 0) :
    CharP R n :=
  { cast_eq_zero_iff' := by
      have H : (n : R) = 0 := by rw [← hn, CharP.cast_card_eq_zero]
      intro k
      constructor
      · intro h
        rw [← Nat.mod_add_div k n, Nat.cast_add, Nat.cast_mul, H, zero_mul,
          add_zero] at h
        rw [Nat.dvd_iff_mod_eq_zero]
        apply hR _ (Nat.mod_lt _ _) h
        rw [← hn, gt_iff_lt, Fintype.card_pos_iff]
        exact ⟨0⟩
      · rintro ⟨k, rfl⟩
        rw [Nat.cast_mul, H, zero_mul] }
#align char_p_of_ne_zero charP_of_ne_zero

theorem charP_of_prime_pow_injective (R) [Ring R] [Fintype R] (p : ℕ) [hp : Fact p.Prime] (n : ℕ)
    (hn : Fintype.card R = p ^ n) (hR : ∀ i ≤ n, (p : R) ^ i = 0 → i = n) : CharP R (p ^ n) := by
  obtain ⟨c, hc⟩ := CharP.exists R
  have hcpn : c ∣ p ^ n := by rw [← CharP.cast_eq_zero_iff R c, ← hn, CharP.cast_card_eq_zero]
  obtain ⟨i, hi, hc⟩ : ∃ i ≤ n, c = p ^ i := by rwa [Nat.dvd_prime_pow hp.1] at hcpn
  obtain rfl : i = n := by
    apply hR i hi
    rw [← Nat.cast_pow, ← hc, CharP.cast_eq_zero]
  rwa [← hc]
#align char_p_of_prime_pow_injective charP_of_prime_pow_injective

end

section Prod

variable (S : Type v) [AddMonoidWithOne R] [AddMonoidWithOne S] (p q : ℕ) [CharP R p]

/-- The characteristic of the product of rings is the least common multiple of the
characteristics of the two rings. -/
instance Nat.lcm.charP [CharP S q] : CharP (R × S) (Nat.lcm p q) where
  cast_eq_zero_iff' := by
    simp [Prod.ext_iff, CharP.cast_eq_zero_iff R p, CharP.cast_eq_zero_iff S q, Nat.lcm_dvd_iff]

/-- The characteristic of the product of two rings of the same characteristic
  is the same as the characteristic of the rings -/
instance Prod.charP [CharP S p] : CharP (R × S) p := by
  convert Nat.lcm.charP R S p p; simp
#align prod.char_p Prod.charP

instance Prod.charZero_of_left [CharZero R] : CharZero (R × S) where
  cast_injective _ _ h := CharZero.cast_injective congr(Prod.fst $h)

instance Prod.charZero_of_right [CharZero S] : CharZero (R × S) where
  cast_injective _ _ h := CharZero.cast_injective congr(Prod.snd $h)

end Prod

instance ULift.charP [AddMonoidWithOne R] (p : ℕ) [CharP R p] : CharP (ULift.{v} R) p where
  cast_eq_zero_iff' n := Iff.trans (ULift.ext_iff _ _) <| CharP.cast_eq_zero_iff R p n
#align ulift.char_p ULift.charP

instance MulOpposite.charP [AddMonoidWithOne R] (p : ℕ) [CharP R p] : CharP Rᵐᵒᵖ p where
  cast_eq_zero_iff' n := MulOpposite.unop_inj.symm.trans <| CharP.cast_eq_zero_iff R p n
#align mul_opposite.char_p MulOpposite.charP

section

/-- If two integers from `{0, 1, -1}` result in equal elements in a ring `R`
that is nontrivial and of characteristic not `2`, then they are equal. -/
theorem Int.cast_injOn_of_ringChar_ne_two {R : Type*} [NonAssocRing R] [Nontrivial R]
    (hR : ringChar R ≠ 2) : ({0, 1, -1} : Set ℤ).InjOn ((↑) : ℤ → R) := by
  rintro _ (rfl | rfl | rfl) _ (rfl | rfl | rfl) h <;>
  simp only
    [cast_neg, cast_one, cast_zero, neg_eq_zero, one_ne_zero, zero_ne_one, zero_eq_neg] at h ⊢
  · exact ((Ring.neg_one_ne_one_of_char_ne_two hR).symm h).elim
  · exact ((Ring.neg_one_ne_one_of_char_ne_two hR) h).elim
#align int.cast_inj_on_of_ring_char_ne_two Int.cast_injOn_of_ringChar_ne_two

end

namespace NeZero

variable [AddMonoidWithOne R] {r : R} {n p : ℕ} {a : ℕ+}

theorem of_not_dvd [CharP R p] (h : ¬p ∣ n) : NeZero (n : R) :=
  ⟨(CharP.cast_eq_zero_iff R p n).not.mpr h⟩
#align ne_zero.of_not_dvd NeZero.of_not_dvd

theorem not_char_dvd (p : ℕ) [CharP R p] (k : ℕ) [h : NeZero (k : R)] : ¬p ∣ k := by
  rwa [← CharP.cast_eq_zero_iff R p k, ← Ne, ← neZero_iff]
#align ne_zero.not_char_dvd NeZero.not_char_dvd

end NeZero

namespace CharZero

theorem charZero_iff_forall_prime_ne_zero
    [NonAssocRing R] [NoZeroDivisors R] [Nontrivial R] :
    CharZero R ↔ ∀ p : ℕ, p.Prime → (p : R) ≠ 0 := by
  refine ⟨fun h p hp => by simp [hp.ne_zero], fun h => ?_⟩
  let p := ringChar R
  cases CharP.char_is_prime_or_zero R p with
  | inl hp => simpa using h p hp
  | inr h =>
    haveI : CharP R 0 := h ▸ inferInstance
    exact CharP.charP_to_charZero R

end CharZero

namespace Fin

instance charP (n : ℕ) : CharP (Fin (n + 1)) (n + 1) where
    cast_eq_zero_iff' := by
      simp [Fin.ext_iff, Nat.dvd_iff_mod_eq_zero]

end Fin<|MERGE_RESOLUTION|>--- conflicted
+++ resolved
@@ -91,8 +91,7 @@
 
 end CommSemiring
 
-section AddMonoidWithOne
-variable (R) [AddMonoidWithOne R] (p : ℕ)
+variable (R)
 
 /-- The generator of the kernel of the unique homomorphism ℕ → R for a semiring R.
 
@@ -105,28 +104,20 @@
 This example is formalized in `Counterexamples/CharPZeroNeCharZero.lean`.
 -/
 @[mk_iff]
-class CharP : Prop where
+class CharP [AddMonoidWithOne R] (p : ℕ) : Prop where
   cast_eq_zero_iff' : ∀ x : ℕ, (x : R) = 0 ↔ p ∣ x
 #align char_p CharP
 #align char_p_iff charP_iff
 
-variable [CharP R p] {a b : ℕ}
-
 -- Porting note: the field of the structure had implicit arguments where they were
 -- explicit in Lean 3
-lemma CharP.cast_eq_zero_iff (a : ℕ) : (a : R) = 0 ↔ p ∣ a := CharP.cast_eq_zero_iff' a
-
-variable {R} in
-lemma CharP.congr {q : ℕ} (h : p = q) : CharP R q := h ▸ ‹CharP R p›
-#align char_p.congr CharP.congr
-
-lemma CharP.natCast_eq_natCast' (h : a ≡ b [MOD p]) : (a : R) = b := by
-  wlog hle : a ≤ b
-  · exact (this R p h.symm (le_of_not_le hle)).symm
-  rw [Nat.modEq_iff_dvd' hle] at h
-  rw [← Nat.sub_add_cancel hle, Nat.cast_add, (CharP.cast_eq_zero_iff R p _).mpr h, zero_add]
-
-@[simp] lemma CharP.cast_eq_zero : (p : R) = 0 := (CharP.cast_eq_zero_iff R p p).2 dvd_rfl
+theorem CharP.cast_eq_zero_iff (R : Type u) [AddMonoidWithOne R] (p : ℕ) [CharP R p] (x : ℕ) :
+    (x : R) = 0 ↔ p ∣ x :=
+CharP.cast_eq_zero_iff' (R := R) (p := p) x
+
+@[simp]
+theorem CharP.cast_eq_zero [AddMonoidWithOne R] (p : ℕ) [CharP R p] : (p : R) = 0 :=
+  (CharP.cast_eq_zero_iff R p p).2 (dvd_refl p)
 #align char_p.cast_eq_zero CharP.cast_eq_zero
 
 -- See note [no_index around OfNat.ofNat]
@@ -136,36 +127,9 @@
 -- is too expensive. If lean4#2867 is fixed in a performant way, this can be made `@[simp]`.
 --
 -- @[simp]
-lemma CharP.ofNat_eq_zero [p.AtLeastTwo] : no_index (OfNat.ofNat p : R) = 0 := cast_eq_zero R p
-
-lemma CharP.natCast_eq_natCast_mod (a : ℕ) : (a : R) = a % p :=
-  natCast_eq_natCast' R p (Nat.mod_modEq a p).symm
-
-lemma CharP.eq {p q : ℕ} (_hp : CharP R p) (_hq : CharP R q) : p = q :=
-  Nat.dvd_antisymm ((cast_eq_zero_iff R p q).1 (cast_eq_zero _ _))
-    ((cast_eq_zero_iff R q p).1 (cast_eq_zero _ _))
-#align char_p.eq CharP.eq
-
-instance CharP.ofCharZero [CharZero R] : CharP R 0 where
-  cast_eq_zero_iff' x := by rw [zero_dvd_iff, ← Nat.cast_zero, Nat.cast_inj]
-#align char_p.of_char_zero CharP.ofCharZero
-
-variable [IsRightCancelAdd R]
-
-lemma CharP.natCast_eq_natCast : (a : R) = b ↔ a ≡ b [MOD p] := by
-  wlog hle : a ≤ b
-  · rw [eq_comm, this R p (le_of_not_le hle), Nat.ModEq.comm]
-  rw [Nat.modEq_iff_dvd' hle, ← CharP.cast_eq_zero_iff R p (b - a),
-    ← add_right_cancel_iff (G := R) (a := a) (b := b - a), zero_add, ← Nat.cast_add,
-    Nat.sub_add_cancel hle, eq_comm]
-#align char_p.nat_cast_eq_nat_cast CharP.natCast_eq_natCast
-
-lemma CharP.natCast_injOn_Iio : (Set.Iio p).InjOn ((↑) : ℕ → R) :=
-  fun _a ha _b hb hab ↦ ((natCast_eq_natCast _ _).1 hab).eq_of_lt_of_lt ha hb
-
-end AddMonoidWithOne
-
-variable (R)
+theorem CharP.ofNat_eq_zero [AddMonoidWithOne R] (p : ℕ) [p.AtLeastTwo] [CharP R p] :
+    (no_index (OfNat.ofNat p : R)) = 0 :=
+  cast_eq_zero R p
 
 @[simp]
 theorem CharP.cast_card_eq_zero [AddGroupWithOne R] [Fintype R] : (Fintype.card R : R) = 0 := by
@@ -192,8 +156,6 @@
   rw [eq_comm, ← sub_eq_zero, ← Int.cast_sub, CharP.intCast_eq_zero_iff R p, Int.modEq_iff_dvd]
 #align char_p.int_cast_eq_int_cast CharP.intCast_eq_intCast
 
-<<<<<<< HEAD
-=======
 theorem CharP.natCast_eq_natCast' [AddMonoidWithOne R] (p : ℕ) [CharP R p] {a b : ℕ}
     (h : a ≡ b [MOD p]) : (a : R) = b := by
   wlog hle : a ≤ b
@@ -214,10 +176,22 @@
     (Set.Iio p).InjOn ((↑) : ℕ → R) :=
   fun _a ha _b hb hab ↦ ((natCast_eq_natCast _ _).1 hab).eq_of_lt_of_lt ha hb
 
->>>>>>> 89b4b590
 theorem CharP.intCast_eq_intCast_mod [AddGroupWithOne R] (p : ℕ) [CharP R p] {a : ℤ} :
     (a : R) = a % (p : ℤ) :=
   (CharP.intCast_eq_intCast R p).mpr (Int.mod_modEq a p).symm
+
+theorem CharP.natCast_eq_natCast_mod [AddMonoidWithOne R] (p : ℕ) [CharP R p] {a : ℕ} :
+    (a : R) = a % p :=
+  CharP.natCast_eq_natCast' R p (Nat.mod_modEq a p).symm
+
+theorem CharP.eq [AddMonoidWithOne R] {p q : ℕ} (_c1 : CharP R p) (_c2 : CharP R q) : p = q :=
+  Nat.dvd_antisymm ((CharP.cast_eq_zero_iff R p q).1 (CharP.cast_eq_zero _ _))
+    ((CharP.cast_eq_zero_iff R q p).1 (CharP.cast_eq_zero _ _))
+#align char_p.eq CharP.eq
+
+instance CharP.ofCharZero [AddMonoidWithOne R] [CharZero R] : CharP R 0 :=
+  ⟨fun x => by rw [zero_dvd_iff, ← Nat.cast_zero, Nat.cast_inj]⟩
+#align char_p.of_char_zero CharP.ofCharZero
 
 theorem CharP.exists [NonAssocSemiring R] : ∃ p, CharP R p :=
   letI := Classical.decEq R
@@ -251,6 +225,11 @@
   ⟨c, H, fun _y H2 => CharP.eq R H2 H⟩
 #align char_p.exists_unique CharP.exists_unique
 
+theorem CharP.congr {R : Type u} [AddMonoidWithOne R] {p : ℕ} (q : ℕ) [hq : CharP R q] (h : q = p) :
+    CharP R p :=
+  h ▸ hq
+#align char_p.congr CharP.congr
+
 /-- Noncomputable function that outputs the unique characteristic of a semiring. -/
 noncomputable def ringChar [NonAssocSemiring R] : ℕ :=
   Classical.choose (CharP.exists_unique R)
