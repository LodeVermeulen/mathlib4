/-
Copyright (c) 2022 Damiano Testa. All rights reserved.
Released under Apache 2.0 license as described in the file LICENSE.
Authors: Damiano Testa
-/
import Mathlib.Algebra.GroupPower.Lemmas
import Mathlib.Data.Nat.Cast.Basic

#align_import algebra.parity from "leanprover-community/mathlib"@"8631e2d5ea77f6c13054d9151d82b83069680cb1"

/-!  # Squares, even and odd elements

This file proves some general facts about squares, even and odd elements of semirings.

In the implementation, we define `IsSquare` and we let `Even` be the notion transported by
`to_additive`.  The definition are therefore as follows:
```lean
IsSquare a ↔ ∃ r, a = r * r
Even a ↔ ∃ r, a = r + r
```

Odd elements are not unified with a multiplicative notion.

## Future work

* TODO: Try to generalize further the typeclass assumptions on `IsSquare/Even`.
  For instance, in some cases, there are `Semiring` assumptions that I (DT) am not convinced are
  necessary.
* TODO: Consider moving the definition and lemmas about `Odd` to a separate file.
* TODO: The "old" definition of `Even a` asked for the existence of an element `c` such that
  `a = 2 * c`.  For this reason, several fixes introduce an extra `two_mul` or `← two_mul`.
  It might be the case that by making a careful choice of `simp` lemma, this can be avoided.
 -/


open MulOpposite

variable {F α β R : Type*}

section Mul

variable [Mul α]

/-- An element `a` of a type `α` with multiplication satisfies `IsSquare a` if `a = r * r`,
for some `r : α`. -/
@[to_additive
      "An element `a` of a type `α` with addition satisfies `Even a` if `a = r + r`,
      for some `r : α`."]
def IsSquare (a : α) : Prop :=
  ∃ r, a = r * r
#align is_square IsSquare
#align even Even

@[to_additive (attr := simp)]
theorem isSquare_mul_self (m : α) : IsSquare (m * m) :=
  ⟨m, rfl⟩
#align is_square_mul_self isSquare_mul_self
#align even_add_self even_add_self

@[to_additive]
theorem isSquare_op_iff (a : α) : IsSquare (op a) ↔ IsSquare a :=
  ⟨fun ⟨c, hc⟩ => ⟨unop c, by rw [← unop_mul, ← hc, unop_op]⟩, fun ⟨c, hc⟩ => by simp [hc]⟩
#align is_square_op_iff isSquare_op_iff
#align even_op_iff even_op_iff

end Mul

@[to_additive (attr := simp)]
theorem isSquare_one [MulOneClass α] : IsSquare (1 : α) :=
  ⟨1, (mul_one _).symm⟩
#align is_square_one isSquare_one
#align even_zero even_zero

@[to_additive]
theorem IsSquare.map [MulOneClass α] [MulOneClass β] [MonoidHomClass F α β] {m : α} (f : F) :
    IsSquare m → IsSquare (f m) := by
  rintro ⟨m, rfl⟩
  exact ⟨f m, by simp⟩
#align is_square.map IsSquare.map
#align even.map Even.map

section Monoid

variable [Monoid α] {n : ℕ} {a : α}


@[to_additive even_iff_exists_two_nsmul]
theorem isSquare_iff_exists_sq (m : α) : IsSquare m ↔ ∃ c, m = c ^ 2 := by simp [IsSquare, pow_two]
#align is_square_iff_exists_sq isSquare_iff_exists_sq
#align even_iff_exists_two_nsmul even_iff_exists_two_nsmul

alias ⟨IsSquare.exists_sq, isSquare_of_exists_sq⟩ := isSquare_iff_exists_sq
#align is_square.exists_sq IsSquare.exists_sq
#align is_square_of_exists_sq isSquare_of_exists_sq

attribute
  [to_additive Even.exists_two_nsmul
      "Alias of the forwards direction of `even_iff_exists_two_nsmul`."]
  IsSquare.exists_sq
#align even.exists_two_nsmul Even.exists_two_nsmul

@[to_additive]
theorem IsSquare.pow (n : ℕ) : IsSquare a → IsSquare (a ^ n) := by
  rintro ⟨a, rfl⟩
  exact ⟨a ^ n, (Commute.refl _).mul_pow _⟩
#align is_square.pow IsSquare.pow
#align even.nsmul Even.nsmul

/- Porting note: `simp` attribute removed because linter reports:
simp can prove this:
  by simp only [even_two, Even.nsmul']
-/
@[to_additive Even.nsmul']
theorem Even.isSquare_pow : Even n → ∀ a : α, IsSquare (a ^ n) := by
  rintro ⟨n, rfl⟩ a
  exact ⟨a ^ n, pow_add _ _ _⟩
#align even.is_square_pow Even.isSquare_pow
#align even.nsmul' Even.nsmul'

/- Porting note: `simp` attribute removed because linter reports:
simp can prove this:
  by simp only [even_two, Even.is_square_pow]
-/
@[to_additive even_two_nsmul]
theorem IsSquare_sq (a : α) : IsSquare (a ^ 2) :=
  ⟨a, pow_two _⟩
#align is_square_sq IsSquare_sq
#align even_two_nsmul even_two_nsmul

variable [HasDistribNeg α]

@[simp]
theorem Even.neg_pow : Even n → ∀ a : α, (-a) ^ n = a ^ n := by
  rintro ⟨c, rfl⟩ a
  simp_rw [← two_mul, pow_mul, neg_sq]
#align even.neg_pow Even.neg_pow

theorem Even.neg_one_pow (h : Even n) : (-1 : α) ^ n = 1 := by rw [h.neg_pow, one_pow]
#align even.neg_one_pow Even.neg_one_pow

end Monoid

@[to_additive]
theorem IsSquare.mul [CommSemigroup α] {a b : α} : IsSquare a → IsSquare b → IsSquare (a * b) := by
  rintro ⟨a, rfl⟩ ⟨b, rfl⟩
  exact ⟨a * b, mul_mul_mul_comm _ _ _ _⟩
#align is_square.mul IsSquare.mul
#align even.add Even.add

variable (α)

@[simp]
theorem isSquare_zero [MulZeroClass α] : IsSquare (0 : α) :=
  ⟨0, (mul_zero _).symm⟩
#align is_square_zero isSquare_zero

variable {α}

section DivisionMonoid

variable [DivisionMonoid α] {a : α}

@[to_additive (attr := simp)]
theorem isSquare_inv : IsSquare a⁻¹ ↔ IsSquare a := by
  refine' ⟨fun h => _, fun h => _⟩
  · rw [← isSquare_op_iff, ← inv_inv a]
    exact h.map (MulEquiv.inv' α)
  · exact ((isSquare_op_iff a).mpr h).map (MulEquiv.inv' α).symm
#align is_square_inv isSquare_inv
#align even_neg even_neg

alias ⟨_, IsSquare.inv⟩ := isSquare_inv
#align is_square.inv IsSquare.inv

attribute [to_additive] IsSquare.inv
#align even.neg Even.neg

@[to_additive]
theorem IsSquare.zpow (n : ℤ) : IsSquare a → IsSquare (a ^ n) := by
  rintro ⟨a, rfl⟩
  exact ⟨a ^ n, (Commute.refl _).mul_zpow _⟩
#align is_square.zpow IsSquare.zpow
#align even.zsmul Even.zsmul

variable [HasDistribNeg α] {n : ℤ}

theorem Even.neg_zpow : Even n → ∀ a : α, (-a) ^ n = a ^ n := by
  rintro ⟨c, rfl⟩ a
  exact zpow_bit0_neg _ _
#align even.neg_zpow Even.neg_zpow

theorem Even.neg_one_zpow (h : Even n) : (-1 : α) ^ n = 1 := by rw [h.neg_zpow, one_zpow]
#align even.neg_one_zpow Even.neg_one_zpow

end DivisionMonoid

theorem even_abs [SubtractionMonoid α] [LinearOrder α] {a : α} : Even |a| ↔ Even a := by
  cases abs_choice a
  · have h : abs a = a := by assumption
    simp only [h, even_neg]
  · have h : abs a = -a := by assumption
    simp only [h, even_neg]
#align even_abs even_abs

@[to_additive]
theorem IsSquare.div [DivisionCommMonoid α] {a b : α} (ha : IsSquare a) (hb : IsSquare b) :
    IsSquare (a / b) := by
  rw [div_eq_mul_inv]
  exact ha.mul hb.inv
#align is_square.div IsSquare.div
#align even.sub Even.sub

@[to_additive (attr := simp) Even.zsmul']
theorem Even.isSquare_zpow [Group α] {n : ℤ} : Even n → ∀ a : α, IsSquare (a ^ n) := by
  rintro ⟨n, rfl⟩ a
  exact ⟨a ^ n, zpow_add _ _ _⟩
#align even.is_square_zpow Even.isSquare_zpow
#align even.zsmul' Even.zsmul'

<<<<<<< HEAD
-- TODO: `Odd.tsub`
theorem Even.tsub [AddCommMonoid α] [LinearOrder α] [CanonicallyOrderedAdd α] [Sub α] [OrderedSub α]
    [CovariantClass α α (· + ·) (· ≤ ·)] [ContravariantClass α α (· + ·) (· ≤ ·)]
    {m n : α} (hm : Even m) (hn : Even n) :
=======
-- `Odd.tsub` requires `CanonicallyLinearOrderedSemiring`, which we don't have
theorem Even.tsub [CanonicallyLinearOrderedAddCommMonoid α] [Sub α] [OrderedSub α]
    [ContravariantClass α α (· + ·) (· ≤ ·)] {m n : α} (hm : Even m) (hn : Even n) :
>>>>>>> 08a8af0b
    Even (m - n) := by
  obtain ⟨a, rfl⟩ := hm
  obtain ⟨b, rfl⟩ := hn
  refine' ⟨a - b, _⟩
  obtain h | h := le_total a b
  · rw [tsub_eq_zero_of_le h, tsub_eq_zero_of_le (add_le_add h h), add_zero]
  · exact (tsub_add_tsub_comm h h).symm
#align even.tsub Even.tsub

set_option linter.deprecated false in
theorem even_iff_exists_bit0 [Add α] {a : α} : Even a ↔ ∃ b, a = bit0 b :=
  Iff.rfl
#align even_iff_exists_bit0 even_iff_exists_bit0

alias ⟨Even.exists_bit0, _⟩ := even_iff_exists_bit0
#align even.exists_bit0 Even.exists_bit0

section Semiring

variable [Semiring α] [Semiring β] {m n : α}

theorem even_iff_exists_two_mul (m : α) : Even m ↔ ∃ c, m = 2 * c := by
  simp [even_iff_exists_two_nsmul]
#align even_iff_exists_two_mul even_iff_exists_two_mul

theorem even_iff_two_dvd {a : α} : Even a ↔ 2 ∣ a := by simp [Even, Dvd.dvd, two_mul]
#align even_iff_two_dvd even_iff_two_dvd

alias ⟨Even.two_dvd, _⟩ := even_iff_two_dvd
#align even.two_dvd Even.two_dvd

theorem Even.trans_dvd (hm : Even m) (hn : m ∣ n) : Even n :=
  even_iff_two_dvd.2 <| hm.two_dvd.trans hn
#align even.trans_dvd Even.trans_dvd

theorem Dvd.dvd.even (hn : m ∣ n) (hm : Even m) : Even n :=
  hm.trans_dvd hn
#align has_dvd.dvd.even Dvd.dvd.even

@[simp]
theorem range_two_mul (α) [Semiring α] : (Set.range fun x : α => 2 * x) = { a | Even a } := by
  ext x
  simp [eq_comm, two_mul, Even]
#align range_two_mul range_two_mul

set_option linter.deprecated false in
@[simp] theorem even_bit0 (a : α) : Even (bit0 a) :=
  ⟨a, rfl⟩
#align even_bit0 even_bit0

@[simp]
theorem even_two : Even (2 : α) :=
  ⟨1, by rw[one_add_one_eq_two]⟩
#align even_two even_two

@[simp]
theorem Even.mul_left (hm : Even m) (n) : Even (n * m) :=
  hm.map (AddMonoidHom.mulLeft n)
#align even.mul_left Even.mul_left

@[simp]
theorem Even.mul_right (hm : Even m) (n) : Even (m * n) :=
  hm.map (AddMonoidHom.mulRight n)
#align even.mul_right Even.mul_right

theorem even_two_mul (m : α) : Even (2 * m) :=
  ⟨m, two_mul _⟩
#align even_two_mul even_two_mul

theorem Even.pow_of_ne_zero (hm : Even m) : ∀ {a : ℕ}, a ≠ 0 → Even (m ^ a)
  | 0, a0 => (a0 rfl).elim
  | a + 1, _ => by
    rw [pow_succ]
    exact hm.mul_right _
#align even.pow_of_ne_zero Even.pow_of_ne_zero

section WithOdd

/-- An element `a` of a semiring is odd if there exists `k` such `a = 2*k + 1`. -/
def Odd (a : α) : Prop :=
  ∃ k, a = 2 * k + 1
#align odd Odd

set_option linter.deprecated false in
theorem odd_iff_exists_bit1 {a : α} : Odd a ↔ ∃ b, a = bit1 b :=
  exists_congr fun b => by
    rw [two_mul]
    rfl
#align odd_iff_exists_bit1 odd_iff_exists_bit1

alias ⟨Odd.exists_bit1, _⟩ := odd_iff_exists_bit1
#align odd.exists_bit1 Odd.exists_bit1

set_option linter.deprecated false in
@[simp] theorem odd_bit1 (a : α) : Odd (bit1 a) :=
  odd_iff_exists_bit1.2 ⟨a, rfl⟩
#align odd_bit1 odd_bit1

@[simp]
theorem range_two_mul_add_one (α : Type*) [Semiring α] :
    (Set.range fun x : α => 2 * x + 1) = { a | Odd a } := by
  ext x
  simp [Odd, eq_comm]
#align range_two_mul_add_one range_two_mul_add_one

theorem Even.add_odd : Even m → Odd n → Odd (m + n) := by
  rintro ⟨m, rfl⟩ ⟨n, rfl⟩
  exact ⟨m + n, by rw [mul_add, ← two_mul, add_assoc]⟩
#align even.add_odd Even.add_odd

theorem Even.odd_add : Even m → Odd n → Odd (n + m) :=
  fun he ho ↦ by simp only [he.add_odd ho, add_comm n m]

theorem Odd.add_even (hm : Odd m) (hn : Even n) : Odd (m + n) := by
  rw [add_comm]
  exact hn.add_odd hm
#align odd.add_even Odd.add_even

theorem Odd.add_odd : Odd m → Odd n → Even (m + n) := by
  rintro ⟨m, rfl⟩ ⟨n, rfl⟩
  refine' ⟨n + m + 1, _⟩
  rw [two_mul, two_mul]
  ac_rfl
#align odd.add_odd Odd.add_odd

@[simp]
theorem odd_one : Odd (1 : α) :=
  ⟨0, (zero_add _).symm.trans (congr_arg (· + (1 : α)) (mul_zero _).symm)⟩
#align odd_one odd_one

@[simp] lemma Even.add_one (h : Even m) : Odd (m + 1) := h.add_odd odd_one

@[simp] lemma Even.one_add (h : Even m) : Odd (1 + m) := h.odd_add odd_one

theorem odd_two_mul_add_one (m : α) : Odd (2 * m + 1) :=
  ⟨m, rfl⟩
#align odd_two_mul_add_one odd_two_mul_add_one

@[simp] lemma odd_add_self_one' : Odd (m + (m + 1)) := by simp [← add_assoc]

@[simp] lemma odd_add_one_self : Odd (m + 1 + m) := by simp [add_comm _ m]

@[simp] lemma odd_add_one_self' : Odd (m + (1 + m)) := by simp [add_comm 1 m]

@[simp] lemma one_add_self_self : Odd (1 + m + m) := by simp [add_comm 1 m]

theorem Odd.map [RingHomClass F α β] (f : F) : Odd m → Odd (f m) := by
  rintro ⟨m, rfl⟩
  exact ⟨f m, by simp [two_mul]⟩
#align odd.map Odd.map

@[simp]
theorem Odd.mul : Odd m → Odd n → Odd (m * n) := by
  rintro ⟨m, rfl⟩ ⟨n, rfl⟩
  refine' ⟨2 * m * n + n + m, _⟩
  rw [mul_add, add_mul, mul_one, ← add_assoc, one_mul, mul_assoc, ← mul_add, ← mul_add, ← mul_assoc,
    ← Nat.cast_two, ← Nat.cast_comm]
#align odd.mul Odd.mul

theorem Odd.pow (hm : Odd m) : ∀ {a : ℕ}, Odd (m ^ a)
  | 0 => by
    rw [pow_zero]
    exact odd_one
  | a + 1 => by
    rw [pow_succ]
    exact hm.mul <| Odd.pow hm
#align odd.pow Odd.pow

end WithOdd

end Semiring

section Monoid

variable [Monoid α] [HasDistribNeg α] {a : α} {n : ℕ}

theorem Odd.neg_pow : Odd n → ∀ a : α, (-a) ^ n = -a ^ n := by
  rintro ⟨c, rfl⟩ a
  simp_rw [pow_add, pow_mul, neg_sq, pow_one, mul_neg]
#align odd.neg_pow Odd.neg_pow

@[simp]
theorem Odd.neg_one_pow (h : Odd n) : (-1 : α) ^ n = -1 := by rw [h.neg_pow, one_pow]
#align odd.neg_one_pow Odd.neg_one_pow

end Monoid

section CanonicallyOrderedCommSemiring

variable [Semiring α] [PartialOrder α] [CanonicallyOrderedAdd α]
  [CovariantClass α α (· + ·) (· ≤ ·)]

<<<<<<< HEAD
-- this holds more generally in a `CanonicallyOrderedAdd` monoid if we refactor `Odd` to use
=======
-- this holds more generally in a `CanonicallyOrderedAddCommMonoid` if we refactor `Odd` to use
>>>>>>> 08a8af0b
-- either `2 • t` or `t + t` instead of `2 * t`.
theorem Odd.pos [Nontrivial α] {n : α} (hn : Odd n) : 0 < n := by
  obtain ⟨k, rfl⟩ := hn
  rw [pos_iff_ne_zero, Ne.def, add_eq_zero_iff, not_and']
  exact fun h => (one_ne_zero h).elim
#align odd.pos Odd.pos

end CanonicallyOrderedCommSemiring

section Ring

variable [Ring α] {a b : α} {n : ℕ}

/- Porting note: attribute `simp` removed based on linter report
simp can prove this:
  by simp only [even_neg, even_two]
-/
-- @[simp]
theorem even_neg_two : Even (-2 : α) := by simp only [even_neg, even_two]
#align even_neg_two even_neg_two

theorem Odd.neg (hp : Odd a) : Odd (-a) := by
  obtain ⟨k, hk⟩ := hp
  use -(k + 1)
  rw [mul_neg, mul_add, neg_add, add_assoc, two_mul (1 : α), neg_add, neg_add_cancel_right, ←
    neg_add, hk]
#align odd.neg Odd.neg

@[simp]
theorem odd_neg : Odd (-a) ↔ Odd a :=
  ⟨fun h => neg_neg a ▸ h.neg, Odd.neg⟩
#align odd_neg odd_neg

/- Porting note: attribute `simp` removed based on linter report
simp can prove this:
  by simp only [odd_neg, odd_one]
-/
-- @[simp]
theorem odd_neg_one : Odd (-1 : α) := by simp
#align odd_neg_one odd_neg_one

theorem Odd.sub_even (ha : Odd a) (hb : Even b) : Odd (a - b) := by
  rw [sub_eq_add_neg]
  exact ha.add_even hb.neg
#align odd.sub_even Odd.sub_even

theorem Even.sub_odd (ha : Even a) (hb : Odd b) : Odd (a - b) := by
  rw [sub_eq_add_neg]
  exact ha.add_odd hb.neg
#align even.sub_odd Even.sub_odd

theorem Odd.sub_odd (ha : Odd a) (hb : Odd b) : Even (a - b) := by
  rw [sub_eq_add_neg]
  exact ha.add_odd hb.neg
#align odd.sub_odd Odd.sub_odd

theorem odd_abs [LinearOrder α] : Odd (abs a) ↔ Odd a := by
  cases' abs_choice a with h h <;> simp only [h, odd_neg]
#align odd_abs odd_abs

end Ring

section Powers

set_option linter.deprecated false

variable [LinearOrderedRing R] {a : R} {n : ℕ}

theorem Even.pow_nonneg (hn : Even n) (a : R) : 0 ≤ a ^ n := by
  cases' hn with k hk; simpa only [hk, two_mul] using pow_bit0_nonneg a k
#align even.pow_nonneg Even.pow_nonneg

theorem Even.pow_pos (hn : Even n) (ha : a ≠ 0) : 0 < a ^ n := by
  cases' hn with k hk; simpa only [hk, two_mul] using pow_bit0_pos ha k
#align even.pow_pos Even.pow_pos

theorem Odd.pow_nonpos (hn : Odd n) (ha : a ≤ 0) : a ^ n ≤ 0 := by
  cases' hn with k hk; simpa only [hk, two_mul] using pow_bit1_nonpos_iff.mpr ha
#align odd.pow_nonpos Odd.pow_nonpos

theorem Odd.pow_neg (hn : Odd n) (ha : a < 0) : a ^ n < 0 := by
  cases' hn with k hk; simpa only [hk, two_mul] using pow_bit1_neg_iff.mpr ha
#align odd.pow_neg Odd.pow_neg

theorem Odd.pow_nonneg_iff (hn : Odd n) : 0 ≤ a ^ n ↔ 0 ≤ a :=
  ⟨fun h => le_of_not_lt fun ha => h.not_lt <| hn.pow_neg ha, fun ha => pow_nonneg ha n⟩
#align odd.pow_nonneg_iff Odd.pow_nonneg_iff

theorem Odd.pow_nonpos_iff (hn : Odd n) : a ^ n ≤ 0 ↔ a ≤ 0 :=
  ⟨fun h => le_of_not_lt fun ha => h.not_lt <| pow_pos ha _, hn.pow_nonpos⟩
#align odd.pow_nonpos_iff Odd.pow_nonpos_iff

theorem Odd.pow_pos_iff (hn : Odd n) : 0 < a ^ n ↔ 0 < a :=
  ⟨fun h => lt_of_not_le fun ha => h.not_le <| hn.pow_nonpos ha, fun ha => pow_pos ha n⟩
#align odd.pow_pos_iff Odd.pow_pos_iff

theorem Odd.pow_neg_iff (hn : Odd n) : a ^ n < 0 ↔ a < 0 :=
  ⟨fun h => lt_of_not_le fun ha => h.not_le <| pow_nonneg ha _, hn.pow_neg⟩
#align odd.pow_neg_iff Odd.pow_neg_iff

theorem Even.pow_pos_iff (hn : Even n) (h₀ : 0 < n) : 0 < a ^ n ↔ a ≠ 0 :=
  ⟨fun h ha => by
    rw [ha, zero_pow h₀] at h
    exact lt_irrefl 0 h, hn.pow_pos⟩
#align even.pow_pos_iff Even.pow_pos_iff

theorem Even.pow_abs {p : ℕ} (hp : Even p) (a : R) : |a| ^ p = a ^ p := by
  rw [← abs_pow, abs_eq_self]
  exact hp.pow_nonneg _
#align even.pow_abs Even.pow_abs

@[simp]
theorem pow_bit0_abs (a : R) (p : ℕ) : |a| ^ bit0 p = a ^ bit0 p :=
  (even_bit0 _).pow_abs _
#align pow_bit0_abs pow_bit0_abs

theorem Odd.strictMono_pow (hn : Odd n) : StrictMono fun a : R => a ^ n := by
  cases' hn with k hk; simpa only [hk, two_mul] using strictMono_pow_bit1 _
#align odd.strict_mono_pow Odd.strictMono_pow

end Powers<|MERGE_RESOLUTION|>--- conflicted
+++ resolved
@@ -217,16 +217,10 @@
 #align even.is_square_zpow Even.isSquare_zpow
 #align even.zsmul' Even.zsmul'
 
-<<<<<<< HEAD
 -- TODO: `Odd.tsub`
 theorem Even.tsub [AddCommMonoid α] [LinearOrder α] [CanonicallyOrderedAdd α] [Sub α] [OrderedSub α]
     [CovariantClass α α (· + ·) (· ≤ ·)] [ContravariantClass α α (· + ·) (· ≤ ·)]
     {m n : α} (hm : Even m) (hn : Even n) :
-=======
--- `Odd.tsub` requires `CanonicallyLinearOrderedSemiring`, which we don't have
-theorem Even.tsub [CanonicallyLinearOrderedAddCommMonoid α] [Sub α] [OrderedSub α]
-    [ContravariantClass α α (· + ·) (· ≤ ·)] {m n : α} (hm : Even m) (hn : Even n) :
->>>>>>> 08a8af0b
     Even (m - n) := by
   obtain ⟨a, rfl⟩ := hm
   obtain ⟨b, rfl⟩ := hn
@@ -419,11 +413,7 @@
 variable [Semiring α] [PartialOrder α] [CanonicallyOrderedAdd α]
   [CovariantClass α α (· + ·) (· ≤ ·)]
 
-<<<<<<< HEAD
 -- this holds more generally in a `CanonicallyOrderedAdd` monoid if we refactor `Odd` to use
-=======
--- this holds more generally in a `CanonicallyOrderedAddCommMonoid` if we refactor `Odd` to use
->>>>>>> 08a8af0b
 -- either `2 • t` or `t + t` instead of `2 * t`.
 theorem Odd.pos [Nontrivial α] {n : α} (hn : Odd n) : 0 < n := by
   obtain ⟨k, rfl⟩ := hn
