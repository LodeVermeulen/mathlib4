/-
Copyright (c) 2019 Scott Morrison. All rights reserved.
Released under Apache 2.0 license as described in the file LICENSE.
Authors: Scott Morrison
-/
import Mathlib.Algebra.Ring.Pi
import Mathlib.Algebra.Category.Ring.Basic
import Mathlib.Algebra.Category.Grp.Limits
import Mathlib.RingTheory.Subring.Basic

#align_import algebra.category.Ring.limits from "leanprover-community/mathlib"@"c43486ecf2a5a17479a32ce09e4818924145e90e"

/-!
# The category of (commutative) rings has all limits

Further, these limits are preserved by the forgetful functor --- that is,
the underlying types are just the limits in the category of types.
-/


-- We use the following trick a lot of times in this file.
library_note "change elaboration strategy with `by apply`"/--
Some definitions may be extremely slow to elaborate, when the target type to be constructed
is complicated and when the type of the term given in the definition is also complicated and does
not obviously match the target type. In this case, instead of just giving the term, prefixing it
with `by apply` may speed up things considerably as the types are not elaborated in the same order.
-/


open CategoryTheory

open CategoryTheory.Limits

universe v u

noncomputable section

namespace SemiRingCat

variable {J : Type v} [SmallCategory J]

instance semiringObj (F : J ⥤ SemiRingCatMax.{v, u}) (j) :
    Semiring ((F ⋙ forget SemiRingCat).obj j) := by
  change Semiring (F.obj j)
  infer_instance
set_option linter.uppercaseLean3 false in
#align SemiRing.semiring_obj SemiRingCat.semiringObj

/-- The flat sections of a functor into `SemiRingCat` form a subsemiring of all sections.
-/
def sectionsSubsemiring (F : J ⥤ SemiRingCatMax.{v, u}) : Subsemiring.{max v u} (∀ j, F.obj j) :=
  -- Porting note: if `f` and `g` were inlined, it does not compile
  letI f : J ⥤ AddMonCat.{max v u} := F ⋙ forget₂ SemiRingCatMax.{v, u} AddCommMonCat.{max v u} ⋙
    forget₂ AddCommMonCat AddMonCat
  letI g : J ⥤ MonCat.{max v u} := F ⋙ forget₂ SemiRingCatMax.{v, u} MonCat.{max v u}
  { (MonCat.sectionsSubmonoid.{v, u} (J := J) g),
    (AddMonCat.sectionsAddSubmonoid.{v, u} (J := J) f) with
    carrier := (F ⋙ forget SemiRingCat).sections }
set_option linter.uppercaseLean3 false in
#align SemiRing.sections_subsemiring SemiRingCat.sectionsSubsemiring

instance limitSemiring (F : J ⥤ SemiRingCatMax.{v, u}) :
    Semiring (Types.limitCone.{v, u} (F ⋙ forget SemiRingCat.{max v u})).pt :=
  (sectionsSubsemiring F).toSemiring
set_option linter.uppercaseLean3 false in
#align SemiRing.limit_semiring SemiRingCat.limitSemiring

/-- `limit.π (F ⋙ forget SemiRingCat) j` as a `RingHom`. -/
def limitπRingHom (F : J ⥤ SemiRingCatMax.{v, u}) (j) :
    (Types.limitCone.{v, u} (F ⋙ forget SemiRingCat)).pt →+* (F ⋙ forget SemiRingCat).obj j :=
  -- Porting note: if `f` and `g` were inlined, it does not compile
  letI f : J ⥤ AddMonCat.{max v u} := F ⋙ forget₂ SemiRingCatMax.{v, u} AddCommMonCat.{max v u} ⋙
    forget₂ AddCommMonCat AddMonCat
  { AddMonCat.limitπAddMonoidHom f j,
    MonCat.limitπMonoidHom (F ⋙ forget₂ SemiRingCat MonCat.{max v u}) j with
    toFun := (Types.limitCone (F ⋙ forget SemiRingCat)).π.app j }
set_option linter.uppercaseLean3 false in
#align SemiRing.limit_π_ring_hom SemiRingCat.limitπRingHom

namespace HasLimits

-- The next two definitions are used in the construction of `HasLimits SemiRingCat`.
-- After that, the limits should be constructed using the generic limits API,
-- e.g. `limit F`, `limit.cone F`, and `limit.isLimit F`.
/-- Construction of a limit cone in `SemiRingCat`.
(Internal use only; use the limits API.)
-/
def limitCone (F : J ⥤ SemiRingCatMax.{v, u}) : Cone F where
  pt := SemiRingCat.of (Types.limitCone (F ⋙ forget _)).pt
  π :=
    { app := limitπRingHom.{v, u} F
      naturality := fun {_ _} f => RingHom.coe_inj
        ((Types.limitCone (F ⋙ forget _)).π.naturality f) }
set_option linter.uppercaseLean3 false in
#align SemiRing.has_limits.limit_cone SemiRingCat.HasLimits.limitCone

/-- Witness that the limit cone in `SemiRingCat` is a limit cone.
(Internal use only; use the limits API.)
-/
def limitConeIsLimit (F : J ⥤ SemiRingCatMax.{v, u}) : IsLimit (limitCone F) := by
  refine IsLimit.ofFaithful (forget SemiRingCatMax.{v, u}) (Types.limitConeIsLimit.{v, u} _)
    (fun s : Cone F => ofHom
      { toFun := _
        map_one' := Subtype.ext <| funext fun j => by exact (s.π.app j).map_one
        map_mul' := fun x y => Subtype.ext <| funext fun j => by exact (s.π.app j).map_mul x y
        map_zero' := Subtype.ext <| funext fun j => by exact (s.π.app j).map_zero
        map_add' := fun x y => Subtype.ext <| funext fun j => by exact (s.π.app j).map_add x y })
    fun s => rfl
set_option linter.uppercaseLean3 false in
#align SemiRing.has_limits.limit_cone_is_limit SemiRingCat.HasLimits.limitConeIsLimit

end HasLimits

open HasLimits

/- ./././Mathport/Syntax/Translate/Command.lean:322:38: unsupported irreducible non-definition -/
/-- The category of rings has all limits. -/
instance hasLimitsOfSize : HasLimitsOfSize.{v} SemiRingCatMax.{v, u} :=
  { has_limits_of_shape := fun _ _ =>
      { has_limit := fun F => ⟨limitCone.{v, u} F, limitConeIsLimit.{v, u} F⟩ } }
set_option linter.uppercaseLean3 false in
#align SemiRing.has_limits_of_size SemiRingCat.hasLimitsOfSize

instance hasLimits : HasLimits SemiRingCat.{u} :=
  SemiRingCat.hasLimitsOfSize.{u, u}
set_option linter.uppercaseLean3 false in
#align SemiRing.has_limits SemiRingCat.hasLimits

/--
Auxiliary lemma to prove the cone induced by `limitCone` is a limit cone.
-/
def forget₂AddCommMonPreservesLimitsAux (F : J ⥤ SemiRingCatMax.{v, u}) :
    IsLimit ((forget₂ SemiRingCat AddCommMonCat).mapCone (limitCone F)) := by
  apply AddCommMonCat.limitConeIsLimit.{v, u}
set_option linter.uppercaseLean3 false in
#align SemiRing.forget₂_AddCommMon_preserves_limits_aux SemiRingCat.forget₂AddCommMonPreservesLimitsAux

/-- The forgetful functor from semirings to additive commutative monoids preserves all limits.
-/
instance forget₂AddCommMonPreservesLimitsOfSize :
    PreservesLimitsOfSize.{v, v} (forget₂ SemiRingCat AddCommMonCat.{max v u}) where
  preservesLimitsOfShape {_ _} :=
    { preservesLimit := fun {F} =>
        preservesLimitOfPreservesLimitCone (limitConeIsLimit.{v, u} F)
          (forget₂AddCommMonPreservesLimitsAux F) }
set_option linter.uppercaseLean3 false in
#align SemiRing.forget₂_AddCommMon_preserves_limits_of_size SemiRingCat.forget₂AddCommMonPreservesLimitsOfSize

instance forget₂AddCommMonPreservesLimits :
    PreservesLimits (forget₂ SemiRingCat AddCommMonCat.{u}) :=
  SemiRingCat.forget₂AddCommMonPreservesLimitsOfSize.{u, u}
set_option linter.uppercaseLean3 false in
#align SemiRing.forget₂_AddCommMon_preserves_limits SemiRingCat.forget₂AddCommMonPreservesLimits

/-- An auxiliary declaration to speed up typechecking.
-/
def forget₂MonPreservesLimitsAux (F : J ⥤ SemiRingCatMax.{v, u}) :
    IsLimit ((forget₂ SemiRingCat MonCat).mapCone (limitCone F)) := by
  apply MonCat.HasLimits.limitConeIsLimit (F ⋙ forget₂ SemiRingCat MonCat.{max v u})
set_option linter.uppercaseLean3 false in
#align SemiRing.forget₂_Mon_preserves_limits_aux SemiRingCat.forget₂MonPreservesLimitsAux

/-- The forgetful functor from semirings to monoids preserves all limits.
-/
instance forget₂MonPreservesLimitsOfSize :
    PreservesLimitsOfSize.{v, v} (forget₂ SemiRingCat MonCat.{max v u}) where
  preservesLimitsOfShape {_ _} :=
    { preservesLimit := fun {F} =>
        preservesLimitOfPreservesLimitCone (limitConeIsLimit F)
          (forget₂MonPreservesLimitsAux.{v, u} F) }
set_option linter.uppercaseLean3 false in
#align SemiRing.forget₂_Mon_preserves_limits_of_size SemiRingCat.forget₂MonPreservesLimitsOfSize

instance forget₂MonPreservesLimits : PreservesLimits (forget₂ SemiRingCat MonCat.{u}) :=
  SemiRingCat.forget₂MonPreservesLimitsOfSize.{u, u}
set_option linter.uppercaseLean3 false in
#align SemiRing.forget₂_Mon_preserves_limits SemiRingCat.forget₂MonPreservesLimits

/-- The forgetful functor from semirings to types preserves all limits.
-/
instance forgetPreservesLimitsOfSize :
    PreservesLimitsOfSize.{v, v} (forget SemiRingCat.{max v u}) where
  preservesLimitsOfShape {_ _} :=
    { preservesLimit := fun {F} =>
        preservesLimitOfPreservesLimitCone (limitConeIsLimit F)
          (Types.limitConeIsLimit.{v, u} (F ⋙ forget _)) }
set_option linter.uppercaseLean3 false in
#align SemiRing.forget_preserves_limits_of_size SemiRingCat.forgetPreservesLimitsOfSize

instance forgetPreservesLimits : PreservesLimits (forget SemiRingCat.{u}) :=
  SemiRingCat.forgetPreservesLimitsOfSize.{u, u}
set_option linter.uppercaseLean3 false in
#align SemiRing.forget_preserves_limits SemiRingCat.forgetPreservesLimits

end SemiRingCat

-- Porting note: typemax hack to fix universe complaints
/-- An alias for `CommSemiring.{max u v}`, to deal with unification issues. -/
@[nolint checkUnivs]
abbrev CommSemiRingCatMax.{u1, u2} := CommSemiRingCat.{max u1 u2}

namespace CommSemiRingCat

variable {J : Type v} [SmallCategory J]

instance commSemiringObj (F : J ⥤ CommSemiRingCatMax.{v, u}) (j) :
    CommSemiring ((F ⋙ forget CommSemiRingCat).obj j) := by
  change CommSemiring (F.obj j)
  infer_instance
set_option linter.uppercaseLean3 false in
#align CommSemiRing.comm_semiring_obj CommSemiRingCat.commSemiringObj

instance limitCommSemiring (F : J ⥤ CommSemiRingCatMax.{v, u}) :
    CommSemiring (Types.limitCone.{v, u} (F ⋙ forget CommSemiRingCat.{max v u})).pt :=
  @Subsemiring.toCommSemiring (∀ j, F.obj j) _
    (SemiRingCat.sectionsSubsemiring.{v, u} (F ⋙ forget₂ CommSemiRingCat SemiRingCat.{max v u}))
set_option linter.uppercaseLean3 false in
#align CommSemiRing.limit_comm_semiring CommSemiRingCat.limitCommSemiring

/-- We show that the forgetful functor `CommSemiRingCat ⥤ SemiRingCat` creates limits.

All we need to do is notice that the limit point has a `CommSemiring` instance available,
and then reuse the existing limit.
-/
instance (F : J ⥤ CommSemiRingCatMax.{v, u}) :
    CreatesLimit F (forget₂ CommSemiRingCatMax.{v, u} SemiRingCatMax.{v, u}) :=
  -- Porting note: `CommSemiRingCat ⥤ Type` reflecting isomorphism is needed to make Lean see that
  -- `CommSemiRingCat ⥤ SemiRingCat` reflects isomorphism. `CommSemiRingCat ⥤ Type` reflecting
  -- isomorphism is added manually since Lean can't see it, but even with this addition Lean can not
  -- see `CommSemiRingCat ⥤ SemiRingCat` reflects isomorphism, so this instance is also added.
  letI : ReflectsIsomorphisms (forget CommSemiRingCatMax.{v, u}) :=
    CommSemiRingCat.forgetReflectIsos.{max v u}
  letI : ReflectsIsomorphisms
    (forget₂ CommSemiRingCatMax.{v, u} SemiRingCatMax.{v, u}) :=
    CategoryTheory.reflectsIsomorphisms_forget₂ CommSemiRingCatMax.{v, u} SemiRingCatMax.{v, u}
  let c : Cone F :=
    { pt := CommSemiRingCat.of (Types.limitCone (F ⋙ forget _)).pt
      π :=
        { app := fun j => CommSemiRingCat.ofHom <| SemiRingCat.limitπRingHom.{v, u} (J := J)
            (F ⋙ forget₂ CommSemiRingCatMax.{v, u} SemiRingCatMax.{v, u}) j
          naturality := (SemiRingCat.HasLimits.limitCone.{v, u}
            (F ⋙ forget₂ CommSemiRingCatMax.{v, u} SemiRingCatMax.{v, u})).π.naturality } }
  createsLimitOfReflectsIso fun c' t =>
    { liftedCone := c
      validLift := IsLimit.uniqueUpToIso (SemiRingCat.HasLimits.limitConeIsLimit.{v, u} _) t
      makesLimit := by
        refine IsLimit.ofFaithful (forget₂ CommSemiRingCatMax.{v, u} SemiRingCatMax.{v, u})
          (SemiRingCat.HasLimits.limitConeIsLimit.{v, u} _)
          (fun s : Cone F => CommSemiRingCat.ofHom
            { toFun := _
              map_one' := Subtype.ext <| funext fun j => by exact (s.π.app j).map_one
              map_mul' := fun x y => Subtype.ext <| funext fun j => by exact (s.π.app j).map_mul x y
              map_zero' := Subtype.ext <| funext fun j => by exact (s.π.app j).map_zero
              map_add' := fun x y => Subtype.ext <| funext fun j => by exact (s.π.app j).map_add x y
              })
          fun s => rfl }

/-- A choice of limit cone for a functor into `CommSemiRingCat`.
(Generally, you'll just want to use `limit F`.)
-/
def limitCone (F : J ⥤ CommSemiRingCatMax.{v, u}) : Cone F :=
  liftLimit (limit.isLimit (F ⋙ forget₂ CommSemiRingCatMax.{v, u} SemiRingCatMax.{v, u}))
set_option linter.uppercaseLean3 false in
#align CommSemiRing.limit_cone CommSemiRingCat.limitCone

/-- The chosen cone is a limit cone.
(Generally, you'll just want to use `limit.cone F`.)
-/
def limitConeIsLimit (F : J ⥤ CommSemiRingCatMax.{v, u}) : IsLimit (limitCone F) :=
  liftedLimitIsLimit _
set_option linter.uppercaseLean3 false in
#align CommSemiRing.limit_cone_is_limit CommSemiRingCat.limitConeIsLimit

/- ./././Mathport/Syntax/Translate/Command.lean:322:38: unsupported irreducible non-definition -/
/-- The category of rings has all limits. -/
instance hasLimitsOfSize : HasLimitsOfSize.{v, v} CommSemiRingCatMax.{v, u} :=
  { has_limits_of_shape := fun _ _ =>
      { has_limit := fun F =>
          hasLimit_of_created F (forget₂ CommSemiRingCat SemiRingCatMax.{v, u}) } }
set_option linter.uppercaseLean3 false in
#align CommSemiRing.has_limits_of_size CommSemiRingCat.hasLimitsOfSize

instance hasLimits : HasLimits CommSemiRingCat.{u} :=
  CommSemiRingCat.hasLimitsOfSize.{u, u}
set_option linter.uppercaseLean3 false in
#align CommSemiRing.has_limits CommSemiRingCat.hasLimits

/-- The forgetful functor from rings to semirings preserves all limits.
-/
instance forget₂SemiRingPreservesLimitsOfSize :
    PreservesLimitsOfSize.{v, v} (forget₂ CommSemiRingCat SemiRingCat.{max v u}) where
  preservesLimitsOfShape {_ _} :=
    { preservesLimit := fun {F} =>
        preservesLimitOfPreservesLimitCone (limitConeIsLimit.{v, u} F)
          (SemiRingCat.HasLimits.limitConeIsLimit _) }
set_option linter.uppercaseLean3 false in
#align CommSemiRing.forget₂_SemiRing_preserves_limits_of_size CommSemiRingCat.forget₂SemiRingPreservesLimitsOfSize

instance forget₂SemiRingPreservesLimits :
    PreservesLimits (forget₂ CommSemiRingCat SemiRingCat.{u}) :=
  CommSemiRingCat.forget₂SemiRingPreservesLimitsOfSize.{u, u}
set_option linter.uppercaseLean3 false in
#align CommSemiRing.forget₂_SemiRing_preserves_limits CommSemiRingCat.forget₂SemiRingPreservesLimits

/-- The forgetful functor from rings to types preserves all limits. (That is, the underlying
types could have been computed instead as limits in the category of types.)
-/
instance forgetPreservesLimitsOfSize :
    PreservesLimitsOfSize.{v, v} (forget CommSemiRingCatMax.{v, u}) where
  preservesLimitsOfShape {_ _} :=
    { preservesLimit := fun {F} =>
        preservesLimitOfPreservesLimitCone (limitConeIsLimit.{v, u} F)
          (Types.limitConeIsLimit.{v, u} _) }
set_option linter.uppercaseLean3 false in
#align CommSemiRing.forget_preserves_limits_of_size CommSemiRingCat.forgetPreservesLimitsOfSize

instance forgetPreservesLimits : PreservesLimits (forget CommSemiRingCat.{u}) :=
  CommSemiRingCat.forgetPreservesLimitsOfSize.{u, u}
set_option linter.uppercaseLean3 false in
#align CommSemiRing.forget_preserves_limits CommSemiRingCat.forgetPreservesLimits

end CommSemiRingCat

-- Porting note: typemax hack to fix universe complaints
/-- An alias for `RingCat.{max u v}`, to deal around unification issues. -/
@[nolint checkUnivs]
abbrev RingCatMax.{u1, u2} := RingCat.{max u1 u2}

namespace RingCat

variable {J : Type v} [SmallCategory J]

instance ringObj (F : J ⥤ RingCatMax.{v, u}) (j) : Ring ((F ⋙ forget RingCat).obj j) := by
  change Ring (F.obj j)
  infer_instance
set_option linter.uppercaseLean3 false in
#align Ring.ring_obj RingCat.ringObj

/-- The flat sections of a functor into `RingCat` form a subring of all sections.
-/
def sectionsSubring (F : J ⥤ RingCatMax.{v, u}) : Subring.{max v u} (∀ j, F.obj j) :=
  letI f : J ⥤ AddGrp.{max v u} :=
    F ⋙ forget₂ RingCatMax.{v, u} AddCommGrp.{max v u} ⋙
    forget₂ AddCommGrp.{max v u} AddGrp.{max v u}
  letI g : J ⥤ SemiRingCatMax.{v, u} := F ⋙ forget₂ RingCatMax.{v, u} SemiRingCat.{max v u}
  { AddGrp.sectionsAddSubgroup.{v, u} (J := J) f,
    SemiRingCat.sectionsSubsemiring.{v, u} (J := J) g with
    carrier := (F ⋙ forget RingCatMax.{v, u}).sections }
set_option linter.uppercaseLean3 false in
#align Ring.sections_subring RingCat.sectionsSubring

instance limitRing (F : J ⥤ RingCatMax.{v, u}) :
    Ring.{max v u} (Types.limitCone.{v, u} (F ⋙ forget RingCatMax.{v, u})).pt :=
  (sectionsSubring F).toRing
set_option linter.uppercaseLean3 false in
#align Ring.limit_ring RingCat.limitRing

/-- We show that the forgetful functor `CommRingCat ⥤ RingCat` creates limits.

All we need to do is notice that the limit point has a `Ring` instance available,
and then reuse the existing limit.
-/
instance (F : J ⥤ RingCatMax.{v, u}) :
    CreatesLimit F (forget₂ RingCatMax.{v, u} SemiRingCatMax.{v, u}) :=
  letI : ReflectsIsomorphisms (forget₂ RingCatMax SemiRingCatMax) :=
    CategoryTheory.reflectsIsomorphisms_forget₂ _ _
  letI c : Cone F :=
  { pt := RingCat.of (Types.limitCone (F ⋙ forget _)).pt
    π :=
      { app := fun x => SemiRingCat.ofHom _
        naturality := (SemiRingCat.HasLimits.limitCone
          (F ⋙ forget₂ RingCat SemiRingCat.{max v u})).π.naturality } }
  createsLimitOfReflectsIso fun c' t =>
    { liftedCone := c
      validLift := by apply IsLimit.uniqueUpToIso (SemiRingCat.HasLimits.limitConeIsLimit _) t
      makesLimit :=
        IsLimit.ofFaithful (forget₂ RingCat SemiRingCat.{max v u})
          (by apply SemiRingCat.HasLimits.limitConeIsLimit _) (fun s => _) fun s => rfl }

/-- A choice of limit cone for a functor into `RingCat`.
(Generally, you'll just want to use `limit F`.)
-/
def limitCone (F : J ⥤ RingCatMax.{v, u}) : Cone F :=
  liftLimit (limit.isLimit (F ⋙ forget₂ RingCatMax.{v, u} SemiRingCatMax.{v, u}))
set_option linter.uppercaseLean3 false in
#align Ring.limit_cone RingCat.limitCone

/-- The chosen cone is a limit cone.
(Generally, you'll just want to use `limit.cone F`.)
-/
def limitConeIsLimit (F : J ⥤ RingCatMax.{v, u}) : IsLimit (limitCone F) :=
  liftedLimitIsLimit _
set_option linter.uppercaseLean3 false in
#align Ring.limit_cone_is_limit RingCat.limitConeIsLimit

/- ./././Mathport/Syntax/Translate/Command.lean:322:38: unsupported irreducible non-definition -/
/-- The category of rings has all limits. -/
instance hasLimitsOfSize : HasLimitsOfSize.{v, v} RingCat.{max v u} :=
  { has_limits_of_shape := fun {_ _} =>
      { has_limit := fun {F} => hasLimit_of_created F
          (forget₂ RingCatMax.{v, u} SemiRingCatMax.{v, u}) } }
set_option linter.uppercaseLean3 false in
#align Ring.has_limits_of_size RingCat.hasLimitsOfSize

instance hasLimits : HasLimits RingCat.{u} :=
  RingCat.hasLimitsOfSize.{u, u}
set_option linter.uppercaseLean3 false in
#align Ring.has_limits RingCat.hasLimits

/-- The forgetful functor from rings to semirings preserves all limits.
-/
instance forget₂SemiRingPreservesLimitsOfSize :
    PreservesLimitsOfSize.{v, v} (forget₂ RingCat SemiRingCat.{max v u}) where
  preservesLimitsOfShape {_ _} :=
      { preservesLimit := fun {F} =>
          preservesLimitOfPreservesLimitCone (limitConeIsLimit.{v, u} F)
            (SemiRingCat.HasLimits.limitConeIsLimit.{v, u} _) }
set_option linter.uppercaseLean3 false in
#align Ring.forget₂_SemiRing_preserves_limits_of_size RingCat.forget₂SemiRingPreservesLimitsOfSize

instance forget₂SemiRingPreservesLimits : PreservesLimits (forget₂ RingCat SemiRingCat.{u}) :=
  RingCat.forget₂SemiRingPreservesLimitsOfSize.{u, u}
set_option linter.uppercaseLean3 false in
#align Ring.forget₂_SemiRing_preserves_limits RingCat.forget₂SemiRingPreservesLimits

/-- An auxiliary declaration to speed up typechecking.
-/
def forget₂AddCommGroupPreservesLimitsAux (F : J ⥤ RingCatMax.{v, u}) :
<<<<<<< HEAD
    IsLimit ((forget₂ RingCatMax.{v, u} AddCommGrp).mapCone (limitCone.{v, u} F)) := by
  -- Porting note : inline `f` would not compile
  letI f := (F ⋙ forget₂ RingCatMax.{v, u} AddCommGrp.{max v u})
  apply AddCommGrp.limitConeIsLimit.{v, u} f
=======
    IsLimit ((forget₂ RingCatMax.{v, u} AddCommGroupCat).mapCone (limitCone.{v, u} F)) := by
  -- Porting note: inline `f` would not compile
  letI f := (F ⋙ forget₂ RingCatMax.{v, u} AddCommGroupCat.{max v u})
  apply AddCommGroupCat.limitConeIsLimit.{v, u} f
>>>>>>> 1aabff10
set_option linter.uppercaseLean3 false in
#align Ring.forget₂_AddCommGroup_preserves_limits_aux RingCat.forget₂AddCommGroupPreservesLimitsAux

/-- The forgetful functor from rings to additive commutative groups preserves all limits.
-/
instance forget₂AddCommGroupPreservesLimitsOfSize :
    PreservesLimitsOfSize.{v, v} (forget₂ RingCatMax.{v, u} AddCommGrp.{max v u}) where
  preservesLimitsOfShape {_ _} :=
    { preservesLimit := fun {F} =>
        preservesLimitOfPreservesLimitCone (limitConeIsLimit.{v, u} F)
          (forget₂AddCommGroupPreservesLimitsAux F) }
set_option linter.uppercaseLean3 false in
#align Ring.forget₂_AddCommGroup_preserves_limits_of_size RingCat.forget₂AddCommGroupPreservesLimitsOfSize

instance forget₂AddCommGroupPreservesLimits :
    PreservesLimits (forget₂ RingCat AddCommGrp.{u}) :=
  RingCat.forget₂AddCommGroupPreservesLimitsOfSize.{u, u}
set_option linter.uppercaseLean3 false in
#align Ring.forget₂_AddCommGroup_preserves_limits RingCat.forget₂AddCommGroupPreservesLimits

/-- The forgetful functor from rings to types preserves all limits. (That is, the underlying
types could have been computed instead as limits in the category of types.)
-/
instance forgetPreservesLimitsOfSize : PreservesLimitsOfSize.{v, v} (forget RingCatMax.{v, u}) where
  preservesLimitsOfShape {_ _} :=
    { preservesLimit := fun {F} =>
        preservesLimitOfPreservesLimitCone (limitConeIsLimit.{v, u} F)
          (Types.limitConeIsLimit.{v, u} _) }
set_option linter.uppercaseLean3 false in
#align Ring.forget_preserves_limits_of_size RingCat.forgetPreservesLimitsOfSize

instance forgetPreservesLimits : PreservesLimits (forget RingCat.{u}) :=
  RingCat.forgetPreservesLimitsOfSize.{u, u}
set_option linter.uppercaseLean3 false in
#align Ring.forget_preserves_limits RingCat.forgetPreservesLimits

end RingCat

-- Porting note: typemax hack to fix universe complaints
/-- An alias for `CommRingCat.{max u v}`, to deal around unification issues. -/
@[nolint checkUnivs]
abbrev CommRingCatMax.{u1, u2} := CommRingCat.{max u1 u2}

namespace CommRingCat

variable {J : Type v} [SmallCategory J]

instance commRingObj (F : J ⥤ CommRingCatMax.{v, u}) (j) :
    CommRing ((F ⋙ forget CommRingCat).obj j) := by
  change CommRing (F.obj j)
  infer_instance
set_option linter.uppercaseLean3 false in
#align CommRing.comm_ring_obj CommRingCat.commRingObj

instance limitCommRing (F : J ⥤ CommRingCatMax.{v, u}) :
    CommRing.{max v u} (Types.limitCone.{v, u} (F ⋙ forget CommRingCatMax.{v, u})).pt :=
  @Subring.toCommRing (∀ j, F.obj j) _
    (RingCat.sectionsSubring.{v, u} (F ⋙ forget₂ CommRingCat RingCat.{max v u}))
set_option linter.uppercaseLean3 false in
#align CommRing.limit_comm_ring CommRingCat.limitCommRing

/-- We show that the forgetful functor `CommRingCat ⥤ RingCat` creates limits.

All we need to do is notice that the limit point has a `CommRing` instance available,
and then reuse the existing limit.
-/
instance (F : J ⥤ CommRingCatMax.{v, u}) :
   CreatesLimit F (forget₂ CommRingCatMax.{v, u} RingCatMax.{v, u}) :=
  /-
    A terse solution here would be
    ```
    createsLimitOfFullyFaithfulOfIso (CommRingCat.of (limit (F ⋙ forget _))) (Iso.refl _)
    ```
    but it seems this would introduce additional identity morphisms in `limit.π`.
    -/
    -- Porting note: need to add these instances manually
    letI : ReflectsIsomorphisms (forget₂ CommRingCatMax.{v, u} RingCatMax.{v, u}) :=
      CategoryTheory.reflectsIsomorphisms_forget₂ _ _
    letI c : Cone F :=
    { pt := CommRingCat.of (Types.limitCone (F ⋙ forget _)).pt
      π :=
        { app := fun x => ofHom <|
              SemiRingCat.limitπRingHom.{v, u}
                (F ⋙ forget₂ CommRingCatMax.{v, u} RingCatMax.{v, u} ⋙
                  forget₂ RingCatMax.{v, u} SemiRingCatMax.{v, u}) x
          naturality :=
            (SemiRingCat.HasLimits.limitCone.{v, u}
                  (F ⋙
                    forget₂ _ RingCat.{max v u} ⋙
                      forget₂ _ SemiRingCat.{max v u})).π.naturality } }
    createsLimitOfReflectsIso
    fun _ t =>
    { liftedCone := c
      validLift := IsLimit.uniqueUpToIso (RingCat.limitConeIsLimit.{v, u} _) t
      makesLimit :=
        IsLimit.ofFaithful (forget₂ _ RingCatMax.{v, u})
          (RingCat.limitConeIsLimit.{v, u} (F ⋙ forget₂ CommRingCatMax.{v, u} RingCatMax.{v, u}))
          (fun s : Cone F => ofHom <|
              (RingCat.limitConeIsLimit.{v, u}
                (F ⋙ forget₂ CommRingCatMax.{v, u} RingCatMax.{v, u})).lift
                ((forget₂ _ RingCatMax.{v, u}).mapCone s)) fun _ => rfl }

/-- A choice of limit cone for a functor into `CommRingCat`.
(Generally, you'll just want to use `limit F`.)
-/
def limitCone (F : J ⥤ CommRingCatMax.{v, u}) : Cone F :=
  -- Porting note: add this manually to get `liftLimit`
  letI : HasLimitsOfSize RingCatMax.{v, u} := RingCat.hasLimitsOfSize.{v, u}
  liftLimit (limit.isLimit (F ⋙ forget₂ CommRingCatMax.{v, u} RingCatMax.{v, u}))
set_option linter.uppercaseLean3 false in
#align CommRing.limit_cone CommRingCat.limitCone

/-- The chosen cone is a limit cone.
(Generally, you'll just want to use `limit.cone F`.)
-/
def limitConeIsLimit (F : J ⥤ CommRingCatMax.{v, u}) : IsLimit (limitCone.{v, u} F) :=
  liftedLimitIsLimit _
set_option linter.uppercaseLean3 false in
#align CommRing.limit_cone_is_limit CommRingCat.limitConeIsLimit

/- ./././Mathport/Syntax/Translate/Command.lean:322:38: unsupported irreducible non-definition -/
/-- The category of commutative rings has all limits. -/
instance hasLimitsOfSize : HasLimitsOfSize.{v, v} CommRingCatMax.{v, u} :=
  -- Porting note: add this manually to get `liftLimit`
  letI : HasLimitsOfSize RingCatMax.{v, u} := RingCat.hasLimitsOfSize.{v, u}
  { has_limits_of_shape := fun {_ _} =>
      { has_limit := fun F => hasLimit_of_created F
          (forget₂ CommRingCatMax.{v, u} RingCatMax.{v, u}) } }
set_option linter.uppercaseLean3 false in
#align CommRing.has_limits_of_size CommRingCat.hasLimitsOfSize

instance hasLimits : HasLimits CommRingCat.{u} :=
  CommRingCat.hasLimitsOfSize.{u, u}
set_option linter.uppercaseLean3 false in
#align CommRing.has_limits CommRingCat.hasLimits

/-- The forgetful functor from commutative rings to rings preserves all limits.
(That is, the underlying rings could have been computed instead as limits in the category of rings.)
-/
instance forget₂RingPreservesLimitsOfSize :
    PreservesLimitsOfSize.{v, v} (forget₂ CommRingCat RingCat.{max v u}) where
  preservesLimitsOfShape {_ _} :=
    { preservesLimit := fun {F} =>
        preservesLimitOfPreservesLimitCone.{v, v} (limitConeIsLimit.{v, u} F)
          (RingCat.limitConeIsLimit.{v, u} _) }
set_option linter.uppercaseLean3 false in
#align CommRing.forget₂_Ring_preserves_limits_of_size CommRingCat.forget₂RingPreservesLimitsOfSize

instance forget₂RingPreservesLimits : PreservesLimits (forget₂ CommRingCat RingCat.{u}) :=
  CommRingCat.forget₂RingPreservesLimitsOfSize.{u, u}
set_option linter.uppercaseLean3 false in
#align CommRing.forget₂_Ring_preserves_limits CommRingCat.forget₂RingPreservesLimits

/-- An auxiliary declaration to speed up typechecking.
-/
def forget₂CommSemiRingPreservesLimitsAux (F : J ⥤ CommRingCatMax.{v, u}) :
    IsLimit ((forget₂ CommRingCat CommSemiRingCat).mapCone (limitCone F)) := by
  apply CommSemiRingCat.limitConeIsLimit (F ⋙ forget₂ CommRingCat CommSemiRingCat.{max v u})
set_option linter.uppercaseLean3 false in
#align CommRing.forget₂_CommSemiRing_preserves_limits_aux CommRingCat.forget₂CommSemiRingPreservesLimitsAux

/-- The forgetful functor from commutative rings to commutative semirings preserves all limits.
(That is, the underlying commutative semirings could have been computed instead as limits
in the category of commutative semirings.)
-/
instance forget₂CommSemiRingPreservesLimitsOfSize :
    PreservesLimitsOfSize.{v, v} (forget₂ CommRingCat CommSemiRingCat.{max v u}) where
  preservesLimitsOfShape {_ _} :=
    { preservesLimit := fun {F} =>
        preservesLimitOfPreservesLimitCone (limitConeIsLimit.{v, u} F)
          (forget₂CommSemiRingPreservesLimitsAux.{v, u} F) }
set_option linter.uppercaseLean3 false in
#align CommRing.forget₂_CommSemiRing_preserves_limits_of_size CommRingCat.forget₂CommSemiRingPreservesLimitsOfSize

instance forget₂CommSemiRingPreservesLimits :
    PreservesLimits (forget₂ CommRingCat CommSemiRingCat.{u}) :=
  CommRingCat.forget₂CommSemiRingPreservesLimitsOfSize.{u, u}
set_option linter.uppercaseLean3 false in
#align CommRing.forget₂_CommSemiRing_preserves_limits CommRingCat.forget₂CommSemiRingPreservesLimits

/-- The forgetful functor from commutative rings to types preserves all limits.
(That is, the underlying types could have been computed instead as limits in the category of types.)
-/
instance forgetPreservesLimitsOfSize :
    PreservesLimitsOfSize.{v, v} (forget CommRingCat.{max v u}) where
  preservesLimitsOfShape {_ _} :=
    { preservesLimit := fun {F} =>
        preservesLimitOfPreservesLimitCone.{v, v} (limitConeIsLimit.{v, u} F)
          (Types.limitConeIsLimit.{v, u} _) }
set_option linter.uppercaseLean3 false in
#align CommRing.forget_preserves_limits_of_size CommRingCat.forgetPreservesLimitsOfSize

instance forgetPreservesLimits : PreservesLimits (forget CommRingCat.{u}) :=
  CommRingCat.forgetPreservesLimitsOfSize.{u, u}
set_option linter.uppercaseLean3 false in
#align CommRing.forget_preserves_limits CommRingCat.forgetPreservesLimits

end CommRingCat<|MERGE_RESOLUTION|>--- conflicted
+++ resolved
@@ -426,17 +426,10 @@
 /-- An auxiliary declaration to speed up typechecking.
 -/
 def forget₂AddCommGroupPreservesLimitsAux (F : J ⥤ RingCatMax.{v, u}) :
-<<<<<<< HEAD
     IsLimit ((forget₂ RingCatMax.{v, u} AddCommGrp).mapCone (limitCone.{v, u} F)) := by
-  -- Porting note : inline `f` would not compile
+  -- Porting note: inline `f` would not compile
   letI f := (F ⋙ forget₂ RingCatMax.{v, u} AddCommGrp.{max v u})
   apply AddCommGrp.limitConeIsLimit.{v, u} f
-=======
-    IsLimit ((forget₂ RingCatMax.{v, u} AddCommGroupCat).mapCone (limitCone.{v, u} F)) := by
-  -- Porting note: inline `f` would not compile
-  letI f := (F ⋙ forget₂ RingCatMax.{v, u} AddCommGroupCat.{max v u})
-  apply AddCommGroupCat.limitConeIsLimit.{v, u} f
->>>>>>> 1aabff10
 set_option linter.uppercaseLean3 false in
 #align Ring.forget₂_AddCommGroup_preserves_limits_aux RingCat.forget₂AddCommGroupPreservesLimitsAux
 
