/-
Copyright (c) 2020 Kenny Lau. All rights reserved.
Released under Apache 2.0 license as described in the file LICENSE.
Authors: Kenny Lau, Eric Wieser
-/
import Mathlib.Algebra.Algebra.Basic
import Mathlib.GroupTheory.GroupAction.BigOperators
import Mathlib.LinearAlgebra.Prod

#align_import algebra.triv_sq_zero_ext from "leanprover-community/mathlib"@"ce7e9d53d4bbc38065db3b595cd5bd73c323bc1d"

/-!
# Trivial Square-Zero Extension

Given a ring `R` together with an `(R, R)`-bimodule `M`, the trivial square-zero extension of `M`
over `R` is defined to be the `R`-algebra `R ⊕ M` with multiplication given by
`(r₁ + m₁) * (r₂ + m₂) = r₁ r₂ + r₁ m₂ + m₁ r₂`.

It is a square-zero extension because `M^2 = 0`.

Note that expressing this requires bimodules; we write these in general for a
not-necessarily-commutative `R` as:
```lean
variable {R M : Type*} [Semiring R] [AddCommMonoid M]
variable [Module R M] [Module Rᵐᵒᵖ M] [SMulCommClass R Rᵐᵒᵖ M]
```
If we instead work with a commutative `R'` acting symmetrically on `M`, we write
```lean
variable {R' M : Type*} [CommSemiring R'] [AddCommMonoid M]
variable [Module R' M] [Module R'ᵐᵒᵖ M] [IsCentralScalar R' M]
```
noting that in this context `IsCentralScalar R' M` implies `SMulCommClass R' R'ᵐᵒᵖ M`.

Many of the later results in this file are only stated for the commutative `R'` for simplicity.

## Main definitions

* `TrivSqZeroExt.inl`, `TrivSqZeroExt.inr`: the canonical inclusions into
  `TrivSqZeroExt R M`.
* `TrivSqZeroExt.fst`, `TrivSqZeroExt.snd`: the canonical projections from
  `TrivSqZeroExt R M`.
* `triv_sq_zero_ext.algebra`: the associated `R`-algebra structure.
* `TrivSqZeroExt.lift`: the universal property of the trivial square-zero extension; algebra
  morphisms `TrivSqZeroExt R M →ₐ[S] A` are uniquely defined by an algebra morphism `f : R →ₐ[S] A`
  on `R` and a linear map `g : M →ₗ[S] A` on `M` such that:
  * `g x * g y = 0`: the elements of `M` continue to square to zero.
  * `g (r •> x) = f r * g x` and `g (x <• r) = g x * f r`: left and right actions are preserved by
    `g`.
* `TrivSqZeroExt.lift`: the universal property of the trivial square-zero extension; algebra
  morphisms `TrivSqZeroExt R M →ₐ[R] A` are uniquely defined by linear maps `M →ₗ[R] A` for
  which the product of any two elements in the range is zero.

-/

universe u v w

/-- "Trivial Square-Zero Extension".

Given a module `M` over a ring `R`, the trivial square-zero extension of `M` over `R` is defined
to be the `R`-algebra `R × M` with multiplication given by
`(r₁ + m₁) * (r₂ + m₂) = r₁ r₂ + r₁ m₂ + r₂ m₁`.

It is a square-zero extension because `M^2 = 0`.
-/
def TrivSqZeroExt (R : Type u) (M : Type v) :=
  R × M
#align triv_sq_zero_ext TrivSqZeroExt

<<<<<<< HEAD
@[inherit_doc] local notation "tsze" => TrivSqZeroExt
=======
local notation "tsze" => TrivSqZeroExt
>>>>>>> 8a48cc6b

open scoped BigOperators RightActions

namespace TrivSqZeroExt

open MulOpposite

section Basic

variable {R : Type u} {M : Type v}

/-- The canonical inclusion `R → TrivSqZeroExt R M`. -/
def inl [Zero M] (r : R) : tsze R M :=
  (r, 0)
#align triv_sq_zero_ext.inl TrivSqZeroExt.inl

/-- The canonical inclusion `M → TrivSqZeroExt R M`. -/
def inr [Zero R] (m : M) : tsze R M :=
  (0, m)
#align triv_sq_zero_ext.inr TrivSqZeroExt.inr

/-- The canonical projection `TrivSqZeroExt R M → R`. -/
def fst (x : tsze R M) : R :=
  x.1
#align triv_sq_zero_ext.fst TrivSqZeroExt.fst

/-- The canonical projection `TrivSqZeroExt R M → M`. -/
def snd (x : tsze R M) : M :=
  x.2
#align triv_sq_zero_ext.snd TrivSqZeroExt.snd

@[simp]
theorem fst_mk (r : R) (m : M) : fst (r, m) = r :=
  rfl
#align triv_sq_zero_ext.fst_mk TrivSqZeroExt.fst_mk

@[simp]
theorem snd_mk (r : R) (m : M) : snd (r, m) = m :=
  rfl
#align triv_sq_zero_ext.snd_mk TrivSqZeroExt.snd_mk

@[ext]
theorem ext {x y : tsze R M} (h1 : x.fst = y.fst) (h2 : x.snd = y.snd) : x = y :=
  Prod.ext h1 h2
#align triv_sq_zero_ext.ext TrivSqZeroExt.ext

section

variable (M)

@[simp]
theorem fst_inl [Zero M] (r : R) : (inl r : tsze R M).fst = r :=
  rfl
#align triv_sq_zero_ext.fst_inl TrivSqZeroExt.fst_inl

@[simp]
theorem snd_inl [Zero M] (r : R) : (inl r : tsze R M).snd = 0 :=
  rfl
#align triv_sq_zero_ext.snd_inl TrivSqZeroExt.snd_inl

@[simp]
theorem fst_comp_inl [Zero M] : fst ∘ (inl : R → tsze R M) = id :=
  rfl
#align triv_sq_zero_ext.fst_comp_inl TrivSqZeroExt.fst_comp_inl

@[simp]
theorem snd_comp_inl [Zero M] : snd ∘ (inl : R → tsze R M) = 0 :=
  rfl
#align triv_sq_zero_ext.snd_comp_inl TrivSqZeroExt.snd_comp_inl

end

section

variable (R)

@[simp]
theorem fst_inr [Zero R] (m : M) : (inr m : tsze R M).fst = 0 :=
  rfl
#align triv_sq_zero_ext.fst_inr TrivSqZeroExt.fst_inr

@[simp]
theorem snd_inr [Zero R] (m : M) : (inr m : tsze R M).snd = m :=
  rfl
#align triv_sq_zero_ext.snd_inr TrivSqZeroExt.snd_inr

@[simp]
theorem fst_comp_inr [Zero R] : fst ∘ (inr : M → tsze R M) = 0 :=
  rfl
#align triv_sq_zero_ext.fst_comp_inr TrivSqZeroExt.fst_comp_inr

@[simp]
theorem snd_comp_inr [Zero R] : snd ∘ (inr : M → tsze R M) = id :=
  rfl
#align triv_sq_zero_ext.snd_comp_inr TrivSqZeroExt.snd_comp_inr

end

theorem inl_injective [Zero M] : Function.Injective (inl : R → tsze R M) :=
  Function.LeftInverse.injective <| fst_inl _
#align triv_sq_zero_ext.inl_injective TrivSqZeroExt.inl_injective

theorem inr_injective [Zero R] : Function.Injective (inr : M → tsze R M) :=
  Function.LeftInverse.injective <| snd_inr _
#align triv_sq_zero_ext.inr_injective TrivSqZeroExt.inr_injective

end Basic

/-! ### Structures inherited from `Prod`

Additive operators and scalar multiplication operate elementwise. -/


section Additive

variable {T : Type*} {S : Type*} {R : Type u} {M : Type v}

instance inhabited [Inhabited R] [Inhabited M] : Inhabited (tsze R M) :=
  instInhabitedProd

instance zero [Zero R] [Zero M] : Zero (tsze R M) :=
  Prod.instZero

instance add [Add R] [Add M] : Add (tsze R M) :=
  Prod.instAdd

instance sub [Sub R] [Sub M] : Sub (tsze R M) :=
  Prod.instSub

instance neg [Neg R] [Neg M] : Neg (tsze R M) :=
  Prod.instNeg

instance addSemigroup [AddSemigroup R] [AddSemigroup M] : AddSemigroup (tsze R M) :=
  Prod.instAddSemigroup

instance addZeroClass [AddZeroClass R] [AddZeroClass M] : AddZeroClass (tsze R M) :=
  Prod.instAddZeroClass

instance addMonoid [AddMonoid R] [AddMonoid M] : AddMonoid (tsze R M) :=
  Prod.instAddMonoid

instance addGroup [AddGroup R] [AddGroup M] : AddGroup (tsze R M) :=
  Prod.instAddGroup

instance addCommSemigroup [AddCommSemigroup R] [AddCommSemigroup M] : AddCommSemigroup (tsze R M) :=
  Prod.instAddCommSemigroup

instance addCommMonoid [AddCommMonoid R] [AddCommMonoid M] : AddCommMonoid (tsze R M) :=
  Prod.instAddCommMonoid

instance addCommGroup [AddCommGroup R] [AddCommGroup M] : AddCommGroup (tsze R M) :=
  Prod.instAddCommGroup

instance smul [SMul S R] [SMul S M] : SMul S (tsze R M) :=
  Prod.smul

instance isScalarTower [SMul T R] [SMul T M] [SMul S R] [SMul S M] [SMul T S]
    [IsScalarTower T S R] [IsScalarTower T S M] : IsScalarTower T S (tsze R M) :=
  Prod.isScalarTower

instance smulCommClass [SMul T R] [SMul T M] [SMul S R] [SMul S M]
    [SMulCommClass T S R] [SMulCommClass T S M] : SMulCommClass T S (tsze R M) :=
  Prod.smulCommClass

instance isCentralScalar [SMul S R] [SMul S M] [SMul Sᵐᵒᵖ R] [SMul Sᵐᵒᵖ M] [IsCentralScalar S R]
    [IsCentralScalar S M] : IsCentralScalar S (tsze R M) :=
  Prod.isCentralScalar

instance mulAction [Monoid S] [MulAction S R] [MulAction S M] : MulAction S (tsze R M) :=
  Prod.mulAction

instance distribMulAction [Monoid S] [AddMonoid R] [AddMonoid M]
    [DistribMulAction S R] [DistribMulAction S M] : DistribMulAction S (tsze R M) :=
  Prod.distribMulAction

instance module [Semiring S] [AddCommMonoid R] [AddCommMonoid M] [Module S R] [Module S M] :
    Module S (tsze R M) :=
  Prod.instModule

@[simp]
theorem fst_zero [Zero R] [Zero M] : (0 : tsze R M).fst = 0 :=
  rfl
#align triv_sq_zero_ext.fst_zero TrivSqZeroExt.fst_zero

@[simp]
theorem snd_zero [Zero R] [Zero M] : (0 : tsze R M).snd = 0 :=
  rfl
#align triv_sq_zero_ext.snd_zero TrivSqZeroExt.snd_zero

@[simp]
theorem fst_add [Add R] [Add M] (x₁ x₂ : tsze R M) : (x₁ + x₂).fst = x₁.fst + x₂.fst :=
  rfl
#align triv_sq_zero_ext.fst_add TrivSqZeroExt.fst_add

@[simp]
theorem snd_add [Add R] [Add M] (x₁ x₂ : tsze R M) : (x₁ + x₂).snd = x₁.snd + x₂.snd :=
  rfl
#align triv_sq_zero_ext.snd_add TrivSqZeroExt.snd_add

@[simp]
theorem fst_neg [Neg R] [Neg M] (x : tsze R M) : (-x).fst = -x.fst :=
  rfl
#align triv_sq_zero_ext.fst_neg TrivSqZeroExt.fst_neg

@[simp]
theorem snd_neg [Neg R] [Neg M] (x : tsze R M) : (-x).snd = -x.snd :=
  rfl
#align triv_sq_zero_ext.snd_neg TrivSqZeroExt.snd_neg

@[simp]
theorem fst_sub [Sub R] [Sub M] (x₁ x₂ : tsze R M) : (x₁ - x₂).fst = x₁.fst - x₂.fst :=
  rfl
#align triv_sq_zero_ext.fst_sub TrivSqZeroExt.fst_sub

@[simp]
theorem snd_sub [Sub R] [Sub M] (x₁ x₂ : tsze R M) : (x₁ - x₂).snd = x₁.snd - x₂.snd :=
  rfl
#align triv_sq_zero_ext.snd_sub TrivSqZeroExt.snd_sub

@[simp]
theorem fst_smul [SMul S R] [SMul S M] (s : S) (x : tsze R M) : (s • x).fst = s • x.fst :=
  rfl
#align triv_sq_zero_ext.fst_smul TrivSqZeroExt.fst_smul

@[simp]
theorem snd_smul [SMul S R] [SMul S M] (s : S) (x : tsze R M) : (s • x).snd = s • x.snd :=
  rfl
#align triv_sq_zero_ext.snd_smul TrivSqZeroExt.snd_smul

theorem fst_sum {ι} [AddCommMonoid R] [AddCommMonoid M] (s : Finset ι) (f : ι → tsze R M) :
    (∑ i in s, f i).fst = ∑ i in s, (f i).fst :=
  Prod.fst_sum
#align triv_sq_zero_ext.fst_sum TrivSqZeroExt.fst_sum

theorem snd_sum {ι} [AddCommMonoid R] [AddCommMonoid M] (s : Finset ι) (f : ι → tsze R M) :
    (∑ i in s, f i).snd = ∑ i in s, (f i).snd :=
  Prod.snd_sum
#align triv_sq_zero_ext.snd_sum TrivSqZeroExt.snd_sum

section

variable (M)

@[simp]
theorem inl_zero [Zero R] [Zero M] : (inl 0 : tsze R M) = 0 :=
  rfl
#align triv_sq_zero_ext.inl_zero TrivSqZeroExt.inl_zero

@[simp]
theorem inl_add [Add R] [AddZeroClass M] (r₁ r₂ : R) :
    (inl (r₁ + r₂) : tsze R M) = inl r₁ + inl r₂ :=
  ext rfl (add_zero 0).symm
#align triv_sq_zero_ext.inl_add TrivSqZeroExt.inl_add

@[simp]
theorem inl_neg [Neg R] [SubNegZeroMonoid M] (r : R) : (inl (-r) : tsze R M) = -inl r :=
  ext rfl neg_zero.symm
#align triv_sq_zero_ext.inl_neg TrivSqZeroExt.inl_neg

@[simp]
theorem inl_sub [Sub R] [SubNegZeroMonoid M] (r₁ r₂ : R) :
    (inl (r₁ - r₂) : tsze R M) = inl r₁ - inl r₂ :=
  ext rfl (sub_zero _).symm
#align triv_sq_zero_ext.inl_sub TrivSqZeroExt.inl_sub

@[simp]
theorem inl_smul [Monoid S] [AddMonoid M] [SMul S R] [DistribMulAction S M] (s : S) (r : R) :
    (inl (s • r) : tsze R M) = s • inl r :=
  ext rfl (smul_zero s).symm
#align triv_sq_zero_ext.inl_smul TrivSqZeroExt.inl_smul

theorem inl_sum {ι} [AddCommMonoid R] [AddCommMonoid M] (s : Finset ι) (f : ι → R) :
    (inl (∑ i in s, f i) : tsze R M) = ∑ i in s, inl (f i) :=
  map_sum (LinearMap.inl ℕ _ _) _ _
#align triv_sq_zero_ext.inl_sum TrivSqZeroExt.inl_sum

end

section

variable (R)

@[simp]
theorem inr_zero [Zero R] [Zero M] : (inr 0 : tsze R M) = 0 :=
  rfl
#align triv_sq_zero_ext.inr_zero TrivSqZeroExt.inr_zero

@[simp]
theorem inr_add [AddZeroClass R] [AddZeroClass M] (m₁ m₂ : M) :
    (inr (m₁ + m₂) : tsze R M) = inr m₁ + inr m₂ :=
  ext (add_zero 0).symm rfl
#align triv_sq_zero_ext.inr_add TrivSqZeroExt.inr_add

@[simp]
theorem inr_neg [SubNegZeroMonoid R] [Neg M] (m : M) : (inr (-m) : tsze R M) = -inr m :=
  ext neg_zero.symm rfl
#align triv_sq_zero_ext.inr_neg TrivSqZeroExt.inr_neg

@[simp]
theorem inr_sub [SubNegZeroMonoid R] [Sub M] (m₁ m₂ : M) :
    (inr (m₁ - m₂) : tsze R M) = inr m₁ - inr m₂ :=
  ext (sub_zero _).symm rfl
#align triv_sq_zero_ext.inr_sub TrivSqZeroExt.inr_sub

@[simp]
theorem inr_smul [Zero R] [Zero S] [SMulWithZero S R] [SMul S M] (r : S) (m : M) :
    (inr (r • m) : tsze R M) = r • inr m :=
  ext (smul_zero _).symm rfl
#align triv_sq_zero_ext.inr_smul TrivSqZeroExt.inr_smul

theorem inr_sum {ι} [AddCommMonoid R] [AddCommMonoid M] (s : Finset ι) (f : ι → M) :
    (inr (∑ i in s, f i) : tsze R M) = ∑ i in s, inr (f i) :=
  map_sum (LinearMap.inr ℕ _ _) _ _
#align triv_sq_zero_ext.inr_sum TrivSqZeroExt.inr_sum

end

theorem inl_fst_add_inr_snd_eq [AddZeroClass R] [AddZeroClass M] (x : tsze R M) :
    inl x.fst + inr x.snd = x :=
  ext (add_zero x.1) (zero_add x.2)
#align triv_sq_zero_ext.inl_fst_add_inr_snd_eq TrivSqZeroExt.inl_fst_add_inr_snd_eq

/-- To show a property hold on all `TrivSqZeroExt R M` it suffices to show it holds
on terms of the form `inl r + inr m`.

This can be used as `induction x using TrivSqZeroExt.ind`. -/
theorem ind {R M} [AddZeroClass R] [AddZeroClass M] {P : TrivSqZeroExt R M → Prop}
    (h : ∀ r m, P (inl r + inr m)) (x) : P x :=
  inl_fst_add_inr_snd_eq x ▸ h x.1 x.2
#align triv_sq_zero_ext.ind TrivSqZeroExt.ind

/-- This cannot be marked `@[ext]` as it ends up being used instead of `LinearMap.prod_ext` when
working with `R × M`. -/
theorem linearMap_ext {N} [Semiring S] [AddCommMonoid R] [AddCommMonoid M] [AddCommMonoid N]
    [Module S R] [Module S M] [Module S N] ⦃f g : tsze R M →ₗ[S] N⦄
    (hl : ∀ r, f (inl r) = g (inl r)) (hr : ∀ m, f (inr m) = g (inr m)) : f = g :=
  LinearMap.prod_ext (LinearMap.ext hl) (LinearMap.ext hr)
#align triv_sq_zero_ext.linear_map_ext TrivSqZeroExt.linearMap_ext

variable (R M)

/-- The canonical `R`-linear inclusion `M → TrivSqZeroExt R M`. -/
@[simps apply]
def inrHom [Semiring R] [AddCommMonoid M] [Module R M] : M →ₗ[R] tsze R M :=
  { LinearMap.inr R R M with toFun := inr }
#align triv_sq_zero_ext.inr_hom TrivSqZeroExt.inrHom

/-- The canonical `R`-linear projection `TrivSqZeroExt R M → M`. -/
@[simps apply]
def sndHom [Semiring R] [AddCommMonoid M] [Module R M] : tsze R M →ₗ[R] M :=
  { LinearMap.snd _ _ _ with toFun := snd }
#align triv_sq_zero_ext.snd_hom TrivSqZeroExt.sndHom

end Additive

/-! ### Multiplicative structure -/


section Mul

variable {R : Type u} {M : Type v}

instance one [One R] [Zero M] : One (tsze R M) :=
  ⟨(1, 0)⟩

instance mul [Mul R] [Add M] [SMul R M] [SMul Rᵐᵒᵖ M] : Mul (tsze R M) :=
  ⟨fun x y => (x.1 * y.1, x.1 •> y.2 + x.2 <• y.1)⟩

@[simp]
theorem fst_one [One R] [Zero M] : (1 : tsze R M).fst = 1 :=
  rfl
#align triv_sq_zero_ext.fst_one TrivSqZeroExt.fst_one

@[simp]
theorem snd_one [One R] [Zero M] : (1 : tsze R M).snd = 0 :=
  rfl
#align triv_sq_zero_ext.snd_one TrivSqZeroExt.snd_one

@[simp]
theorem fst_mul [Mul R] [Add M] [SMul R M] [SMul Rᵐᵒᵖ M] (x₁ x₂ : tsze R M) :
    (x₁ * x₂).fst = x₁.fst * x₂.fst :=
  rfl
#align triv_sq_zero_ext.fst_mul TrivSqZeroExt.fst_mul

@[simp]
theorem snd_mul [Mul R] [Add M] [SMul R M] [SMul Rᵐᵒᵖ M] (x₁ x₂ : tsze R M) :
    (x₁ * x₂).snd = x₁.fst •> x₂.snd + x₁.snd <• x₂.fst :=
  rfl
#align triv_sq_zero_ext.snd_mul TrivSqZeroExt.snd_mul

section

variable (M)

@[simp]
theorem inl_one [One R] [Zero M] : (inl 1 : tsze R M) = 1 :=
  rfl
#align triv_sq_zero_ext.inl_one TrivSqZeroExt.inl_one

@[simp]
theorem inl_mul [Monoid R] [AddMonoid M] [DistribMulAction R M] [DistribMulAction Rᵐᵒᵖ M]
    (r₁ r₂ : R) : (inl (r₁ * r₂) : tsze R M) = inl r₁ * inl r₂ :=
  ext rfl <| show (0 : M) = r₁ •> (0 : M) + (0 : M) <• r₂ by rw [smul_zero, zero_add, smul_zero]
#align triv_sq_zero_ext.inl_mul TrivSqZeroExt.inl_mul

theorem inl_mul_inl [Monoid R] [AddMonoid M] [DistribMulAction R M] [DistribMulAction Rᵐᵒᵖ M]
    (r₁ r₂ : R) : (inl r₁ * inl r₂ : tsze R M) = inl (r₁ * r₂) :=
  (inl_mul M r₁ r₂).symm
#align triv_sq_zero_ext.inl_mul_inl TrivSqZeroExt.inl_mul_inl

end

section

variable (R)

@[simp]
theorem inr_mul_inr [Semiring R] [AddCommMonoid M] [Module R M] [Module Rᵐᵒᵖ M] (m₁ m₂ : M) :
    (inr m₁ * inr m₂ : tsze R M) = 0 :=
  ext (mul_zero _) <|
    show (0 : R) •> m₂ + m₁ <• (0 : R) = 0 by rw [zero_smul, zero_add, op_zero, zero_smul]
#align triv_sq_zero_ext.inr_mul_inr TrivSqZeroExt.inr_mul_inr

end

theorem inl_mul_inr [Semiring R] [AddCommMonoid M] [Module R M] [Module Rᵐᵒᵖ M] (r : R) (m : M) :
    (inl r * inr m : tsze R M) = inr (r • m) :=
  ext (mul_zero r) <|
    show r • m + (0 : Rᵐᵒᵖ) • (0 : M) = r • m by rw [smul_zero, add_zero]
#align triv_sq_zero_ext.inl_mul_inr TrivSqZeroExt.inl_mul_inr

theorem inr_mul_inl [Semiring R] [AddCommMonoid M] [Module R M] [Module Rᵐᵒᵖ M] (r : R) (m : M) :
    (inr m * inl r : tsze R M) = inr (m <• r) :=
  ext (zero_mul r) <|
    show (0 : R) •> (0 : M) + m <• r = m <• r by rw [smul_zero, zero_add]
#align triv_sq_zero_ext.inr_mul_inl TrivSqZeroExt.inr_mul_inl

theorem inl_mul_eq_smul [Semiring R] [AddCommMonoid M] [Module R M] [Module Rᵐᵒᵖ M]
    (r : R) (x : tsze R M) :
    inl r * x = r •> x :=
  ext rfl (by dsimp; rw [smul_zero, add_zero])

theorem mul_inl_eq_op_smul [Semiring R] [AddCommMonoid M] [Module R M] [Module Rᵐᵒᵖ M]
    (x : tsze R M) (r : R) :
    x * inl r = x <• r :=
  ext rfl (by dsimp; rw [smul_zero, zero_add])

instance mulOneClass [Monoid R] [AddMonoid M] [DistribMulAction R M] [DistribMulAction Rᵐᵒᵖ M] :
    MulOneClass (tsze R M) :=
  { TrivSqZeroExt.one, TrivSqZeroExt.mul with
    one_mul := fun x =>
      ext (one_mul x.1) <|
        show (1 : R) •> x.2 + (0 : M) <• x.1 = x.2 by rw [one_smul, smul_zero, add_zero]
    mul_one := fun x =>
      ext (mul_one x.1) <|
        show x.1 • (0 : M) + x.2 <• (1 : R) = x.2 by rw [smul_zero, zero_add, op_one, one_smul] }

instance addMonoidWithOne [AddMonoidWithOne R] [AddMonoid M] : AddMonoidWithOne (tsze R M) :=
  { TrivSqZeroExt.addMonoid, TrivSqZeroExt.one with
    natCast := fun n => inl n
    natCast_zero := by simp [Nat.cast]
    natCast_succ := fun _ => by ext <;> simp [Nat.cast] }

@[simp]
theorem fst_nat_cast [AddMonoidWithOne R] [AddMonoid M] (n : ℕ) : (n : tsze R M).fst = n :=
  rfl
#align triv_sq_zero_ext.fst_nat_cast TrivSqZeroExt.fst_nat_cast

@[simp]
theorem snd_nat_cast [AddMonoidWithOne R] [AddMonoid M] (n : ℕ) : (n : tsze R M).snd = 0 :=
  rfl
#align triv_sq_zero_ext.snd_nat_cast TrivSqZeroExt.snd_nat_cast

@[simp]
theorem inl_nat_cast [AddMonoidWithOne R] [AddMonoid M] (n : ℕ) : (inl n : tsze R M) = n :=
  rfl
#align triv_sq_zero_ext.inl_nat_cast TrivSqZeroExt.inl_nat_cast

instance addGroupWithOne [AddGroupWithOne R] [AddGroup M] : AddGroupWithOne (tsze R M) :=
  { TrivSqZeroExt.addGroup, TrivSqZeroExt.addMonoidWithOne with
    intCast := fun z => inl z
    intCast_ofNat := fun _n => ext (Int.cast_natCast _) rfl
    intCast_negSucc := fun _n => ext (Int.cast_negSucc _) neg_zero.symm }

@[simp]
theorem fst_int_cast [AddGroupWithOne R] [AddGroup M] (z : ℤ) : (z : tsze R M).fst = z :=
  rfl
#align triv_sq_zero_ext.fst_int_cast TrivSqZeroExt.fst_int_cast

@[simp]
theorem snd_int_cast [AddGroupWithOne R] [AddGroup M] (z : ℤ) : (z : tsze R M).snd = 0 :=
  rfl
#align triv_sq_zero_ext.snd_int_cast TrivSqZeroExt.snd_int_cast

@[simp]
theorem inl_int_cast [AddGroupWithOne R] [AddGroup M] (z : ℤ) : (inl z : tsze R M) = z :=
  rfl
#align triv_sq_zero_ext.inl_int_cast TrivSqZeroExt.inl_int_cast

instance nonAssocSemiring [Semiring R] [AddCommMonoid M] [Module R M] [Module Rᵐᵒᵖ M] :
    NonAssocSemiring (tsze R M) :=
  { TrivSqZeroExt.addMonoidWithOne, TrivSqZeroExt.mulOneClass, TrivSqZeroExt.addCommMonoid with
    zero_mul := fun x =>
      ext (zero_mul x.1) <|
        show (0 : R) •> x.2 + (0 : M) <• x.1 = 0 by rw [zero_smul, zero_add, smul_zero]
    mul_zero := fun x =>
      ext (mul_zero x.1) <|
        show x.1 • (0 : M) + (0 : Rᵐᵒᵖ) • x.2 = 0 by rw [smul_zero, zero_add, zero_smul]
    left_distrib := fun x₁ x₂ x₃ =>
      ext (mul_add x₁.1 x₂.1 x₃.1) <|
        show
          x₁.1 •> (x₂.2 + x₃.2) + x₁.2 <• (x₂.1 + x₃.1) =
            x₁.1 •> x₂.2 + x₁.2 <• x₂.1 + (x₁.1 •> x₃.2 + x₁.2 <• x₃.1)
          by simp_rw [smul_add, MulOpposite.op_add, add_smul, add_add_add_comm]
    right_distrib := fun x₁ x₂ x₃ =>
      ext (add_mul x₁.1 x₂.1 x₃.1) <|
        show
          (x₁.1 + x₂.1) •> x₃.2 + (x₁.2 + x₂.2) <• x₃.1 =
            x₁.1 •> x₃.2 + x₁.2 <• x₃.1 + (x₂.1 •> x₃.2 + x₂.2 <• x₃.1)
          by simp_rw [add_smul, smul_add, add_add_add_comm] }

instance nonAssocRing [Ring R] [AddCommGroup M] [Module R M] [Module Rᵐᵒᵖ M] :
    NonAssocRing (tsze R M) :=
  { TrivSqZeroExt.addGroupWithOne, TrivSqZeroExt.nonAssocSemiring with }

/-- In the general non-commutative case, the power operator is

$$\begin{align}
(r + m)^n &= r^n + r^{n-1}m + r^{n-2}mr + \cdots + rmr^{n-2} + mr^{n-1} \\
          & =r^n + \sum_{i = 0}^{n - 1} r^{(n - 1) - i} m r^{i}
\end{align}$$

In the commutative case this becomes the simpler $(r + m)^n = r^n + nr^{n-1}m$.
-/
instance [Monoid R] [AddMonoid M] [DistribMulAction R M] [DistribMulAction Rᵐᵒᵖ M] :
    Pow (tsze R M) ℕ :=
  ⟨fun x n =>
    ⟨x.fst ^ n, ((List.range n).map fun i => x.fst ^ (n.pred - i) •> x.snd <• x.fst ^ i).sum⟩⟩

@[simp]
theorem fst_pow [Monoid R] [AddMonoid M] [DistribMulAction R M] [DistribMulAction Rᵐᵒᵖ M]
    (x : tsze R M) (n : ℕ) : fst (x ^ n) = x.fst ^ n :=
  rfl
#align triv_sq_zero_ext.fst_pow TrivSqZeroExt.fst_pow

theorem snd_pow_eq_sum [Monoid R] [AddMonoid M] [DistribMulAction R M] [DistribMulAction Rᵐᵒᵖ M]
    (x : tsze R M) (n : ℕ) :
    snd (x ^ n) = ((List.range n).map fun i => x.fst ^ (n.pred - i) •> x.snd <• x.fst ^ i).sum :=
  rfl
#align triv_sq_zero_ext.snd_pow_eq_sum TrivSqZeroExt.snd_pow_eq_sum

theorem snd_pow_of_smul_comm [Monoid R] [AddMonoid M] [DistribMulAction R M]
    [DistribMulAction Rᵐᵒᵖ M] [SMulCommClass R Rᵐᵒᵖ M] (x : tsze R M) (n : ℕ)
    (h : x.snd <• x.fst = x.fst •> x.snd) : snd (x ^ n) = n • x.fst ^ n.pred •> x.snd := by
  simp_rw [snd_pow_eq_sum, ← smul_comm (_ : R) (_ : Rᵐᵒᵖ), aux, smul_smul, ← pow_add]
  match n with
  | 0 => rw [Nat.pred_zero, pow_zero, List.range_zero, zero_smul, List.map_nil, List.sum_nil]
  | (Nat.succ n) =>
    simp_rw [Nat.pred_succ]
    refine' (List.sum_eq_card_nsmul _ (x.fst ^ n • x.snd) _).trans _
    · rintro m hm
      simp_rw [List.mem_map, List.mem_range] at hm
      obtain ⟨i, hi, rfl⟩ := hm
      rw [tsub_add_cancel_of_le (Nat.lt_succ_iff.mp hi)]
    · rw [List.length_map, List.length_range]
where
  aux : ∀ n : ℕ, x.snd <• x.fst ^ n = x.fst ^ n •> x.snd := by
    intro n
    induction' n with n ih
    · simp
    · rw [pow_succ, op_mul, mul_smul, mul_smul, ← h, smul_comm (_ : R) (op x.fst) x.snd, ih]
#align triv_sq_zero_ext.snd_pow_of_smul_comm TrivSqZeroExt.snd_pow_of_smul_comm

theorem snd_pow_of_smul_comm' [Monoid R] [AddMonoid M] [DistribMulAction R M]
    [DistribMulAction Rᵐᵒᵖ M] [SMulCommClass R Rᵐᵒᵖ M] (x : tsze R M) (n : ℕ)
    (h : x.snd <• x.fst = x.fst •> x.snd) : snd (x ^ n) = n • (x.snd <• x.fst ^ n.pred) := by
  rw [snd_pow_of_smul_comm _ _ h, snd_pow_of_smul_comm.aux _ h]

@[simp]
theorem snd_pow [CommMonoid R] [AddMonoid M] [DistribMulAction R M] [DistribMulAction Rᵐᵒᵖ M]
    [IsCentralScalar R M] (x : tsze R M) (n : ℕ) : snd (x ^ n) = n • x.fst ^ n.pred • x.snd :=
  snd_pow_of_smul_comm _ _ (op_smul_eq_smul _ _)
#align triv_sq_zero_ext.snd_pow TrivSqZeroExt.snd_pow

@[simp]
theorem inl_pow [Monoid R] [AddMonoid M] [DistribMulAction R M] [DistribMulAction Rᵐᵒᵖ M] (r : R)
    (n : ℕ) : (inl r ^ n : tsze R M) = inl (r ^ n) :=
  ext rfl <| by simp [snd_pow_eq_sum]
#align triv_sq_zero_ext.inl_pow TrivSqZeroExt.inl_pow

instance monoid [Monoid R] [AddMonoid M] [DistribMulAction R M] [DistribMulAction Rᵐᵒᵖ M]
    [SMulCommClass R Rᵐᵒᵖ M] : Monoid (tsze R M) :=
  { TrivSqZeroExt.mulOneClass with
    mul_assoc := fun x y z =>
      ext (mul_assoc x.1 y.1 z.1) <|
        show
          (x.1 * y.1) •> z.2 + (x.1 •> y.2 + x.2 <• y.1) <• z.1 =
            x.1 •> (y.1 •> z.2 + y.2 <• z.1) + x.2 <• (y.1 * z.1)
          by simp_rw [smul_add, ← mul_smul, add_assoc, smul_comm, op_mul]
    npow := fun n x => x ^ n
    npow_zero := fun x => ext (pow_zero x.fst) (by simp [snd_pow_eq_sum])
    npow_succ := fun n x => ext (pow_succ _ _) (by
      simp_rw [snd_mul, snd_pow_eq_sum, Nat.pred_succ]
      cases n
      · simp [List.range_succ]
      rw [List.sum_range_succ']
      simp only [pow_zero, op_one, tsub_zero, one_smul, Nat.succ_sub_succ_eq_sub, fst_pow,
        Nat.pred_succ, List.smul_sum, List.map_map, Function.comp]
      simp_rw [← smul_comm (_ : R) (_ : Rᵐᵒᵖ), smul_smul, pow_succ]
      rfl) }

theorem fst_list_prod [Monoid R] [AddMonoid M] [DistribMulAction R M] [DistribMulAction Rᵐᵒᵖ M]
    [SMulCommClass R Rᵐᵒᵖ M] (l : List (tsze R M)) : l.prod.fst = (l.map fst).prod :=
  map_list_prod ({ toFun := fst, map_one' := fst_one, map_mul' := fst_mul } : tsze R M →* R) _
#align triv_sq_zero_ext.fst_list_prod TrivSqZeroExt.fst_list_prod

instance semiring [Semiring R] [AddCommMonoid M]
    [Module R M] [Module Rᵐᵒᵖ M] [SMulCommClass R Rᵐᵒᵖ M] : Semiring (tsze R M) :=
  { TrivSqZeroExt.monoid, TrivSqZeroExt.nonAssocSemiring with }

/-- The second element of a product $\prod_{i=0}^n (r_i + m_i)$ is a sum of terms of the form
$r_0\cdots r_{i-1}m_ir_{i+1}\cdots r_n$. -/
theorem snd_list_prod [Semiring R] [AddCommMonoid M] [Module R M] [Module Rᵐᵒᵖ M]
    [SMulCommClass R Rᵐᵒᵖ M] (l : List (tsze R M)) :
    l.prod.snd =
      (l.enum.map fun x : ℕ × tsze R M =>
          ((l.map fst).take x.1).prod •> x.snd.snd <• ((l.map fst).drop x.1.succ).prod).sum := by
  induction' l with x xs ih
  · simp
  · rw [List.enum_cons, ← List.map_fst_add_enum_eq_enumFrom]
    simp_rw [List.map_cons, List.map_map, Function.comp, Prod.map_snd, Prod.map_fst, id,
      List.take_zero, List.take_cons, List.prod_nil, List.prod_cons, snd_mul, one_smul, List.drop,
      mul_smul, List.sum_cons, fst_list_prod, ih, List.smul_sum, List.map_map,
      ← smul_comm (_ : R) (_ : Rᵐᵒᵖ)]
    exact add_comm _ _
#align triv_sq_zero_ext.snd_list_prod TrivSqZeroExt.snd_list_prod

instance ring [Ring R] [AddCommGroup M] [Module R M] [Module Rᵐᵒᵖ M] [SMulCommClass R Rᵐᵒᵖ M] :
    Ring (tsze R M) :=
  { TrivSqZeroExt.semiring, TrivSqZeroExt.nonAssocRing with }

instance commMonoid [CommMonoid R] [AddCommMonoid M] [DistribMulAction R M]
    [DistribMulAction Rᵐᵒᵖ M] [IsCentralScalar R M] : CommMonoid (tsze R M) :=
  { TrivSqZeroExt.monoid with
    mul_comm := fun x₁ x₂ =>
      ext (mul_comm x₁.1 x₂.1) <|
        show x₁.1 •> x₂.2 + x₁.2 <• x₂.1 = x₂.1 •> x₁.2 + x₂.2 <• x₁.1 by
          rw [op_smul_eq_smul, op_smul_eq_smul, add_comm] }

instance commSemiring [CommSemiring R] [AddCommMonoid M] [Module R M] [Module Rᵐᵒᵖ M]
    [IsCentralScalar R M] : CommSemiring (tsze R M) :=
  { TrivSqZeroExt.commMonoid, TrivSqZeroExt.nonAssocSemiring with }

instance commRing [CommRing R] [AddCommGroup M] [Module R M] [Module Rᵐᵒᵖ M] [IsCentralScalar R M] :
    CommRing (tsze R M) :=
  { TrivSqZeroExt.nonAssocRing, TrivSqZeroExt.commSemiring with }

variable (R M)

/-- The canonical inclusion of rings `R → TrivSqZeroExt R M`. -/
@[simps apply]
def inlHom [Semiring R] [AddCommMonoid M] [Module R M] [Module Rᵐᵒᵖ M] : R →+* tsze R M where
  toFun := inl
  map_one' := inl_one M
  map_mul' := inl_mul M
  map_zero' := inl_zero M
  map_add' := inl_add M
#align triv_sq_zero_ext.inl_hom TrivSqZeroExt.inlHom

end Mul

section Inv
variable {R : Type u} {M : Type v}
variable [Neg M] [Inv R] [SMul Rᵐᵒᵖ M] [SMul R M]

/-- Inversion of the trivial-square-zero extension, sending $r + m$ to $r^{-1} - r^{-1}mr^{-1}$. -/
instance instInv : Inv (tsze R M) :=
  ⟨fun b => (b.1⁻¹, -(b.1⁻¹ •> b.2 <• b.1⁻¹))⟩

@[simp] theorem fst_inv (x : tsze R M) : fst x⁻¹ = (fst x)⁻¹ :=
  rfl

@[simp] theorem snd_inv (x : tsze R M) : snd x⁻¹ = -((fst x)⁻¹ •> snd x <• (fst x)⁻¹) :=
  rfl

end Inv

section DivisionSemiring
variable {R : Type u} {M : Type v}
variable [DivisionSemiring R] [AddCommGroup M] [Module Rᵐᵒᵖ M] [Module R M] [SMulCommClass R Rᵐᵒᵖ M]

protected theorem inv_inl (r : R) :
    (inl r)⁻¹ = (inl (r⁻¹ : R) : tsze R M) := by
  ext
  · rw [fst_inv, fst_inl, fst_inl]
  · rw [snd_inv, fst_inl, snd_inl, snd_inl, smul_zero, smul_zero, neg_zero]

@[simp]
theorem inv_inr (m : M) : (inr m)⁻¹ = (0 : tsze R M) := by
  ext
  · rw [fst_inv, fst_inr, fst_zero, inv_zero]
  · rw [snd_inv, snd_inr, fst_inr, inv_zero, op_zero, zero_smul, snd_zero, neg_zero]

@[simp]
protected theorem inv_zero : (0 : tsze R M)⁻¹ = (0 : tsze R M) := by
  rw [← inl_zero, TrivSqZeroExt.inv_inl, inv_zero]

@[simp]
protected theorem inv_one : (1 : tsze R M)⁻¹ = (1 : tsze R M) := by
  rw [← inl_one, TrivSqZeroExt.inv_inl, inv_one]

protected theorem mul_inv_cancel {x : tsze R M} (hx : fst x ≠ 0) : x * x⁻¹ = 1 := by
  ext
  · rw [fst_mul, fst_inv, fst_one, mul_inv_cancel hx]
  · rw [snd_mul, snd_inv, snd_one, smul_neg, smul_comm, smul_smul, mul_inv_cancel hx, one_smul,
      fst_inv, add_left_neg]

protected theorem inv_mul_cancel {x : tsze R M} (hx : fst x ≠ 0) : x⁻¹ * x = 1 := by
  ext
  · rw [fst_mul, fst_inv, inv_mul_cancel hx, fst_one]
  · rw [snd_mul, snd_inv, snd_one, smul_neg, op_smul_op_smul, inv_mul_cancel hx, op_one, one_smul,
      fst_inv, add_right_neg]

protected theorem mul_inv_rev (a b : tsze R M) :
    (a * b)⁻¹ = b⁻¹ * a⁻¹ := by
  ext
  · rw [fst_inv, fst_mul, fst_mul, mul_inv_rev, fst_inv, fst_inv]
  · simp only [snd_inv, snd_mul, fst_mul, fst_inv]
    simp only [neg_smul, smul_neg, smul_add]
    simp_rw [mul_inv_rev, smul_comm (_ : R), op_smul_op_smul, smul_smul, add_comm, neg_add]
    obtain ha0 | ha := eq_or_ne (fst a) 0
    · simp [ha0]
    obtain hb0 | hb := eq_or_ne (fst b) 0
    · simp [hb0]
    rw [inv_mul_cancel_right₀ ha, mul_inv_cancel_left₀ hb]

protected theorem inv_inv {x : tsze R M} (hx : fst x ≠ 0) : x⁻¹⁻¹ = x :=
  -- adapted from `Matrix.nonsing_inv_nonsing_inv`
  calc
    x⁻¹⁻¹ = 1 * x⁻¹⁻¹ := by rw [one_mul]
    _ = x * x⁻¹ * x⁻¹⁻¹ := by rw [TrivSqZeroExt.mul_inv_cancel hx]
    _ = x := by
      rw [mul_assoc, TrivSqZeroExt.mul_inv_cancel, mul_one]
      rw [fst_inv]
      apply inv_ne_zero hx

end DivisionSemiring

section DivisionRing
variable {R : Type u} {M : Type v}
variable [DivisionRing R] [AddCommGroup M] [Module Rᵐᵒᵖ M] [Module R M] [SMulCommClass R Rᵐᵒᵖ M]

protected theorem inv_neg {x : tsze R M} : (-x)⁻¹ = -(x⁻¹) := by
  ext <;> simp [inv_neg]

end DivisionRing

section Algebra

variable (S : Type*) (R R' : Type u) (M : Type v)
variable [CommSemiring S] [Semiring R] [CommSemiring R'] [AddCommMonoid M]
variable [Algebra S R] [Algebra S R'] [Module S M]
variable [Module R M] [Module Rᵐᵒᵖ M] [SMulCommClass R Rᵐᵒᵖ M]
variable [IsScalarTower S R M] [IsScalarTower S Rᵐᵒᵖ M]
variable [Module R' M] [Module R'ᵐᵒᵖ M] [IsCentralScalar R' M] [IsScalarTower S R' M]

instance algebra' : Algebra S (tsze R M) :=
  { (TrivSqZeroExt.inlHom R M).comp (algebraMap S R) with
    smul := (· • ·)
    commutes' := fun s x =>
      ext (Algebra.commutes _ _) <|
        show algebraMap S R s •> x.snd + (0 : M) <• x.fst
            = x.fst •> (0 : M) + x.snd <• algebraMap S R s by
          rw [smul_zero, smul_zero, add_zero, zero_add]
          rw [Algebra.algebraMap_eq_smul_one, MulOpposite.op_smul, op_one, smul_assoc,
            one_smul, smul_assoc, one_smul]
    smul_def' := fun s x =>
      ext (Algebra.smul_def _ _) <|
        show s • x.snd = algebraMap S R s •> x.snd + (0 : M) <• x.fst by
          rw [smul_zero, add_zero, algebraMap_smul] }
#align triv_sq_zero_ext.algebra' TrivSqZeroExt.algebra'

-- shortcut instance for the common case
instance : Algebra R' (tsze R' M) :=
  TrivSqZeroExt.algebra' _ _ _

theorem algebraMap_eq_inl : ⇑(algebraMap R' (tsze R' M)) = inl :=
  rfl
#align triv_sq_zero_ext.algebra_map_eq_inl TrivSqZeroExt.algebraMap_eq_inl

theorem algebraMap_eq_inlHom : algebraMap R' (tsze R' M) = inlHom R' M :=
  rfl
#align triv_sq_zero_ext.algebra_map_eq_inl_hom TrivSqZeroExt.algebraMap_eq_inlHom

theorem algebraMap_eq_inl' (s : S) : algebraMap S (tsze R M) s = inl (algebraMap S R s) :=
  rfl
#align triv_sq_zero_ext.algebra_map_eq_inl' TrivSqZeroExt.algebraMap_eq_inl'

/-- The canonical `S`-algebra projection `TrivSqZeroExt R M → R`. -/
@[simps]
def fstHom : tsze R M →ₐ[S] R where
  toFun := fst
  map_one' := fst_one
  map_mul' := fst_mul
  map_zero' := fst_zero (M := M)
  map_add' := fst_add
  commutes' _r := fst_inl M _
#align triv_sq_zero_ext.fst_hom TrivSqZeroExt.fstHom

/-- The canonical `S`-algebra inclusion `R → TrivSqZeroExt R M`. -/
@[simps]
def inlAlgHom : R →ₐ[S] tsze R M where
  toFun := inl
  map_one' := inl_one _
  map_mul' := inl_mul _
  map_zero' := inl_zero (M := M)
  map_add' := inl_add _
  commutes' _r := (algebraMap_eq_inl' _ _ _ _).symm

variable {R R' S M}

theorem algHom_ext {A} [Semiring A] [Algebra R' A] ⦃f g : tsze R' M →ₐ[R'] A⦄
    (h : ∀ m, f (inr m) = g (inr m)) : f = g :=
  AlgHom.toLinearMap_injective <|
    linearMap_ext (fun _r => (f.commutes _).trans (g.commutes _).symm) h
#align triv_sq_zero_ext.alg_hom_ext TrivSqZeroExt.algHom_ext

@[ext]
theorem algHom_ext' {A} [Semiring A] [Algebra S A] ⦃f g : tsze R M →ₐ[S] A⦄
    (hinl : f.comp (inlAlgHom S R M) = g.comp (inlAlgHom S R M))
    (hinr : f.toLinearMap.comp (inrHom R M |>.restrictScalars S) =
      g.toLinearMap.comp (inrHom R M |>.restrictScalars S)) : f = g :=
  AlgHom.toLinearMap_injective <|
    linearMap_ext (AlgHom.congr_fun hinl) (LinearMap.congr_fun hinr)
#align triv_sq_zero_ext.alg_hom_ext' TrivSqZeroExt.algHom_ext'

variable {A : Type*} [Semiring A] [Algebra S A] [Algebra R' A]

/--
Assemble an algebra morphism `TrivSqZeroExt R M →ₐ[S] A` from separate morphisms on `R` and `M`.

Namely, we require that for an algebra morphism `f : R →ₐ[S] A` and a linear map `g : M →ₗ[S] A`,
we have:

* `g x * g y = 0`: the elements of `M` continue to square to zero.
* `g (r •> x) = f r * g x` and `g (x <• r) = g x * f r`: scalar multiplication on the left and
  right is sent to left- and right- multiplication by the image under `f`.

See `TrivSqZeroExt.liftEquiv` for this as an equiv; namely that any such algebra morphism can be
factored in this way.

When `R` is commutative, this can be invoked with `f = Algebra.ofId R A`, which satisfies `hfg` and
`hgf`. This version is captured as an equiv by `TrivSqZeroExt.liftEquivOfComm`. -/
def lift (f : R →ₐ[S] A) (g : M →ₗ[S] A)
    (hg : ∀ x y, g x * g y = 0)
    (hfg : ∀ r x, g (r •> x) = f r * g x)
    (hgf : ∀ r x, g (x <• r) = g x * f r) : tsze R M →ₐ[S] A :=
  AlgHom.ofLinearMap
    ((f.comp <| fstHom S R M).toLinearMap + g ∘ₗ (sndHom R M |>.restrictScalars S))
    (show f 1 + g (0 : M) = 1 by rw [map_zero, map_one, add_zero])
    (TrivSqZeroExt.ind fun r₁ m₁ =>
      TrivSqZeroExt.ind fun r₂ m₂ => by
        dsimp
        simp only [add_zero, zero_add, add_mul, mul_add, smul_mul_smul, hg, smul_zero,
          op_smul_eq_smul]
        rw [← AlgHom.map_mul, LinearMap.map_add, add_comm (g _), add_assoc, hfg, hgf])
#align triv_sq_zero_ext.lift_aux TrivSqZeroExt.lift

theorem lift_def (f : R →ₐ[S] A) (g : M →ₗ[S] A)
    (hg : ∀ x y, g x * g y = 0)
    (hfg : ∀ r x, g (r • x) = f r * g x)
    (hgf : ∀ r x, g (op r • x) = g x * f r) (x : tsze R M) :
    lift f g hg hfg hgf x = f x.fst + g x.snd :=
  rfl

@[simp]
theorem lift_apply_inl (f : R →ₐ[S] A) (g : M →ₗ[S] A)
    (hg : ∀ x y, g x * g y = 0)
    (hfg : ∀ r x, g (r •> x) = f r * g x)
    (hgf : ∀ r x, g (x <• r) = g x * f r)
    (r : R) :
    lift f g hg hfg hgf (inl r) = f r :=
  show f r + g 0 = f r by rw [map_zero, add_zero]

@[simp]
theorem lift_apply_inr (f : R →ₐ[S] A) (g : M →ₗ[S] A)
    (hg : ∀ x y, g x * g y = 0)
    (hfg : ∀ r x, g (r •> x) = f r * g x)
    (hgf : ∀ r x, g (x <• r) = g x * f r)
    (m : M) :
    lift f g hg hfg hgf (inr m) = g m :=
  show f 0 + g m = g m by rw [map_zero, zero_add]
#align triv_sq_zero_ext.lift_aux_apply_inr TrivSqZeroExt.lift_apply_inr

@[simp]
theorem lift_comp_inlHom (f : R →ₐ[S] A) (g : M →ₗ[S] A)
    (hg : ∀ x y, g x * g y = 0)
    (hfg : ∀ r x, g (r •> x) = f r * g x)
    (hgf : ∀ r x, g (x <• r) = g x * f r) :
    (lift f g hg hfg hgf).comp (inlAlgHom S R M) = f :=
  AlgHom.ext <| lift_apply_inl f g hg hfg hgf

@[simp]
theorem lift_comp_inrHom (f : R →ₐ[S] A) (g : M →ₗ[S] A)
    (hg : ∀ x y, g x * g y = 0)
    (hfg : ∀ r x, g (r •> x) = f r * g x)
    (hgf : ∀ r x, g (x <• r) = g x * f r) :
    (lift f g hg hfg hgf).toLinearMap.comp (inrHom R M |>.restrictScalars S) = g :=
  LinearMap.ext <| lift_apply_inr f g hg hfg hgf
#align triv_sq_zero_ext.lift_aux_comp_inr_hom TrivSqZeroExt.lift_comp_inrHom

/-- When applied to `inr` and `inl` themselves, `lift` is the identity. -/
@[simp]
theorem lift_inlAlgHom_inrHom :
    lift (inlAlgHom _ _ _) (inrHom R M |>.restrictScalars S)
      (inr_mul_inr R) (fun _ _ => (inl_mul_inr _ _).symm) (fun _ _ => (inr_mul_inl _ _).symm) =
    AlgHom.id S (tsze R M) :=
  algHom_ext' (lift_comp_inlHom _ _ _ _ _) (lift_comp_inrHom _ _ _ _ _)
#align triv_sq_zero_ext.lift_aux_inr_hom TrivSqZeroExt.lift_inlAlgHom_inrHomₓ

/-- A universal property of the trivial square-zero extension, providing a unique
`TrivSqZeroExt R M →ₐ[R] A` for every pair of maps `f : R →ₐ[S] A` and `g : M →ₗ[S] A`,
where the range of `g` has no non-zero products, and scaling the input to `g` on the left or right
amounts to a corresponding multiplication by `f` in the output.

This isomorphism is named to match the very similar `Complex.lift`. -/
@[simps! apply symm_apply_coe]
def liftEquiv :
    {fg : (R →ₐ[S] A) × (M →ₗ[S] A) //
      (∀ x y, fg.2 x * fg.2 y = 0) ∧
      (∀ r x, fg.2 (r •> x) = fg.1 r * fg.2 x) ∧
      (∀ r x, fg.2 (x <• r) = fg.2 x * fg.1 r)} ≃ (tsze R M →ₐ[S] A) where
  toFun fg := lift fg.val.1 fg.val.2 fg.prop.1 fg.prop.2.1 fg.prop.2.2
  invFun F :=
    ⟨(F.comp (inlAlgHom _ _ _), F.toLinearMap ∘ₗ (inrHom _ _ |>.restrictScalars _)),
      (fun _x _y =>
        (F.map_mul _ _).symm.trans <| (F.congr_arg <| inr_mul_inr _ _ _).trans F.map_zero),
      (fun _r _x => (F.congr_arg (inl_mul_inr _ _).symm).trans (F.map_mul _ _)),
      (fun _r _x => (F.congr_arg (inr_mul_inl _ _).symm).trans (F.map_mul _ _))⟩
  left_inv _f := Subtype.ext <| Prod.ext (lift_comp_inlHom _ _ _ _ _) (lift_comp_inrHom _ _ _ _ _)
  right_inv _F := algHom_ext' (lift_comp_inlHom _ _ _ _ _) (lift_comp_inrHom _ _ _ _ _)

/-- A simplified version of `TrivSqZeroExt.liftEquiv` for the commutative case. -/
@[simps! apply symm_apply_coe]
def liftEquivOfComm :
    { f : M →ₗ[R'] A // ∀ x y, f x * f y = 0 } ≃ (tsze R' M →ₐ[R'] A) := by
  refine Equiv.trans ?_ liftEquiv
  exact {
    toFun := fun f => ⟨(Algebra.ofId _ _, f.val), f.prop,
      fun r x => by simp [Algebra.smul_def, Algebra.ofId_apply],
      fun r x => by simp [Algebra.smul_def, Algebra.ofId_apply, Algebra.commutes]⟩
    invFun := fun fg => ⟨fg.val.2, fg.prop.1⟩
    left_inv := fun f => rfl
    right_inv := fun fg => Subtype.ext <|
      Prod.ext (AlgHom.toLinearMap_injective <| LinearMap.ext_ring <| by simp)
      rfl }
#align triv_sq_zero_ext.lift TrivSqZeroExt.liftEquiv

section map

variable {N P : Type*} [AddCommMonoid N] [Module R' N] [Module R'ᵐᵒᵖ N] [IsCentralScalar R' N]
  [AddCommMonoid P] [Module R' P] [Module R'ᵐᵒᵖ P] [IsCentralScalar R' P]

/-- Functoriality of `TrivSqZeroExt` when the ring is commutative: a linear map
`f : M →ₗ[R'] N` induces a morphism of `R'`-algebras from `TrivSqZeroExt R' M` to
`TrivSqZeroExt R' N`.

Note that we cannot neatly state the non-commutative case, as we do not have morphisms of bimodules.
-/
def map (f : M →ₗ[R'] N) : TrivSqZeroExt R' M →ₐ[R'] TrivSqZeroExt R' N :=
  liftEquivOfComm ⟨inrHom R' N ∘ₗ f, fun _ _ => inr_mul_inr _ _ _⟩

@[simp]
theorem map_inl (f : M →ₗ[R'] N) (r : R') : map f (inl r) = inl r := by
  rw [map, liftEquivOfComm_apply, lift_apply_inl, Algebra.ofId_apply, algebraMap_eq_inl]

@[simp]
theorem map_inr (f : M →ₗ[R'] N) (x : M) : map f (inr x) = inr (f x) := by
  rw [map, liftEquivOfComm_apply, lift_apply_inr, LinearMap.comp_apply, inrHom_apply]

@[simp]
theorem fst_map (f : M →ₗ[R'] N) (x : TrivSqZeroExt R' M) : fst (map f x) = fst x := by
  simp [map, lift_def, Algebra.ofId_apply, algebraMap_eq_inl]

@[simp]
theorem snd_map (f : M →ₗ[R'] N) (x : TrivSqZeroExt R' M) : snd (map f x) = f (snd x) := by
  simp [map, lift_def, Algebra.ofId_apply, algebraMap_eq_inl]

@[simp]
theorem map_comp_inlAlgHom (f : M →ₗ[R'] N) :
    (map f).comp (inlAlgHom R' R' M) = inlAlgHom R' R' N :=
  AlgHom.ext <| map_inl _

@[simp]
theorem map_comp_inrHom (f : M →ₗ[R'] N) :
    (map f).toLinearMap ∘ₗ inrHom R' M = inrHom R' N ∘ₗ f :=
  LinearMap.ext <| map_inr _

@[simp]
theorem fstHom_comp_map (f : M →ₗ[R'] N) :
    (fstHom R' R' N).comp (map f) = fstHom R' R' M :=
  AlgHom.ext <| fst_map _

@[simp]
theorem sndHom_comp_map (f : M →ₗ[R'] N) :
    sndHom R' N ∘ₗ (map f).toLinearMap = f ∘ₗ sndHom R' M :=
  LinearMap.ext <| snd_map _

@[simp]
theorem map_id : map (LinearMap.id : M →ₗ[R'] M) = AlgHom.id R' _ := by
  apply algHom_ext
  simp only [map_inr, LinearMap.id_coe, id_eq, AlgHom.coe_id, forall_const]

theorem map_comp_map (f : M →ₗ[R'] N) (g : N →ₗ[R'] P) :
    map (g.comp f) = (map g).comp (map f) := by
  apply algHom_ext
  simp only [map_inr, LinearMap.coe_comp, Function.comp_apply, AlgHom.coe_comp, forall_const]

end map

end Algebra

end TrivSqZeroExt<|MERGE_RESOLUTION|>--- conflicted
+++ resolved
@@ -66,11 +66,7 @@
   R × M
 #align triv_sq_zero_ext TrivSqZeroExt
 
-<<<<<<< HEAD
 @[inherit_doc] local notation "tsze" => TrivSqZeroExt
-=======
-local notation "tsze" => TrivSqZeroExt
->>>>>>> 8a48cc6b
 
 open scoped BigOperators RightActions
 
