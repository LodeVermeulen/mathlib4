/-
Copyright (c) 2014 Robert Lewis. All rights reserved.
Released under Apache 2.0 license as described in the file LICENSE.
Authors: Robert Lewis, Leonardo de Moura, Johannes Hölzl, Mario Carneiro
-/

import Mathlib.Algebra.Ring.Defs
import Std.Data.Rat
import Mathlib.Data.Rat.Init

#align_import algebra.field.defs from "leanprover-community/mathlib"@"2651125b48fc5c170ab1111afd0817c903b1fc6c"

/-!
# Division (semi)rings and (semi)fields

This file introduces fields and division rings (also known as skewfields) and proves some basic
statements about them. For a more extensive theory of fields, see the `FieldTheory` folder.

## Main definitions

* `DivisionSemiring`: Nontrivial semiring with multiplicative inverses for nonzero elements.
* `DivisionRing`: : Nontrivial ring with multiplicative inverses for nonzero elements.
* `Semifield`: Commutative division semiring.
* `Field`: Commutative division ring.
* `IsField`: Predicate on a (semi)ring that it is a (semi)field, i.e. that the multiplication is
  commutative, that it has more than one element and that all non-zero elements have a
  multiplicative inverse. In contrast to `Field`, which contains the data of a function associating
  to an element of the field its multiplicative inverse, this predicate only assumes the existence
  and can therefore more easily be used to e.g. transfer along ring isomorphisms.

## Implementation details

By convention `0⁻¹ = 0` in a field or division ring. This is due to the fact that working with total
functions has the advantage of not constantly having to check that `x ≠ 0` when writing `x⁻¹`. With
this convention in place, some statements like `(a + b) * c⁻¹ = a * c⁻¹ + b * c⁻¹` still remain
true, while others like the defining property `a * a⁻¹ = 1` need the assumption `a ≠ 0`. If you are
a beginner in using Lean and are confused by that, you can read more about why this convention is
taken in Kevin Buzzard's
[blogpost](https://xenaproject.wordpress.com/2020/07/05/division-by-zero-in-type-theory-a-faq/)

A division ring or field is an example of a `GroupWithZero`. If you cannot find
a division ring / field lemma that does not involve `+`, you can try looking for
a `GroupWithZero` lemma instead.

## Tags

field, division ring, skew field, skew-field, skewfield
-/


open Function Set

universe u

variable {α β K : Type _}

/-- The default definition of the coercion `(↑(a : ℚ) : K)` for a division ring `K`
is defined as `(a / b : K) = (a : K) * (b : K)⁻¹`.
Use `coe` instead of `Rat.castRec` for better definitional behaviour.
-/
def Rat.castRec [NatCast K] [IntCast K] [Mul K] [Inv K] : ℚ → K
  | ⟨a, b, _, _⟩ => ↑a * (↑b)⁻¹
#align rat.cast_rec Rat.castRec

/-- The default definition of the scalar multiplication `(a : ℚ) • (x : K)` for a division ring `K`
is given by `a • x = (↑ a) * x`.
Use `(a : ℚ) • (x : K)` instead of `qsmulRec` for better definitional behaviour.
-/
def qsmulRec (coe : ℚ → K) [Mul K] (a : ℚ) (x : K) : K :=
  coe a * x
#align qsmul_rec qsmulRec

/-- A `DivisionSemiring` is a `Semiring` with multiplicative inverses for nonzero elements. -/
class DivisionSemiring (α : Type _) extends FlatHack, Semiring α, GroupWithZero α
#align division_semiring DivisionSemiring

/-- A `DivisionRing` is a `Ring` with multiplicative inverses for nonzero elements.

An instance of `DivisionRing K` includes maps `ratCast : ℚ → K` and `qsmul : ℚ → K → K`.
If the division ring has positive characteristic p, we define `ratCast (1 / p) = 1 / 0 = 0`
for consistency with our division by zero convention.
The fields `ratCast` and `qsmul` are needed to implement the
`algebraRat [DivisionRing K] : Algebra ℚ K` instance, since we need to control the specific
definitions for some special cases of `K` (in particular `K = ℚ` itself).
See also Note [forgetful inheritance].
-/
class DivisionRing (K : Type u) extends FlatHack, Ring K, DivInvMonoid K, Nontrivial K, RatCast K where
  /-- For a nonzero `a`, `a⁻¹` is a right multiplicative inverse. -/
  protected mul_inv_cancel : ∀ (a : K), a ≠ 0 → a * a⁻¹ = 1
  /-- We define the inverse of `0` to be `0`. -/
  protected inv_zero : (0 : K)⁻¹ = 0
  protected ratCast := Rat.castRec
  /-- However `ratCast` is defined, propositionally it must be equal to `a * b⁻¹`. -/
  protected ratCast_mk : ∀ (a : ℤ) (b : ℕ) (h1 h2), Rat.cast ⟨a, b, h1, h2⟩ = a * (b : K)⁻¹ := by
    intros
    rfl
  /-- Multiplication by a rational number. -/
  protected qsmul : ℚ → K → K := qsmulRec Rat.cast
  /-- However `qsmul` is defined,
  propositionally it must be equal to multiplication by `ratCast`. -/
  protected qsmul_eq_mul' : ∀ (a : ℚ) (x : K), qsmul a x = Rat.cast a * x := by
    intros
    rfl
#align division_ring DivisionRing
#align division_ring.rat_cast_mk DivisionRing.ratCast_mk

-- see Note [lower instance priority]
instance (priority := 100) DivisionRing.toDivisionSemiring [DivisionRing α] : DivisionSemiring α :=
  { ‹DivisionRing α›, (inferInstance : Semiring α) with }
#align division_ring.to_division_semiring DivisionRing.toDivisionSemiring

/-- A `Semifield` is a `CommSemiring` with multiplicative inverses for nonzero elements. -/
class Semifield (α : Type _) extends FlatHack, CommSemiring α, DivisionSemiring α, CommGroupWithZero α
#align semifield Semifield

/-- A `Field` is a `CommRing` with multiplicative inverses for nonzero elements.

An instance of `Field K` includes maps `ratCast : ℚ → K` and `qsmul : ℚ → K → K`.
If the field has positive characteristic p, we define `ratCast (1 / p) = 1 / 0 = 0`
for consistency with our division by zero convention.
The fields `ratCast` and `qsmul` are needed to implement the
`algebraRat [DivisionRing K] : Algebra ℚ K` instance, since we need to control the specific
definitions for some special cases of `K` (in particular `K = ℚ` itself).
See also Note [forgetful inheritance].
-/
class Field (K : Type u) extends FlatHack, CommRing K, DivisionRing K
#align field Field

section DivisionRing

variable [DivisionRing K] {a b : K}

namespace Rat

theorem cast_mk' (a b h1 h2) : ((⟨a, b, h1, h2⟩ : ℚ) : K) = a * (b : K)⁻¹ :=
  DivisionRing.ratCast_mk _ _ _ _
#align rat.cast_mk' Rat.cast_mk'

theorem cast_def : ∀ r : ℚ, (r : K) = r.num / r.den
  | ⟨_, _, _, _⟩ => (cast_mk' _ _ _ _).trans (div_eq_mul_inv _ _).symm
#align rat.cast_def Rat.cast_def

instance (priority := 100) smulDivisionRing : SMul ℚ K :=
  ⟨DivisionRing.qsmul⟩
#align rat.smul_division_ring Rat.smulDivisionRing

theorem smul_def (a : ℚ) (x : K) : a • x = ↑a * x :=
  DivisionRing.qsmul_eq_mul' a x
#align rat.smul_def Rat.smul_def

@[simp]
theorem smul_one_eq_coe (A : Type _) [DivisionRing A] (m : ℚ) : m • (1 : A) = ↑m := by
  rw [Rat.smul_def, mul_one]
#align rat.smul_one_eq_coe Rat.smul_one_eq_coe

end Rat

end DivisionRing

section OfScientific

instance DivisionRing.toOfScientific [DivisionRing K] : OfScientific K where
  ofScientific (m : ℕ) (b : Bool) (d : ℕ) := Rat.ofScientific m b d

end OfScientific

section Field

variable [Field K]

-- see Note [lower instance priority]
instance (priority := 100) Field.toSemifield : Semifield K :=
  { ‹Field K›, (inferInstance : Semiring K) with }
#align field.to_semifield Field.toSemifield

end Field

section IsField

/-- A predicate to express that a (semi)ring is a (semi)field.

This is mainly useful because such a predicate does not contain data,
and can therefore be easily transported along ring isomorphisms.
<<<<<<< HEAD
Additionaly, this is useful when trying to prove that
a particular ring structure extends FlatHack, to a (semi)field. -/
=======
Additionally, this is useful when trying to prove that
a particular ring structure extends to a (semi)field. -/
>>>>>>> 9f14c412
structure IsField (R : Type u) [Semiring R] : Prop where
  /-- For a semiring to be a field, it must have two distinct elements. -/
  exists_pair_ne : ∃ x y : R, x ≠ y
  /-- Fields are commutative. -/
  mul_comm : ∀ x y : R, x * y = y * x
  /-- Nonzero elements have multiplicative inverses. -/
  mul_inv_cancel : ∀ {a : R}, a ≠ 0 → ∃ b, a * b = 1
#align is_field IsField

/-- Transferring from `Semifield` to `IsField`. -/
theorem Semifield.toIsField (R : Type u) [Semifield R] : IsField R :=
  { ‹Semifield R› with
    mul_inv_cancel := @fun a ha => ⟨a⁻¹, mul_inv_cancel a ha⟩ }
#align semifield.to_is_field Semifield.toIsField

/-- Transferring from `Field` to `IsField`. -/
theorem Field.toIsField (R : Type u) [Field R] : IsField R :=
  Semifield.toIsField _
#align field.to_is_field Field.toIsField

@[simp]
theorem IsField.nontrivial {R : Type u} [Semiring R] (h : IsField R) : Nontrivial R :=
  ⟨h.exists_pair_ne⟩
#align is_field.nontrivial IsField.nontrivial

@[simp]
theorem not_isField_of_subsingleton (R : Type u) [Semiring R] [Subsingleton R] : ¬IsField R :=
  fun h =>
  let ⟨_, _, h⟩ := h.exists_pair_ne
  h (Subsingleton.elim _ _)
#align not_is_field_of_subsingleton not_isField_of_subsingleton

open Classical

/-- Transferring from `IsField` to `Semifield`. -/
noncomputable def IsField.toSemifield {R : Type u} [Semiring R] (h : IsField R) : Semifield R :=
  { ‹Semiring R›, h with
    inv := fun a => if ha : a = 0 then 0 else Classical.choose (IsField.mul_inv_cancel h ha),
    inv_zero := dif_pos rfl,
    mul_inv_cancel := fun a ha => by
      convert Classical.choose_spec (IsField.mul_inv_cancel h ha)
      exact dif_neg ha }
#align is_field.to_semifield IsField.toSemifield

/-- Transferring from `IsField` to `Field`. -/
noncomputable def IsField.toField {R : Type u} [Ring R] (h : IsField R) : Field R :=
  { ‹Ring R›, IsField.toSemifield h with }
#align is_field.to_field IsField.toField

/-- For each field, and for each nonzero element of said field, there is a unique inverse.
Since `IsField` doesn't remember the data of an `inv` function and as such,
a lemma that there is a unique inverse could be useful.
-/
theorem uniq_inv_of_isField (R : Type u) [Ring R] (hf : IsField R) :
    ∀ x : R, x ≠ 0 → ∃! y : R, x * y = 1 := by
  intro x hx
  apply exists_unique_of_exists_of_unique
  · exact hf.mul_inv_cancel hx
  · intro y z hxy hxz
    calc
      y = y * (x * z) := by rw [hxz, mul_one]
      _ = x * y * z := by rw [← mul_assoc, hf.mul_comm y x]
      _ = z := by rw [hxy, one_mul]
#align uniq_inv_of_is_field uniq_inv_of_isField

end IsField<|MERGE_RESOLUTION|>--- conflicted
+++ resolved
@@ -181,13 +181,8 @@
 
 This is mainly useful because such a predicate does not contain data,
 and can therefore be easily transported along ring isomorphisms.
-<<<<<<< HEAD
-Additionaly, this is useful when trying to prove that
-a particular ring structure extends FlatHack, to a (semi)field. -/
-=======
 Additionally, this is useful when trying to prove that
 a particular ring structure extends to a (semi)field. -/
->>>>>>> 9f14c412
 structure IsField (R : Type u) [Semiring R] : Prop where
   /-- For a semiring to be a field, it must have two distinct elements. -/
   exists_pair_ne : ∃ x y : R, x ≠ y
