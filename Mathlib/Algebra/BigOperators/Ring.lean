/-
Copyright (c) 2017 Johannes Hölzl. All rights reserved.
Released under Apache 2.0 license as described in the file LICENSE.
Authors: Johannes Hölzl
-/
import Mathlib.Algebra.BigOperators.Basic
import Mathlib.Algebra.BigOperators.Multiset.Lemmas
import Mathlib.Algebra.Field.Defs
import Mathlib.Data.Fintype.Powerset
import Mathlib.Data.Int.Cast.Lemmas

#align_import algebra.big_operators.ring from "leanprover-community/mathlib"@"b2c89893177f66a48daf993b7ba5ef7cddeff8c9"

/-!
# Results about big operators with values in a (semi)ring

We prove results about big operators that involve some interaction between
multiplicative and additive structures on the values being combined.
-/

open Fintype
open scoped BigOperators

variable {ι α β γ : Type*} {κ : ι → Type*} {s s₁ s₂ : Finset ι} {i : ι} {a : α} {f g : ι → α}

#align monoid_hom.map_prod map_prod
#align add_monoid_hom.map_sum map_sum
#align mul_equiv.map_prod map_prod
#align add_equiv.map_sum map_sum
#align ring_hom.map_list_prod map_list_prod
#align ring_hom.map_list_sum map_list_sum
#align ring_hom.unop_map_list_prod unop_map_list_prod
#align ring_hom.map_multiset_prod map_multiset_prod
#align ring_hom.map_multiset_sum map_multiset_sum
#align ring_hom.map_prod map_prod
#align ring_hom.map_sum map_sum

namespace Finset

section AddCommMonoidWithOne
variable [AddCommMonoidWithOne α]

lemma natCast_card_filter (p) [DecidablePred p] (s : Finset ι) :
    ((filter p s).card : α) = ∑ a in s, if p a then (1 : α) else 0 := by
  rw [sum_ite, sum_const_zero, add_zero, sum_const, nsmul_one]
#align finset.nat_cast_card_filter Finset.natCast_card_filter

@[simp] lemma sum_boole (p) [DecidablePred p] (s : Finset ι) :
    (∑ x in s, if p x then 1 else 0 : α) = (s.filter p).card :=
  (natCast_card_filter _ _).symm
#align finset.sum_boole Finset.sum_boole

end AddCommMonoidWithOne

section NonUnitalNonAssocSemiring
variable [NonUnitalNonAssocSemiring α]

lemma sum_mul (s : Finset ι) (f : ι → α) (a : α) :
    (∑ i in s, f i) * a = ∑ i in s, f i * a := map_sum (AddMonoidHom.mulRight a) _ s
#align finset.sum_mul Finset.sum_mul

lemma mul_sum (s : Finset ι) (f : ι → α) (a : α) :
    a * ∑ i in s, f i = ∑ i in s, a * f i := map_sum (AddMonoidHom.mulLeft a) _ s
#align finset.mul_sum Finset.mul_sum

lemma sum_mul_sum {κ : Type*} (s : Finset ι) (t : Finset κ) (f : ι → α) (g : κ → α) :
    (∑ i in s, f i) * ∑ j in t, g j = ∑ i in s, ∑ j in t, f i * g j := by
  simp_rw [sum_mul, ← mul_sum]
#align finset.sum_mul_sum Finset.sum_mul_sum

lemma _root_.Commute.sum_right [NonUnitalNonAssocSemiring α] (s : Finset ι) (f : ι → α) (b : α)
    (h : ∀ i ∈ s, Commute b (f i)) : Commute b (∑ i in s, f i) :=
  (Commute.multiset_sum_right _ _) fun b hb => by
    obtain ⟨i, hi, rfl⟩ := Multiset.mem_map.mp hb
    exact h _ hi
#align commute.sum_right Commute.sum_right

lemma _root_.Commute.sum_left [NonUnitalNonAssocSemiring α] (s : Finset ι) (f : ι → α) (b : α)
    (h : ∀ i ∈ s, Commute (f i) b) : Commute (∑ i in s, f i) b :=
  ((Commute.sum_right _ _ _) fun _i hi => (h _ hi).symm).symm
#align commute.sum_left Commute.sum_left

lemma sum_range_succ_mul_sum_range_succ (m n : ℕ) (f g : ℕ → α) :
    (∑ i in range (m + 1), f i) * ∑ i in range (n + 1), g i =
      (∑ i in range m, f i) * ∑ i in range n, g i +
        f m * ∑ i in range n, g i + (∑ i in range m, f i) * g n + f m * g n := by
  simp only [add_mul, mul_add, add_assoc, sum_range_succ]
#align finset.sum_range_succ_mul_sum_range_succ Finset.sum_range_succ_mul_sum_range_succ

end NonUnitalNonAssocSemiring

section NonUnitalSemiring
variable [NonUnitalSemiring α]

lemma dvd_sum (h : ∀ i ∈ s, a ∣ f i) : a ∣ ∑ i in s, f i :=
  Multiset.dvd_sum fun y hy => by rcases Multiset.mem_map.1 hy with ⟨x, hx, rfl⟩; exact h x hx
#align finset.dvd_sum Finset.dvd_sum

end NonUnitalSemiring

section NonAssocSemiring
variable [NonAssocSemiring α] [DecidableEq ι]

lemma sum_mul_boole (s : Finset ι) (f : ι → α) (i : ι) :
    ∑ j in s, f j * ite (i = j) 1 0 = ite (i ∈ s) (f i) 0 := by simp
#align finset.sum_mul_boole Finset.sum_mul_boole

lemma sum_boole_mul (s : Finset ι) (f : ι → α) (i : ι) :
    ∑ j in s, ite (i = j) 1 0 * f i = ite (i ∈ s) (f i) 0 := by simp
#align finset.sum_boole_mul Finset.sum_boole_mul

end NonAssocSemiring

section CommSemiring
variable [CommSemiring α]

/-- If `f = g = h` everywhere but at `i`, where `f i = g i + h i`, then the product of `f` over `s`
  is the sum of the products of `g` and `h`. -/
theorem prod_add_prod_eq {s : Finset ι} {i : ι} {f g h : ι → α} (hi : i ∈ s)
    (h1 : g i + h i = f i) (h2 : ∀ j ∈ s, j ≠ i → g j = f j) (h3 : ∀ j ∈ s, j ≠ i → h j = f j) :
    (∏ i in s, g i) + ∏ i in s, h i = ∏ i in s, f i := by
  classical
    simp_rw [prod_eq_mul_prod_diff_singleton hi, ← h1, right_distrib]
    congr 2 <;> apply prod_congr rfl <;> simpa
#align finset.prod_add_prod_eq Finset.prod_add_prod_eq

section DecidableEq
variable [DecidableEq ι]

/-- The product over a sum can be written as a sum over the product of sets, `Finset.Pi`.
  `Finset.prod_univ_sum` is an alternative statement when the product is over `univ`. -/
lemma prod_sum (s : Finset ι) (t : ∀ i, Finset (κ i)) (f : ∀ i, κ i → α) :
    ∏ a in s, ∑ b in t a, f a b = ∑ p in s.pi t, ∏ x in s.attach, f x.1 (p x.1 x.2) := by
  classical
  induction' s using Finset.induction with a s ha ih
  · rw [pi_empty, sum_singleton]
    rfl
  · have h₁ : ∀ x ∈ t a, ∀ y ∈ t a, x ≠ y →
      Disjoint (image (Pi.cons s a x) (pi s t)) (image (Pi.cons s a y) (pi s t)) := by
      intro x _ y _ h
      simp only [disjoint_iff_ne, mem_image]
      rintro _ ⟨p₂, _, eq₂⟩ _ ⟨p₃, _, eq₃⟩ eq
      have : Pi.cons s a x p₂ a (mem_insert_self _ _)
              = Pi.cons s a y p₃ a (mem_insert_self _ _) := by rw [eq₂, eq₃, eq]
      rw [Pi.cons_same, Pi.cons_same] at this
      exact h this
    rw [prod_insert ha, pi_insert ha, ih, sum_mul, sum_biUnion h₁]
    refine' sum_congr rfl fun b _ => _
    have h₂ : ∀ p₁ ∈ pi s t, ∀ p₂ ∈ pi s t, Pi.cons s a b p₁ = Pi.cons s a b p₂ → p₁ = p₂ :=
      fun p₁ _ p₂ _ eq => Pi.cons_injective ha eq
    rw [sum_image h₂, mul_sum]
    refine' sum_congr rfl fun g _ => _
    rw [attach_insert, prod_insert, prod_image]
    · simp only [Pi.cons_same]
      congr with ⟨v, hv⟩
      congr
      exact (Pi.cons_ne (by rintro rfl; exact ha hv)).symm
    · exact fun _ _ _ _ => Subtype.eq ∘ Subtype.mk.inj
    · simpa only [mem_image, mem_attach, Subtype.mk.injEq, true_and,
        Subtype.exists, exists_prop, exists_eq_right] using ha
#align finset.prod_sum Finset.prod_sum

/-- The product over `univ` of a sum can be written as a sum over the product of sets,
`Fintype.piFinset`. `Finset.prod_sum` is an alternative statement when the product is not
over `univ`. -/
lemma prod_univ_sum [Fintype ι] (t : ∀ i, Finset (κ i)) (f : ∀ i, κ i → α) :
    ∏ i, ∑ j in t i, f i j = ∑ x in piFinset t, ∏ i, f i (x i) := by
  simp only [prod_attach_univ, prod_sum, Finset.sum_univ_pi]
#align finset.prod_univ_sum Finset.prod_univ_sum

lemma sum_prod_piFinset {κ : Type*} [Fintype ι] (s : Finset κ) (g : ι → κ → α) :
    ∑ f in piFinset fun _ : ι ↦ s, ∏ i, g i (f i) = ∏ i, ∑ j in s, g i j := by
  rw [← prod_univ_sum]

lemma sum_pow' (s : Finset ι) (f : ι → α) (n : ℕ) :
    (∑ a in s, f a) ^ n = ∑ p in piFinset fun _i : Fin n ↦ s, ∏ i, f (p i) := by
  convert @prod_univ_sum (Fin n) _ _ _ _ _ (fun _i ↦ s) fun _i d ↦ f d; simp

/-- The product of `f a + g a` over all of `s` is the sum over the powerset of `s` of the product of
`f` over a subset `t` times the product of `g` over the complement of `t`  -/
theorem prod_add (f g : ι → α) (s : Finset ι) :
    ∏ i in s, (f i + g i) = ∑ t in s.powerset, (∏ i in t, f i) * ∏ i in s \ t, g i := by
  classical
  calc
    ∏ i in s, (f i + g i) =
        ∏ i in s, ∑ p in ({True, False} : Finset Prop), if p then f i else g i := by simp
    _ = ∑ p in (s.pi fun _ => {True, False} : Finset (∀ a ∈ s, Prop)),
          ∏ a in s.attach, if p a.1 a.2 then f a.1 else g a.1 := prod_sum _ _ _
    _ = ∑ t in s.powerset, (∏ a in t, f a) * ∏ a in s \ t, g a :=
      sum_bij'
        (fun f _ ↦ s.filter fun a ↦ ∃ h : a ∈ s, f a h)
        (fun t _ a _ => a ∈ t)
        (by simp)
        (by simp [Classical.em])
        (by simp_rw [mem_filter, Function.funext_iff, eq_iff_iff, mem_pi, mem_insert]; tauto)
        (by simp_rw [ext_iff, @mem_filter _ _ (id _), mem_powerset]; tauto)
        (fun a _ ↦ by
          simp only [prod_ite, filter_attach', prod_map, Function.Embedding.coeFn_mk,
            Subtype.map_coe, id_eq, prod_attach, filter_congr_decidable]
          congr 2 with x
          simp only [mem_filter, mem_sdiff, not_and, not_exists, and_congr_right_iff]
          tauto)
#align finset.prod_add Finset.prod_add

end DecidableEq

/-- `∏ i, (f i + g i) = (∏ i, f i) + ∑ i, g i * (∏ j < i, f j + g j) * (∏ j > i, f j)`. -/
theorem prod_add_ordered [LinearOrder ι] [CommSemiring α] (s : Finset ι) (f g : ι → α) :
    ∏ i in s, (f i + g i) =
      (∏ i in s, f i) +
        ∑ i in s,
          g i * (∏ j in s.filter (· < i), (f j + g j)) * ∏ j in s.filter fun j => i < j, f j := by
  refine' Finset.induction_on_max s (by simp) _
  clear s
  intro a s ha ihs
  have ha' : a ∉ s := fun ha' => lt_irrefl a (ha a ha')
  rw [prod_insert ha', prod_insert ha', sum_insert ha', filter_insert, if_neg (lt_irrefl a),
    filter_true_of_mem ha, ihs, add_mul, mul_add, mul_add, add_assoc]
  congr 1
  rw [add_comm]
  congr 1
  · rw [filter_false_of_mem, prod_empty, mul_one]
    exact (forall_mem_insert _ _ _).2 ⟨lt_irrefl a, fun i hi => (ha i hi).not_lt⟩
  · rw [mul_sum]
    refine' sum_congr rfl fun i hi => _
    rw [filter_insert, if_neg (ha i hi).not_lt, filter_insert, if_pos (ha i hi), prod_insert,
      mul_left_comm]
    exact mt (fun ha => (mem_filter.1 ha).1) ha'
#align finset.prod_add_ordered Finset.prod_add_ordered

/-- Summing `a^s.card * b^(n-s.card)` over all finite subsets `s` of a `Finset`
gives `(a + b)^s.card`. -/
theorem sum_pow_mul_eq_add_pow (a b : α) (s : Finset ι) :
    (∑ t in s.powerset, a ^ t.card * b ^ (s.card - t.card)) = (a + b) ^ s.card := by
  classical
  rw [← prod_const, prod_add]
  refine' Finset.sum_congr rfl fun t ht => _
  rw [prod_const, prod_const, ← card_sdiff (mem_powerset.1 ht)]
#align finset.sum_pow_mul_eq_add_pow Finset.sum_pow_mul_eq_add_pow

/-- Summing `a^s.card * b^(n-s.card)` over all finite subsets `s` of a fintype of cardinality `n`
gives `(a + b)^n`. The "good" proof involves expanding along all coordinates using the fact that
`x^n` is multilinear, but multilinear maps are only available now over rings, so we give instead
a proof reducing to the usual binomial theorem to have a result over semirings. -/
lemma _root_.Fintype.sum_pow_mul_eq_add_pow (ι : Type*) [Fintype ι] (a b : α) :
    ∑ s : Finset ι, a ^ s.card * b ^ (Fintype.card ι - s.card) = (a + b) ^ Fintype.card ι :=
  Finset.sum_pow_mul_eq_add_pow _ _ _
#align fintype.sum_pow_mul_eq_add_pow Fintype.sum_pow_mul_eq_add_pow

@[norm_cast]
theorem prod_natCast (s : Finset ι) (f : ι → ℕ) : ↑(∏ i in s, f i : ℕ) = ∏ i in s, (f i : α) :=
  map_prod (Nat.castRingHom α) f s
#align finset.prod_nat_cast Finset.prod_natCast

end CommSemiring

section CommRing
variable [CommRing α]

/-- `∏ i, (f i - g i) = (∏ i, f i) - ∑ i, g i * (∏ j < i, f j - g j) * (∏ j > i, f j)`. -/
lemma prod_sub_ordered [LinearOrder ι] (s : Finset ι) (f g : ι → α) :
    ∏ i in s, (f i - g i) =
      (∏ i in s, f i) -
        ∑ i in s,
          g i * (∏ j in s.filter (· < i), (f j - g j)) * ∏ j in s.filter fun j => i < j, f j := by
  simp only [sub_eq_add_neg]
  convert prod_add_ordered s f fun i => -g i
  simp
#align finset.prod_sub_ordered Finset.prod_sub_ordered

/-- `∏ i, (1 - f i) = 1 - ∑ i, f i * (∏ j < i, 1 - f j)`. This formula is useful in construction of
a partition of unity from a collection of “bump” functions.  -/
theorem prod_one_sub_ordered [LinearOrder ι] (s : Finset ι) (f : ι → α) :
    ∏ i in s, (1 - f i) = 1 - ∑ i in s, f i * ∏ j in s.filter (· < i), (1 - f j) := by
  rw [prod_sub_ordered]
  simp
#align finset.prod_one_sub_ordered Finset.prod_one_sub_ordered

theorem prod_range_cast_nat_sub (n k : ℕ) :
    ∏ i in range k, (n - i : α) = (∏ i in range k, (n - i) : ℕ) := by
  rw [prod_natCast]
  rcases le_or_lt k n with hkn | hnk
  · exact prod_congr rfl fun i hi => (Nat.cast_sub <| (mem_range.1 hi).le.trans hkn).symm
  · rw [← mem_range] at hnk
    rw [prod_eq_zero hnk, prod_eq_zero hnk] <;> simp
#align finset.prod_range_cast_nat_sub Finset.prod_range_cast_nat_sub

end CommRing

section DivisionSemiring
variable [DivisionSemiring α]

lemma sum_div (s : Finset ι) (f : ι → α) (a : α) :
    (∑ i in s, f i) / a = ∑ i in s, f i / a := by simp only [div_eq_mul_inv, sum_mul]
#align finset.sum_div Finset.sum_div

end DivisionSemiring
end Finset

open Finset

namespace Fintype
variable {ι κ α : Type*} [DecidableEq ι] [Fintype ι] [Fintype κ] [CommSemiring α]

lemma sum_pow (f : ι → α) (n : ℕ) : (∑ a, f a) ^ n = ∑ p : Fin n → ι, ∏ i, f (p i) := by
  simp [sum_pow']

lemma sum_mul_sum (f : ι → α) (g : κ → α) : (∑ i, f i) * ∑ j, g j = ∑ i, ∑ j, f i * g j :=
  Finset.sum_mul_sum _ _ _ _

lemma prod_add (f g : ι → α) : ∏ a, (f a + g a) = ∑ t, (∏ a in t, f a) * ∏ a in tᶜ, g a := by
  simpa [compl_eq_univ_sdiff] using Finset.prod_add f g univ

end Fintype

namespace Nat
variable {ι : Type*} {s : Finset ι} {f : ι → ℕ} {n : ℕ}

protected lemma sum_div (hf : ∀ i ∈ s, n ∣ f i) : (∑ i in s, f i) / n = ∑ i in s, f i / n := by
  obtain rfl | hn := n.eq_zero_or_pos
  · simp
  rw [Nat.div_eq_iff_eq_mul_left hn (dvd_sum hf), sum_mul]
  refine' sum_congr rfl fun s hs ↦ _
  rw [Nat.div_mul_cancel (hf _ hs)]
<<<<<<< HEAD

=======
>>>>>>> db6bc5d0

@[simp, norm_cast]
lemma cast_list_sum [AddMonoidWithOne β] (s : List ℕ) : (↑s.sum : β) = (s.map (↑)).sum :=
  map_list_sum (castAddMonoidHom β) _
#align nat.cast_list_sum Nat.cast_list_sum

@[simp, norm_cast]
lemma cast_list_prod [Semiring β] (s : List ℕ) : (↑s.prod : β) = (s.map (↑)).prod :=
  map_list_prod (castRingHom β) _
#align nat.cast_list_prod Nat.cast_list_prod

@[simp, norm_cast]
lemma cast_multiset_sum [AddCommMonoidWithOne β] (s : Multiset ℕ) :
    (↑s.sum : β) = (s.map (↑)).sum :=
  map_multiset_sum (castAddMonoidHom β) _
#align nat.cast_multiset_sum Nat.cast_multiset_sum

@[simp, norm_cast]
lemma cast_multiset_prod [CommSemiring β] (s : Multiset ℕ) : (↑s.prod : β) = (s.map (↑)).prod :=
  map_multiset_prod (castRingHom β) _
#align nat.cast_multiset_prod Nat.cast_multiset_prod

@[simp, norm_cast]
lemma cast_sum [AddCommMonoidWithOne β] (s : Finset α) (f : α → ℕ) :
    ↑(∑ x in s, f x : ℕ) = ∑ x in s, (f x : β) :=
  map_sum (castAddMonoidHom β) _ _
#align nat.cast_sum Nat.cast_sum

@[simp, norm_cast]
lemma cast_prod [CommSemiring β] (f : α → ℕ) (s : Finset α) :
    (↑(∏ i in s, f i) : β) = ∏ i in s, (f i : β) :=
  map_prod (castRingHom β) _ _
#align nat.cast_prod Nat.cast_prod

end Nat

namespace Int

@[simp, norm_cast]
lemma cast_list_sum [AddGroupWithOne β] (s : List ℤ) : (↑s.sum : β) = (s.map (↑)).sum :=
  map_list_sum (castAddHom β) _
#align int.cast_list_sum Int.cast_list_sum

@[simp, norm_cast]
lemma cast_list_prod [Ring β] (s : List ℤ) : (↑s.prod : β) = (s.map (↑)).prod :=
  map_list_prod (castRingHom β) _
#align int.cast_list_prod Int.cast_list_prod

@[simp, norm_cast]
lemma cast_multiset_sum [AddCommGroupWithOne β] (s : Multiset ℤ) :
    (↑s.sum : β) = (s.map (↑)).sum :=
  map_multiset_sum (castAddHom β) _
#align int.cast_multiset_sum Int.cast_multiset_sum

@[simp, norm_cast]
lemma cast_multiset_prod {R : Type*} [CommRing R] (s : Multiset ℤ) :
    (↑s.prod : R) = (s.map (↑)).prod :=
  map_multiset_prod (castRingHom R) _
#align int.cast_multiset_prod Int.cast_multiset_prod

@[simp, norm_cast]
lemma cast_sum [AddCommGroupWithOne β] (s : Finset α) (f : α → ℤ) :
    ↑(∑ x in s, f x : ℤ) = ∑ x in s, (f x : β) :=
  map_sum (castAddHom β) _ _
#align int.cast_sum Int.cast_sum

@[simp, norm_cast]
lemma cast_prod {R : Type*} [CommRing R] (f : α → ℤ) (s : Finset α) :
    (↑(∏ i in s, f i) : R) = ∏ i in s, (f i : R) :=
  map_prod (Int.castRingHom R) _ _
#align int.cast_prod Int.cast_prod

end Int<|MERGE_RESOLUTION|>--- conflicted
+++ resolved
@@ -322,10 +322,6 @@
   rw [Nat.div_eq_iff_eq_mul_left hn (dvd_sum hf), sum_mul]
   refine' sum_congr rfl fun s hs ↦ _
   rw [Nat.div_mul_cancel (hf _ hs)]
-<<<<<<< HEAD
-
-=======
->>>>>>> db6bc5d0
 
 @[simp, norm_cast]
 lemma cast_list_sum [AddMonoidWithOne β] (s : List ℕ) : (↑s.sum : β) = (s.map (↑)).sum :=
