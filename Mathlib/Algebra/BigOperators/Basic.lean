/-
Copyright (c) 2017 Johannes Hölzl. All rights reserved.
Released under Apache 2.0 license as described in the file LICENSE.
Authors: Johannes Hölzl
-/
import Mathlib.Algebra.Function.Indicator
import Mathlib.Data.Finset.Piecewise
import Mathlib.Data.Finset.Preimage

#align_import algebra.big_operators.basic from "leanprover-community/mathlib"@"65a1391a0106c9204fe45bc73a039f056558cb83"

/-!
# Big operators

In this file we define products and sums indexed by finite sets (specifically, `Finset`).

## Notation

We introduce the following notation, localized in `BigOperators`.
To enable the notation, use `open BigOperators`.

Let `s` be a `Finset α`, and `f : α → β` a function.

* `∏ x in s, f x` is notation for `Finset.prod s f` (assuming `β` is a `CommMonoid`)
* `∑ x in s, f x` is notation for `Finset.sum s f` (assuming `β` is an `AddCommMonoid`)
* `∏ x, f x` is notation for `Finset.prod Finset.univ f`
  (assuming `α` is a `Fintype` and `β` is a `CommMonoid`)
* `∑ x, f x` is notation for `Finset.sum Finset.univ f`
  (assuming `α` is a `Fintype` and `β` is an `AddCommMonoid`)

## Implementation Notes

The first arguments in all definitions and lemmas is the codomain of the function of the big
operator. This is necessary for the heuristic in `@[to_additive]`.
See the documentation of `to_additive.attr` for more information.

-/

-- TODO
-- assert_not_exists AddCommMonoidWithOne

variable {ι κ α β γ : Type*}

open Fin Function

namespace Finset

/-- `∏ x in s, f x` is the product of `f x`
as `x` ranges over the elements of the finite set `s`.
-/
@[to_additive "`∑ x in s, f x` is the sum of `f x` as `x` ranges over the elements
of the finite set `s`."]
protected def prod [CommMonoid β] (s : Finset α) (f : α → β) : β :=
  (s.1.map f).prod
#align finset.prod Finset.prod
#align finset.sum Finset.sum

@[to_additive (attr := simp)]
theorem prod_mk [CommMonoid β] (s : Multiset α) (hs : s.Nodup) (f : α → β) :
    (⟨s, hs⟩ : Finset α).prod f = (s.map f).prod :=
  rfl
#align finset.prod_mk Finset.prod_mk
#align finset.sum_mk Finset.sum_mk

@[to_additive (attr := simp)]
theorem prod_val [CommMonoid α] (s : Finset α) : s.1.prod = s.prod id := by
  rw [Finset.prod, Multiset.map_id]
#align finset.prod_val Finset.prod_val
#align finset.sum_val Finset.sum_val

end Finset

library_note "operator precedence of big operators"/--
There is no established mathematical convention
for the operator precedence of big operators like `∏` and `∑`.
We will have to make a choice.

Online discussions, such as https://math.stackexchange.com/q/185538/30839
seem to suggest that `∏` and `∑` should have the same precedence,
and that this should be somewhere between `*` and `+`.
The latter have precedence levels `70` and `65` respectively,
and we therefore choose the level `67`.

In practice, this means that parentheses should be placed as follows:
```lean
∑ k in K, (a k + b k) = ∑ k in K, a k + ∑ k in K, b k →
  ∏ k in K, a k * b k = (∏ k in K, a k) * (∏ k in K, b k)
```
(Example taken from page 490 of Knuth's *Concrete Mathematics*.)
-/

-- TODO: Use scoped[NS], when implemented?
namespace BigOperators
open Std.ExtendedBinder Lean Meta

-- TODO: contribute this modification back to `extBinder`

/-- A `bigOpBinder` is like an `extBinder` and has the form `x`, `x : ty`, or `x pred`
where `pred` is a `binderPred` like `< 2`.
Unlike `extBinder`, `x` is a term. -/
syntax bigOpBinder := term:max ((" : " term) <|> binderPred)?
/-- A BigOperator binder in parentheses -/
syntax bigOpBinderParenthesized := " (" bigOpBinder ")"
/-- A list of parenthesized binders -/
syntax bigOpBinderCollection := bigOpBinderParenthesized+
/-- A single (unparenthesized) binder, or a list of parenthesized binders -/
syntax bigOpBinders := bigOpBinderCollection <|> (ppSpace bigOpBinder)

/-- Collects additional binder/finset pairs for the given `bigOpBinder`.

Note: this is not extensible at the moment, unlike the usual `bigOpBinder` expansions. -/
def processBigOpBinder (processed : Array (Term × Term))
    (binder : TSyntax ``bigOpBinder) : MacroM (Array (Term × Term)) :=
  set_option hygiene false in
  withRef binder do
    match binder with
    | `(bigOpBinder| $x:term) =>
      match x with
      | `(($a + $b = $n)) => -- Maybe this is too cute.
        return processed |>.push (← `(⟨$a, $b⟩), ← `(Finset.HasAntidiagonal.antidiagonal $n))
      | _ => return processed |>.push (x, ← ``(Finset.univ))
    | `(bigOpBinder| $x : $t) => return processed |>.push (x, ← ``((Finset.univ : Finset $t)))
    | `(bigOpBinder| $x ∈ $s) => return processed |>.push (x, ← `(finset% $s))
    | `(bigOpBinder| $x < $n) => return processed |>.push (x, ← `(Finset.Iio $n))
    | `(bigOpBinder| $x ≤ $n) => return processed |>.push (x, ← `(Finset.Iic $n))
    | `(bigOpBinder| $x > $n) => return processed |>.push (x, ← `(Finset.Ioi $n))
    | `(bigOpBinder| $x ≥ $n) => return processed |>.push (x, ← `(Finset.Ici $n))
    | _ => Macro.throwUnsupported

/-- Collects the binder/Finset pairs for the given `bigOpBinders`. -/
def processBigOpBinders (binders : TSyntax ``bigOpBinders) :
    MacroM (Array (Term × Term)) :=
  match binders with
  | `(bigOpBinders| $b:bigOpBinder) => processBigOpBinder #[] b
  | `(bigOpBinders| $[($bs:bigOpBinder)]*) => bs.foldlM processBigOpBinder #[]
  | _ => Macro.throwUnsupported

/-- Collect the binderIdents into a `⟨...⟩` expression. -/
def bigOpBindersPattern (processed : (Array (Term × Term))) :
    MacroM Term := do
  let ts := processed.map Prod.fst
  if ts.size == 1 then
    return ts[0]!
  else
    `(⟨$ts,*⟩)

/-- Collect the terms into a product of sets. -/
def bigOpBindersProd (processed : (Array (Term × Term))) :
    MacroM Term := do
  if processed.isEmpty then
    `((Finset.univ : Finset Unit))
  else if processed.size == 1 then
    return processed[0]!.2
  else
    processed.foldrM (fun s p => `(SProd.sprod $(s.2) $p)) processed.back.2
      (start := processed.size - 1)

/--
- `∑ x, f x` is notation for `Finset.sum Finset.univ f`. It is the sum of `f x`,
  where `x` ranges over the finite domain of `f`.
- `∑ x ∈ s, f x` is notation for `Finset.sum s f`. It is the sum of `f x`,
  where `x` ranges over the finite set `s` (either a `Finset` or a `Set` with a `Fintype` instance).
- `∑ x ∈ s with p x, f x` is notation for `Finset.sum (Finset.filter p s) f`.
- `∑ (x ∈ s) (y ∈ t), f x y` is notation for `Finset.sum (s ×ˢ t) (fun ⟨x, y⟩ ↦ f x y)`.

These support destructuring, for example `∑ ⟨x, y⟩ ∈ s ×ˢ t, f x y`.

Notation: `"∑" bigOpBinders* ("with" term)? "," term` -/
scoped syntax (name := bigSum) "∑ " bigOpBinders ("with " term)? ", " term:67 : term

/--
- `∏ x, f x` is notation for `Finset.prod Finset.univ f`. It is the product of `f x`,
  where `x` ranges over the finite domain of `f`.
- `∏ x ∈ s, f x` is notation for `Finset.prod s f`. It is the product of `f x`,
  where `x` ranges over the finite set `s` (either a `Finset` or a `Set` with a `Fintype` instance).
- `∏ x ∈ s with p x, f x` is notation for `Finset.prod (Finset.filter p s) f`.
- `∏ (x ∈ s) (y ∈ t), f x y` is notation for `Finset.prod (s ×ˢ t) (fun ⟨x, y⟩ ↦ f x y)`.

These support destructuring, for example `∏ ⟨x, y⟩ ∈ s ×ˢ t, f x y`.

Notation: `"∏" bigOpBinders* ("with" term)? "," term` -/
scoped syntax (name := bigProd) "∏ " bigOpBinders ("with " term)? ", " term:67 : term

scoped macro_rules (kind := bigSum)
  | `(∑ $bs:bigOpBinders $[with $p?]?, $v) => do
    let processed ← processBigOpBinders bs
    let x ← bigOpBindersPattern processed
    let s ← bigOpBindersProd processed
    match p? with
    | some p => `(Finset.sum (Finset.filter (fun $x ↦ $p) $s) (fun $x ↦ $v))
    | none => `(Finset.sum $s (fun $x ↦ $v))

scoped macro_rules (kind := bigProd)
  | `(∏ $bs:bigOpBinders $[with $p?]?, $v) => do
    let processed ← processBigOpBinders bs
    let x ← bigOpBindersPattern processed
    let s ← bigOpBindersProd processed
    match p? with
    | some p => `(Finset.prod (Finset.filter (fun $x ↦ $p) $s) (fun $x ↦ $v))
    | none => `(Finset.prod $s (fun $x ↦ $v))


/-- (Deprecated, use `∑ x ∈ s, f x`)

`∑ x in s, f x` is notation for `Finset.sum s f`. It is the sum of `f x`,
where `x` ranges over the finite set `s`. -/
scoped syntax (name := bigsumin) "∑ " extBinder " in " term ", " term:67 : term
scoped macro_rules (kind := bigsumin)
  | `(∑ $x:ident in $s, $r) => `(∑ $x:ident ∈ $s, $r)
  | `(∑ $x:ident : $t in $s, $r) => `(∑ $x:ident ∈ ($s : Finset $t), $r)

/-- (Deprecated, use `∏ x ∈ s, f x`)

`∏ x in s, f x` is notation for `Finset.prod s f`. It is the product of `f x`,
where `x` ranges over the finite set `s`. -/
scoped syntax (name := bigprodin) "∏ " extBinder " in " term ", " term:67 : term
scoped macro_rules (kind := bigprodin)
  | `(∏ $x:ident in $s, $r) => `(∏ $x:ident ∈ $s, $r)
  | `(∏ $x:ident : $t in $s, $r) => `(∏ $x:ident ∈ ($s : Finset $t), $r)

open Lean Meta Parser.Term PrettyPrinter.Delaborator SubExpr
open Std.ExtendedBinder

<<<<<<< HEAD
/-- Delaborator for `Finset.prod`.

The `pp.piBinderTypes` option controls whether to show the domain type when the product is over
`Finset.univ`. -/
@[scoped delab app.Finset.prod] def delabFinsetProd' : Delab := whenPPOption getPPNotation do
=======
/-- Delaborator for `Finset.prod`. The `pp.piBinderTypes` option controls whether
to show the domain type when the product is over `Finset.univ`. -/
@[scoped delab app.Finset.prod] def delabFinsetProd : Delab :=
  whenPPOption getPPNotation <| withOverApp 5 <| do
>>>>>>> db53e50d
  let #[_, _, _, s, f] := (← getExpr).getAppArgs | failure
  guard $ f.isLambda
  let ppDomain ← getPPOption getPPPiBinderTypes
  let (i, body) ← withAppArg $ withBindingBodyUnusedName fun i => do
    return (i, ← delab)
  if s.isAppOfArity ``Finset.univ 2 then
    let binder ←
      if ppDomain then
        let ty ← withNaryArg 0 delab
        `(bigOpBinder| $(.mk i):ident : $ty)
      else
        `(bigOpBinder| $(.mk i):ident)
    `(∏ $binder:bigOpBinder, $body)
  else
    let ss ← withNaryArg 3 $ delab
    `(∏ $(.mk i):ident ∈ $ss, $body)

/-- Delaborator for `Finset.prod`.

<<<<<<< HEAD
The `pp.piBinderTypes` option controls whether to show the domain type when the sum is over
`Finset.univ`. -/
@[scoped delab app.Finset.sum] def delabFinsetSum' : Delab := whenPPOption getPPNotation do
=======
/-- Delaborator for `Finset.prod`. The `pp.piBinderTypes` option controls whether
to show the domain type when the sum is over `Finset.univ`. -/
@[scoped delab app.Finset.sum] def delabFinsetSum : Delab :=
  whenPPOption getPPNotation <| withOverApp 5 <| do
>>>>>>> db53e50d
  let #[_, _, _, s, f] := (← getExpr).getAppArgs | failure
  guard $ f.isLambda
  let ppDomain ← getPPOption getPPPiBinderTypes
  let (i, body) ← withAppArg $ withBindingBodyUnusedName fun i => do
    return (i, ← delab)
  if s.isAppOfArity ``Finset.univ 2 then
    let binder ←
      if ppDomain then
        let ty ← withNaryArg 0 delab
        `(bigOpBinder| $(.mk i):ident : $ty)
      else
        `(bigOpBinder| $(.mk i):ident)
    `(∑ $binder:bigOpBinder, $body)
  else
    let ss ← withNaryArg 3 $ delab
    `(∑ $(.mk i):ident ∈ $ss, $body)

end BigOperators

open BigOperators

namespace Finset

variable {s s₁ s₂ : Finset α} {a : α} {f g : α → β}

@[to_additive]
theorem prod_eq_multiset_prod [CommMonoid β] (s : Finset α) (f : α → β) :
    ∏ x in s, f x = (s.1.map f).prod :=
  rfl
#align finset.prod_eq_multiset_prod Finset.prod_eq_multiset_prod
#align finset.sum_eq_multiset_sum Finset.sum_eq_multiset_sum

@[to_additive (attr := simp)]
lemma prod_map_val [CommMonoid β] (s : Finset α) (f : α → β) : (s.1.map f).prod = ∏ a in s, f a :=
  rfl
#align finset.prod_map_val Finset.prod_map_val
#align finset.sum_map_val Finset.sum_map_val

@[to_additive]
theorem prod_eq_fold [CommMonoid β] (s : Finset α) (f : α → β) :
    ∏ x in s, f x = s.fold ((· * ·) : β → β → β) 1 f :=
  rfl
#align finset.prod_eq_fold Finset.prod_eq_fold
#align finset.sum_eq_fold Finset.sum_eq_fold

@[simp]
theorem sum_multiset_singleton (s : Finset α) : (s.sum fun x => {x}) = s.val := by
  simp only [sum_eq_multiset_sum, Multiset.sum_map_singleton]
#align finset.sum_multiset_singleton Finset.sum_multiset_singleton

end Finset

@[to_additive (attr := simp)]
theorem map_prod [CommMonoid β] [CommMonoid γ] {G : Type*} [FunLike G β γ] [MonoidHomClass G β γ]
    (g : G) (f : α → β) (s : Finset α) : g (∏ x in s, f x) = ∏ x in s, g (f x) := by
  simp only [Finset.prod_eq_multiset_prod, map_multiset_prod, Multiset.map_map]; rfl
#align map_prod map_prod
#align map_sum map_sum

@[to_additive]
theorem MonoidHom.coe_finset_prod [MulOneClass β] [CommMonoid γ] (f : α → β →* γ) (s : Finset α) :
    ⇑(∏ x in s, f x) = ∏ x in s, ⇑(f x) :=
  map_prod (MonoidHom.coeFn β γ) _ _
#align monoid_hom.coe_finset_prod MonoidHom.coe_finset_prod
#align add_monoid_hom.coe_finset_sum AddMonoidHom.coe_finset_sum

/-- See also `Finset.prod_apply`, with the same conclusion but with the weaker hypothesis
`f : α → β → γ` -/
@[to_additive (attr := simp)
  "See also `Finset.sum_apply`, with the same conclusion but with the weaker hypothesis
  `f : α → β → γ`"]
theorem MonoidHom.finset_prod_apply [MulOneClass β] [CommMonoid γ] (f : α → β →* γ) (s : Finset α)
    (b : β) : (∏ x in s, f x) b = ∏ x in s, f x b :=
  map_prod (MonoidHom.eval b) _ _
#align monoid_hom.finset_prod_apply MonoidHom.finset_prod_apply
#align add_monoid_hom.finset_sum_apply AddMonoidHom.finset_sum_apply

variable {s s₁ s₂ : Finset α} {a : α} {f g : α → β}

namespace Finset

section CommMonoid

variable [CommMonoid β]

@[to_additive (attr := simp)]
theorem prod_empty : ∏ x in ∅, f x = 1 :=
  rfl
#align finset.prod_empty Finset.prod_empty
#align finset.sum_empty Finset.sum_empty

@[to_additive]
theorem prod_of_empty [IsEmpty α] (s : Finset α) : ∏ i in s, f i = 1 := by
  rw [eq_empty_of_isEmpty s, prod_empty]
#align finset.prod_of_empty Finset.prod_of_empty
#align finset.sum_of_empty Finset.sum_of_empty

@[to_additive (attr := simp)]
theorem prod_cons (h : a ∉ s) : ∏ x in cons a s h, f x = f a * ∏ x in s, f x :=
  fold_cons h
#align finset.prod_cons Finset.prod_cons
#align finset.sum_cons Finset.sum_cons

@[to_additive (attr := simp)]
theorem prod_insert [DecidableEq α] : a ∉ s → ∏ x in insert a s, f x = f a * ∏ x in s, f x :=
  fold_insert
#align finset.prod_insert Finset.prod_insert
#align finset.sum_insert Finset.sum_insert

/-- The product of `f` over `insert a s` is the same as
the product over `s`, as long as `a` is in `s` or `f a = 1`. -/
@[to_additive (attr := simp) "The sum of `f` over `insert a s` is the same as
the sum over `s`, as long as `a` is in `s` or `f a = 0`."]
theorem prod_insert_of_eq_one_if_not_mem [DecidableEq α] (h : a ∉ s → f a = 1) :
    ∏ x in insert a s, f x = ∏ x in s, f x := by
  by_cases hm : a ∈ s
  · simp_rw [insert_eq_of_mem hm]
  · rw [prod_insert hm, h hm, one_mul]
#align finset.prod_insert_of_eq_one_if_not_mem Finset.prod_insert_of_eq_one_if_not_mem
#align finset.sum_insert_of_eq_zero_if_not_mem Finset.sum_insert_of_eq_zero_if_not_mem

/-- The product of `f` over `insert a s` is the same as
the product over `s`, as long as `f a = 1`. -/
@[to_additive (attr := simp) "The sum of `f` over `insert a s` is the same as
the sum over `s`, as long as `f a = 0`."]
theorem prod_insert_one [DecidableEq α] (h : f a = 1) : ∏ x in insert a s, f x = ∏ x in s, f x :=
  prod_insert_of_eq_one_if_not_mem fun _ => h
#align finset.prod_insert_one Finset.prod_insert_one
#align finset.sum_insert_zero Finset.sum_insert_zero

@[to_additive]
theorem prod_insert_div {M : Type*} [CommGroup M] [DecidableEq α] (ha : a ∉ s) {f : α → M} :
    (∏ x in insert a s, f x) / f a = ∏ x in s, f x := by simp [ha]

@[to_additive (attr := simp)]
theorem prod_singleton (f : α → β) (a : α) : ∏ x in singleton a, f x = f a :=
  Eq.trans fold_singleton <| mul_one _
#align finset.prod_singleton Finset.prod_singleton
#align finset.sum_singleton Finset.sum_singleton

@[to_additive]
theorem prod_pair [DecidableEq α] {a b : α} (h : a ≠ b) :
    (∏ x in ({a, b} : Finset α), f x) = f a * f b := by
  rw [prod_insert (not_mem_singleton.2 h), prod_singleton]
#align finset.prod_pair Finset.prod_pair
#align finset.sum_pair Finset.sum_pair

@[to_additive (attr := simp)]
theorem prod_const_one : (∏ _x in s, (1 : β)) = 1 := by
  simp only [Finset.prod, Multiset.map_const', Multiset.prod_replicate, one_pow]
#align finset.prod_const_one Finset.prod_const_one
#align finset.sum_const_zero Finset.sum_const_zero

@[to_additive (attr := simp)]
theorem prod_image [DecidableEq α] {s : Finset γ} {g : γ → α} :
    (∀ x ∈ s, ∀ y ∈ s, g x = g y → x = y) → ∏ x in s.image g, f x = ∏ x in s, f (g x) :=
  fold_image
#align finset.prod_image Finset.prod_image
#align finset.sum_image Finset.sum_image

@[to_additive (attr := simp)]
theorem prod_map (s : Finset α) (e : α ↪ γ) (f : γ → β) :
    ∏ x in s.map e, f x = ∏ x in s, f (e x) := by
  rw [Finset.prod, Finset.map_val, Multiset.map_map]; rfl
#align finset.prod_map Finset.prod_map
#align finset.sum_map Finset.sum_map

@[to_additive]
lemma prod_attach (s : Finset α) (f : α → β) : ∏ x in s.attach, f x = ∏ x in s, f x := by
  classical rw [← prod_image $ Subtype.coe_injective.injOn _, attach_image_val]
#align finset.prod_attach Finset.prod_attach
#align finset.sum_attach Finset.sum_attach

@[to_additive (attr := congr)]
theorem prod_congr (h : s₁ = s₂) : (∀ x ∈ s₂, f x = g x) → s₁.prod f = s₂.prod g := by
  rw [h]; exact fold_congr
#align finset.prod_congr Finset.prod_congr
#align finset.sum_congr Finset.sum_congr

@[to_additive]
theorem prod_eq_one {f : α → β} {s : Finset α} (h : ∀ x ∈ s, f x = 1) : ∏ x in s, f x = 1 :=
  calc
    ∏ x in s, f x = ∏ _x in s, 1 := Finset.prod_congr rfl h
    _ = 1 := Finset.prod_const_one
#align finset.prod_eq_one Finset.prod_eq_one
#align finset.sum_eq_zero Finset.sum_eq_zero

@[to_additive]
theorem prod_disjUnion (h) :
    ∏ x in s₁.disjUnion s₂ h, f x = (∏ x in s₁, f x) * ∏ x in s₂, f x := by
  refine' Eq.trans _ (fold_disjUnion h)
  rw [one_mul]
  rfl
#align finset.prod_disj_union Finset.prod_disjUnion
#align finset.sum_disj_union Finset.sum_disjUnion

@[to_additive]
theorem prod_disjiUnion (s : Finset ι) (t : ι → Finset α) (h) :
    ∏ x in s.disjiUnion t h, f x = ∏ i in s, ∏ x in t i, f x := by
  refine' Eq.trans _ (fold_disjiUnion h)
  dsimp [Finset.prod, Multiset.prod, Multiset.fold, Finset.disjUnion, Finset.fold]
  congr
  exact prod_const_one.symm
#align finset.prod_disj_Union Finset.prod_disjiUnion
#align finset.sum_disj_Union Finset.sum_disjiUnion

@[to_additive]
theorem prod_union_inter [DecidableEq α] :
    (∏ x in s₁ ∪ s₂, f x) * ∏ x in s₁ ∩ s₂, f x = (∏ x in s₁, f x) * ∏ x in s₂, f x :=
  fold_union_inter
#align finset.prod_union_inter Finset.prod_union_inter
#align finset.sum_union_inter Finset.sum_union_inter

@[to_additive]
theorem prod_union [DecidableEq α] (h : Disjoint s₁ s₂) :
    ∏ x in s₁ ∪ s₂, f x = (∏ x in s₁, f x) * ∏ x in s₂, f x := by
  rw [← prod_union_inter, disjoint_iff_inter_eq_empty.mp h]; exact (mul_one _).symm
#align finset.prod_union Finset.prod_union
#align finset.sum_union Finset.sum_union

@[to_additive]
theorem prod_filter_mul_prod_filter_not
    (s : Finset α) (p : α → Prop) [DecidablePred p] [∀ x, Decidable (¬p x)] (f : α → β) :
    (∏ x in s.filter p, f x) * ∏ x in s.filter fun x => ¬p x, f x = ∏ x in s, f x := by
  have := Classical.decEq α
  rw [← prod_union (disjoint_filter_filter_neg s s p), filter_union_filter_neg_eq]
#align finset.prod_filter_mul_prod_filter_not Finset.prod_filter_mul_prod_filter_not
#align finset.sum_filter_add_sum_filter_not Finset.sum_filter_add_sum_filter_not

section ToList

@[to_additive (attr := simp)]
theorem prod_to_list (s : Finset α) (f : α → β) : (s.toList.map f).prod = s.prod f := by
  rw [Finset.prod, ← Multiset.prod_coe, ← Multiset.map_coe, Finset.coe_toList]
#align finset.prod_to_list Finset.prod_to_list
#align finset.sum_to_list Finset.sum_to_list

end ToList

@[to_additive]
theorem _root_.Equiv.Perm.prod_comp (σ : Equiv.Perm α) (s : Finset α) (f : α → β)
    (hs : { a | σ a ≠ a } ⊆ s) : (∏ x in s, f (σ x)) = ∏ x in s, f x := by
  convert (prod_map s σ.toEmbedding f).symm
  exact (map_perm hs).symm
#align equiv.perm.prod_comp Equiv.Perm.prod_comp
#align equiv.perm.sum_comp Equiv.Perm.sum_comp

@[to_additive]
theorem _root_.Equiv.Perm.prod_comp' (σ : Equiv.Perm α) (s : Finset α) (f : α → α → β)
    (hs : { a | σ a ≠ a } ⊆ s) : (∏ x in s, f (σ x) x) = ∏ x in s, f x (σ.symm x) := by
  convert σ.prod_comp s (fun x => f x (σ.symm x)) hs
  rw [Equiv.symm_apply_apply]
#align equiv.perm.prod_comp' Equiv.Perm.prod_comp'
#align equiv.perm.sum_comp' Equiv.Perm.sum_comp'

/-- A product over all subsets of `s ∪ {x}` is obtained by multiplying the product over all subsets
of `s`, and over all subsets of `s` to which one adds `x`. -/
@[to_additive "A sum over all subsets of `s ∪ {x}` is obtained by summing the sum over all subsets
of `s`, and over all subsets of `s` to which one adds `x`."]
lemma prod_powerset_insert [DecidableEq α] (ha : a ∉ s) (f : Finset α → β) :
    ∏ t in (insert a s).powerset, f t =
      (∏ t in s.powerset, f t) * ∏ t in s.powerset, f (insert a t) := by
  rw [powerset_insert, prod_union, prod_image]
  · exact insert_erase_invOn.2.injOn.mono fun t ht ↦ not_mem_mono (mem_powerset.1 ht) ha
  · aesop (add simp [disjoint_left, insert_subset_iff])
#align finset.prod_powerset_insert Finset.prod_powerset_insert
#align finset.sum_powerset_insert Finset.sum_powerset_insert

/-- A product over all subsets of `s ∪ {x}` is obtained by multiplying the product over all subsets
of `s`, and over all subsets of `s` to which one adds `x`. -/
@[to_additive "A sum over all subsets of `s ∪ {x}` is obtained by summing the sum over all subsets
of `s`, and over all subsets of `s` to which one adds `x`."]
lemma prod_powerset_cons (ha : a ∉ s) (f : Finset α → β) :
    ∏ t in (s.cons a ha).powerset, f t = (∏ t in s.powerset, f t) *
      ∏ t in s.powerset.attach, f (cons a t $ not_mem_mono (mem_powerset.1 t.2) ha) := by
  classical
  simp_rw [cons_eq_insert]
  rw [prod_powerset_insert ha, prod_attach _ fun t ↦ f (insert a t)]

/-- A product over `powerset s` is equal to the double product over sets of subsets of `s` with
`card s = k`, for `k = 1, ..., card s`. -/
@[to_additive "A sum over `powerset s` is equal to the double sum over sets of subsets of `s` with
  `card s = k`, for `k = 1, ..., card s`"]
lemma prod_powerset (s : Finset α) (f : Finset α → β) :
    ∏ t in powerset s, f t = ∏ j in range (card s + 1), ∏ t in powersetCard j s, f t := by
  rw [powerset_card_disjiUnion, prod_disjiUnion]
#align finset.prod_powerset Finset.prod_powerset
#align finset.sum_powerset Finset.sum_powerset

end CommMonoid

end Finset

section

open Finset

variable [Fintype α] [CommMonoid β]

@[to_additive]
theorem IsCompl.prod_mul_prod {s t : Finset α} (h : IsCompl s t) (f : α → β) :
    (∏ i in s, f i) * ∏ i in t, f i = ∏ i, f i :=
  (Finset.prod_disjUnion h.disjoint).symm.trans <| by
    classical rw [Finset.disjUnion_eq_union, ← Finset.sup_eq_union, h.sup_eq_top]; rfl
#align is_compl.prod_mul_prod IsCompl.prod_mul_prod
#align is_compl.sum_add_sum IsCompl.sum_add_sum

end

namespace Finset

section CommMonoid

variable [CommMonoid β]

/-- Multiplying the products of a function over `s` and over `sᶜ` gives the whole product.
For a version expressed with subtypes, see `Fintype.prod_subtype_mul_prod_subtype`. -/
@[to_additive "Adding the sums of a function over `s` and over `sᶜ` gives the whole sum.
For a version expressed with subtypes, see `Fintype.sum_subtype_add_sum_subtype`. "]
theorem prod_mul_prod_compl [Fintype α] [DecidableEq α] (s : Finset α) (f : α → β) :
    (∏ i in s, f i) * ∏ i in sᶜ, f i = ∏ i, f i :=
  IsCompl.prod_mul_prod isCompl_compl f
#align finset.prod_mul_prod_compl Finset.prod_mul_prod_compl
#align finset.sum_add_sum_compl Finset.sum_add_sum_compl

@[to_additive]
theorem prod_compl_mul_prod [Fintype α] [DecidableEq α] (s : Finset α) (f : α → β) :
    (∏ i in sᶜ, f i) * ∏ i in s, f i = ∏ i, f i :=
  (@isCompl_compl _ s _).symm.prod_mul_prod f
#align finset.prod_compl_mul_prod Finset.prod_compl_mul_prod
#align finset.sum_compl_add_sum Finset.sum_compl_add_sum

@[to_additive]
theorem prod_sdiff [DecidableEq α] (h : s₁ ⊆ s₂) :
    (∏ x in s₂ \ s₁, f x) * ∏ x in s₁, f x = ∏ x in s₂, f x := by
  rw [← prod_union sdiff_disjoint, sdiff_union_of_subset h]
#align finset.prod_sdiff Finset.prod_sdiff
#align finset.sum_sdiff Finset.sum_sdiff

@[to_additive]
theorem prod_subset_one_on_sdiff [DecidableEq α] (h : s₁ ⊆ s₂) (hg : ∀ x ∈ s₂ \ s₁, g x = 1)
    (hfg : ∀ x ∈ s₁, f x = g x) : ∏ i in s₁, f i = ∏ i in s₂, g i := by
  rw [← prod_sdiff h, prod_eq_one hg, one_mul]
  exact prod_congr rfl hfg
#align finset.prod_subset_one_on_sdiff Finset.prod_subset_one_on_sdiff
#align finset.sum_subset_zero_on_sdiff Finset.sum_subset_zero_on_sdiff

@[to_additive]
theorem prod_subset (h : s₁ ⊆ s₂) (hf : ∀ x ∈ s₂, x ∉ s₁ → f x = 1) :
    ∏ x in s₁, f x = ∏ x in s₂, f x :=
  haveI := Classical.decEq α
  prod_subset_one_on_sdiff h (by simpa) fun _ _ => rfl
#align finset.prod_subset Finset.prod_subset
#align finset.sum_subset Finset.sum_subset

@[to_additive (attr := simp)]
theorem prod_disj_sum (s : Finset α) (t : Finset γ) (f : Sum α γ → β) :
    ∏ x in s.disjSum t, f x = (∏ x in s, f (Sum.inl x)) * ∏ x in t, f (Sum.inr x) := by
  rw [← map_inl_disjUnion_map_inr, prod_disjUnion, prod_map, prod_map]
  rfl
#align finset.prod_disj_sum Finset.prod_disj_sum
#align finset.sum_disj_sum Finset.sum_disj_sum

@[to_additive]
theorem prod_sum_elim (s : Finset α) (t : Finset γ) (f : α → β) (g : γ → β) :
    ∏ x in s.disjSum t, Sum.elim f g x = (∏ x in s, f x) * ∏ x in t, g x := by simp
#align finset.prod_sum_elim Finset.prod_sum_elim
#align finset.sum_sum_elim Finset.sum_sum_elim

@[to_additive]
theorem prod_biUnion [DecidableEq α] {s : Finset γ} {t : γ → Finset α}
    (hs : Set.PairwiseDisjoint (↑s) t) : ∏ x in s.biUnion t, f x = ∏ x in s, ∏ i in t x, f i := by
  rw [← disjiUnion_eq_biUnion _ _ hs, prod_disjiUnion]
#align finset.prod_bUnion Finset.prod_biUnion
#align finset.sum_bUnion Finset.sum_biUnion

/-- Product over a sigma type equals the product of fiberwise products. For rewriting
in the reverse direction, use `Finset.prod_sigma'`.  -/
@[to_additive "Sum over a sigma type equals the sum of fiberwise sums. For rewriting
in the reverse direction, use `Finset.sum_sigma'`"]
theorem prod_sigma {σ : α → Type*} (s : Finset α) (t : ∀ a, Finset (σ a)) (f : Sigma σ → β) :
    ∏ x in s.sigma t, f x = ∏ a in s, ∏ s in t a, f ⟨a, s⟩ := by
  simp_rw [← disjiUnion_map_sigma_mk, prod_disjiUnion, prod_map, Function.Embedding.sigmaMk_apply]
#align finset.prod_sigma Finset.prod_sigma
#align finset.sum_sigma Finset.sum_sigma

@[to_additive]
theorem prod_sigma' {σ : α → Type*} (s : Finset α) (t : ∀ a, Finset (σ a)) (f : ∀ a, σ a → β) :
    (∏ a in s, ∏ s in t a, f a s) = ∏ x in s.sigma t, f x.1 x.2 :=
  Eq.symm <| prod_sigma s t fun x => f x.1 x.2
#align finset.prod_sigma' Finset.prod_sigma'
#align finset.sum_sigma' Finset.sum_sigma'

section bij
variable {ι κ α : Type*} [CommMonoid α] {s : Finset ι} {t : Finset κ} {f : ι → α} {g : κ → α}

/-- Reorder a product.

The difference with `Finset.prod_bij'` is that the bijection is specified as a surjective injection,
rather than by an inverse function.

The difference with `Finset.prod_nbij` is that the bijection is allowed to use membership of the
domain of the product, rather than being a non-dependent function. -/
@[to_additive "Reorder a sum.

The difference with `Finset.sum_bij'` is that the bijection is specified as a surjective injection,
rather than by an inverse function.

The difference with `Finset.sum_nbij` is that the bijection is allowed to use membership of the
domain of the sum, rather than being a non-dependent function."]
theorem prod_bij (i : ∀ a ∈ s, κ) (hi : ∀ a ha, i a ha ∈ t)
    (i_inj : ∀ a₁ ha₁ a₂ ha₂, i a₁ ha₁ = i a₂ ha₂ → a₁ = a₂)
    (i_surj : ∀ b ∈ t, ∃ a ha, i a ha = b) (h : ∀ a ha, f a = g (i a ha)) :
    ∏ x in s, f x = ∏ x in t, g x :=
  congr_arg Multiset.prod (Multiset.map_eq_map_of_bij_of_nodup f g s.2 t.2 i hi i_inj i_surj h)
#align finset.prod_bij Finset.prod_bij
#align finset.sum_bij Finset.sum_bij

/-- Reorder a product.

The difference with `Finset.prod_bij` is that the bijection is specified with an inverse, rather
than as a surjective injection.

The difference with `Finset.prod_nbij'` is that the bijection and its inverse are allowed to use
membership of the domains of the products, rather than being non-dependent functions. -/
@[to_additive "Reorder a sum.

The difference with `Finset.sum_bij` is that the bijection is specified with an inverse, rather than
as a surjective injection.

The difference with `Finset.sum_nbij'` is that the bijection and its inverse are allowed to use
membership of the domains of the sums, rather than being non-dependent functions."]
theorem prod_bij' (i : ∀ a ∈ s, κ) (j : ∀ a ∈ t, ι) (hi : ∀ a ha, i a ha ∈ t)
    (hj : ∀ a ha, j a ha ∈ s) (left_inv : ∀ a ha, j (i a ha) (hi a ha) = a)
    (right_inv : ∀ a ha, i (j a ha) (hj a ha) = a) (h : ∀ a ha, f a = g (i a ha)) :
    ∏ x in s, f x = ∏ x in t, g x := by
  refine prod_bij i hi (fun a1 h1 a2 h2 eq ↦ ?_) (fun b hb ↦ ⟨_, hj b hb, right_inv b hb⟩) h
  rw [← left_inv a1 h1, ← left_inv a2 h2]
  simp only [eq]
#align finset.prod_bij' Finset.prod_bij'
#align finset.sum_bij' Finset.sum_bij'

/-- Reorder a product.

The difference with `Finset.prod_nbij'` is that the bijection is specified as a surjective
injection, rather than by an inverse function.

The difference with `Finset.prod_bij` is that the bijection is a non-dependent function, rather than
being allowed to use membership of the domain of the product. -/
@[to_additive "Reorder a sum.

The difference with `Finset.sum_nbij'` is that the bijection is specified as a surjective injection,
rather than by an inverse function.

The difference with `Finset.sum_bij` is that the bijection is a non-dependent function, rather than
being allowed to use membership of the domain of the sum."]
lemma prod_nbij (i : ι → κ) (hi : ∀ a ∈ s, i a ∈ t) (i_inj : (s : Set ι).InjOn i)
    (i_surj : (s : Set ι).SurjOn i t) (h : ∀ a ∈ s, f a = g (i a)) :
    ∏ x in s, f x = ∏ x in t, g x :=
  prod_bij (fun a _ ↦ i a) hi i_inj (by simpa using i_surj) h

/-- Reorder a product.

The difference with `Finset.prod_nbij` is that the bijection is specified with an inverse, rather
than as a surjective injection.

The difference with `Finset.prod_bij'` is that the bijection and its inverse are non-dependent
functions, rather than being allowed to use membership of the domains of the products.

The difference with `Finset.prod_equiv` is that bijectivity is only required to hold on the domains
of the products, rather than on the entire types.
-/
@[to_additive "Reorder a sum.

The difference with `Finset.sum_nbij` is that the bijection is specified with an inverse, rather
than as a surjective injection.

The difference with `Finset.sum_bij'` is that the bijection and its inverse are non-dependent
functions, rather than being allowed to use membership of the domains of the sums.

The difference with `Finset.sum_equiv` is that bijectivity is only required to hold on the domains
of the sums, rather than on the entire types."]
lemma prod_nbij' (i : ι → κ) (j : κ → ι) (hi : ∀ a ∈ s, i a ∈ t) (hj : ∀ a ∈ t, j a ∈ s)
    (left_inv : ∀ a ∈ s, j (i a) = a) (right_inv : ∀ a ∈ t, i (j a) = a)
    (h : ∀ a ∈ s, f a = g (i a)) : ∏ x in s, f x = ∏ x in t, g x :=
  prod_bij' (fun a _ ↦ i a) (fun b _ ↦ j b) hi hj left_inv right_inv h

/-- Specialization of `Finset.prod_nbij'` that automatically fills in most arguments.

See `Fintype.prod_equiv` for the version where `s` and `t` are `univ`. -/
@[to_additive "`Specialization of `Finset.sum_nbij'` that automatically fills in most arguments.

See `Fintype.sum_equiv` for the version where `s` and `t` are `univ`."]
lemma prod_equiv (e : ι ≃ κ) (hst : ∀ i, i ∈ s ↔ e i ∈ t) (hfg : ∀ i ∈ s, f i = g (e i)) :
    ∏ i in s, f i = ∏ i in t, g i := by refine prod_nbij' e e.symm ?_ ?_ ?_ ?_ hfg <;> simp [hst]
#align finset.equiv.prod_comp_finset Finset.prod_equiv
#align finset.equiv.sum_comp_finset Finset.sum_equiv

/-- Specialization of `Finset.prod_bij` that automatically fills in most arguments.

See `Fintype.prod_bijective` for the version where `s` and `t` are `univ`. -/
@[to_additive "`Specialization of `Finset.sum_bij` that automatically fills in most arguments.

See `Fintype.sum_bijective` for the version where `s` and `t` are `univ`."]
lemma prod_bijective (e : ι → κ) (he : e.Bijective) (hst : ∀ i, i ∈ s ↔ e i ∈ t)
    (hfg : ∀ i ∈ s, f i = g (e i)) :
    ∏ i in s, f i = ∏ i in t, g i := prod_equiv (.ofBijective e he) hst hfg

@[to_additive]
lemma prod_of_injOn (e : ι → κ) (he : Set.InjOn e s) (hest : Set.MapsTo e s t)
    (h' : ∀ i ∈ t, i ∉ e '' s → g i = 1) (h : ∀ i ∈ s, f i = g (e i))  :
    ∏ i in s, f i = ∏ j in t, g j := by
  classical
  exact (prod_nbij e (fun a ↦ mem_image_of_mem e) he (by simp [Set.surjOn_image]) h).trans <|
    prod_subset (image_subset_iff.2 hest) <| by simpa using h'

variable [DecidableEq κ]

@[to_additive]
lemma prod_fiberwise_of_maps_to {g : ι → κ} (h : ∀ i ∈ s, g i ∈ t) (f : ι → α) :
    ∏ j in t, ∏ i in s.filter fun i ↦ g i = j, f i = ∏ i in s, f i := by
  rw [← prod_disjiUnion, disjiUnion_filter_eq_of_maps_to h]
#align finset.prod_fiberwise_of_maps_to Finset.prod_fiberwise_of_maps_to
#align finset.sum_fiberwise_of_maps_to Finset.sum_fiberwise_of_maps_to

@[to_additive]
lemma prod_fiberwise_of_maps_to' {g : ι → κ} (h : ∀ i ∈ s, g i ∈ t) (f : κ → α) :
    ∏ j in t, ∏ _i in s.filter fun i ↦ g i = j, f j = ∏ i in s, f (g i) := by
  calc
    _ = ∏ y in t, ∏ x in s.filter fun x ↦ g x = y, f (g x) :=
        prod_congr rfl fun y _ ↦ prod_congr rfl fun x hx ↦ by rw [(mem_filter.1 hx).2]
    _ = _ := prod_fiberwise_of_maps_to h _

variable [Fintype κ]

@[to_additive]
lemma prod_fiberwise (s : Finset ι) (g : ι → κ) (f : ι → α) :
    ∏ j, ∏ i in s.filter fun i ↦ g i = j, f i = ∏ i in s, f i :=
  prod_fiberwise_of_maps_to (fun _ _ ↦ mem_univ _) _
#align finset.prod_fiberwise Finset.prod_fiberwise
#align finset.sum_fiberwise Finset.sum_fiberwise

@[to_additive]
lemma prod_fiberwise' (s : Finset ι) (g : ι → κ) (f : κ → α) :
    ∏ j, ∏ _i in s.filter fun i ↦ g i = j, f j = ∏ i in s, f (g i) :=
  prod_fiberwise_of_maps_to' (fun _ _ ↦ mem_univ _) _

end bij

/-- Taking a product over `univ.pi t` is the same as taking the product over `Fintype.piFinset t`.
`univ.pi t` and `Fintype.piFinset t` are essentially the same `Finset`, but differ
in the type of their element, `univ.pi t` is a `Finset (Π a ∈ univ, t a)` and
`Fintype.piFinset t` is a `Finset (Π a, t a)`. -/
@[to_additive "Taking a sum over `univ.pi t` is the same as taking the sum over
`Fintype.piFinset t`. `univ.pi t` and `Fintype.piFinset t` are essentially the same `Finset`,
but differ in the type of their element, `univ.pi t` is a `Finset (Π a ∈ univ, t a)` and
`Fintype.piFinset t` is a `Finset (Π a, t a)`."]
lemma prod_univ_pi [DecidableEq ι] [Fintype ι] {κ : ι → Type*} (t : ∀ i, Finset (κ i))
    (f : (∀ i ∈ (univ : Finset ι), κ i) → β) :
    ∏ x in univ.pi t, f x = ∏ x in Fintype.piFinset t, f fun a _ ↦ x a := by
  apply prod_nbij' (fun x i ↦ x i $ mem_univ _) (fun x i _ ↦ x i) <;> simp
#align finset.prod_univ_pi Finset.prod_univ_pi
#align finset.sum_univ_pi Finset.sum_univ_pi

@[to_additive (attr := simp)]
lemma prod_diag [DecidableEq α] (s : Finset α) (f : α × α → β) :
    ∏ i in s.diag, f i = ∏ i in s, f (i, i) := by
  apply prod_nbij' Prod.fst (fun i ↦ (i, i)) <;> simp

@[to_additive]
theorem prod_finset_product (r : Finset (γ × α)) (s : Finset γ) (t : γ → Finset α)
    (h : ∀ p : γ × α, p ∈ r ↔ p.1 ∈ s ∧ p.2 ∈ t p.1) {f : γ × α → β} :
    ∏ p in r, f p = ∏ c in s, ∏ a in t c, f (c, a) := by
  refine' Eq.trans _ (prod_sigma s t fun p => f (p.1, p.2))
  apply prod_equiv (Equiv.sigmaEquivProd _ _).symm <;> simp [h]
#align finset.prod_finset_product Finset.prod_finset_product
#align finset.sum_finset_product Finset.sum_finset_product

@[to_additive]
theorem prod_finset_product' (r : Finset (γ × α)) (s : Finset γ) (t : γ → Finset α)
    (h : ∀ p : γ × α, p ∈ r ↔ p.1 ∈ s ∧ p.2 ∈ t p.1) {f : γ → α → β} :
    ∏ p in r, f p.1 p.2 = ∏ c in s, ∏ a in t c, f c a :=
  prod_finset_product r s t h
#align finset.prod_finset_product' Finset.prod_finset_product'
#align finset.sum_finset_product' Finset.sum_finset_product'

@[to_additive]
theorem prod_finset_product_right (r : Finset (α × γ)) (s : Finset γ) (t : γ → Finset α)
    (h : ∀ p : α × γ, p ∈ r ↔ p.2 ∈ s ∧ p.1 ∈ t p.2) {f : α × γ → β} :
    ∏ p in r, f p = ∏ c in s, ∏ a in t c, f (a, c) := by
  refine' Eq.trans _ (prod_sigma s t fun p => f (p.2, p.1))
  apply prod_equiv ((Equiv.prodComm _ _).trans (Equiv.sigmaEquivProd _ _).symm) <;> simp [h]
#align finset.prod_finset_product_right Finset.prod_finset_product_right
#align finset.sum_finset_product_right Finset.sum_finset_product_right

@[to_additive]
theorem prod_finset_product_right' (r : Finset (α × γ)) (s : Finset γ) (t : γ → Finset α)
    (h : ∀ p : α × γ, p ∈ r ↔ p.2 ∈ s ∧ p.1 ∈ t p.2) {f : α → γ → β} :
    ∏ p in r, f p.1 p.2 = ∏ c in s, ∏ a in t c, f a c :=
  prod_finset_product_right r s t h
#align finset.prod_finset_product_right' Finset.prod_finset_product_right'
#align finset.sum_finset_product_right' Finset.sum_finset_product_right'

@[to_additive]
theorem prod_image' [DecidableEq α] {s : Finset γ} {g : γ → α} (h : γ → β)
    (eq : ∀ c ∈ s, f (g c) = ∏ x in s.filter fun c' => g c' = g c, h x) :
    ∏ x in s.image g, f x = ∏ x in s, h x :=
  calc
    ∏ x in s.image g, f x = ∏ x in s.image g, ∏ x in s.filter fun c' => g c' = x, h x :=
      (prod_congr rfl) fun _x hx =>
        let ⟨c, hcs, hc⟩ := mem_image.1 hx
        hc ▸ eq c hcs
    _ = ∏ x in s, h x := prod_fiberwise_of_maps_to (fun _x => mem_image_of_mem g) _
#align finset.prod_image' Finset.prod_image'
#align finset.sum_image' Finset.sum_image'

@[to_additive]
theorem prod_mul_distrib : ∏ x in s, f x * g x = (∏ x in s, f x) * ∏ x in s, g x :=
  Eq.trans (by rw [one_mul]; rfl) fold_op_distrib
#align finset.prod_mul_distrib Finset.prod_mul_distrib
#align finset.sum_add_distrib Finset.sum_add_distrib

@[to_additive]
lemma prod_mul_prod_comm (f g h i : α → β) :
    (∏ a in s, f a * g a) * ∏ a in s, h a * i a = (∏ a in s, f a * h a) * ∏ a in s, g a * i a := by
  simp_rw [prod_mul_distrib, mul_mul_mul_comm]

@[to_additive]
theorem prod_product {s : Finset γ} {t : Finset α} {f : γ × α → β} :
    ∏ x in s ×ˢ t, f x = ∏ x in s, ∏ y in t, f (x, y) :=
  prod_finset_product (s ×ˢ t) s (fun _a => t) fun _p => mem_product
#align finset.prod_product Finset.prod_product
#align finset.sum_product Finset.sum_product

/-- An uncurried version of `Finset.prod_product`. -/
@[to_additive "An uncurried version of `Finset.sum_product`"]
theorem prod_product' {s : Finset γ} {t : Finset α} {f : γ → α → β} :
    ∏ x in s ×ˢ t, f x.1 x.2 = ∏ x in s, ∏ y in t, f x y :=
  prod_product
#align finset.prod_product' Finset.prod_product'
#align finset.sum_product' Finset.sum_product'

@[to_additive]
theorem prod_product_right {s : Finset γ} {t : Finset α} {f : γ × α → β} :
    ∏ x in s ×ˢ t, f x = ∏ y in t, ∏ x in s, f (x, y) :=
  prod_finset_product_right (s ×ˢ t) t (fun _a => s) fun _p => mem_product.trans and_comm
#align finset.prod_product_right Finset.prod_product_right
#align finset.sum_product_right Finset.sum_product_right

/-- An uncurried version of `Finset.prod_product_right`. -/
@[to_additive "An uncurried version of `Finset.sum_product_right`"]
theorem prod_product_right' {s : Finset γ} {t : Finset α} {f : γ → α → β} :
    ∏ x in s ×ˢ t, f x.1 x.2 = ∏ y in t, ∏ x in s, f x y :=
  prod_product_right
#align finset.prod_product_right' Finset.prod_product_right'
#align finset.sum_product_right' Finset.sum_product_right'

/-- Generalization of `Finset.prod_comm` to the case when the inner `Finset`s depend on the outer
variable. -/
@[to_additive "Generalization of `Finset.sum_comm` to the case when the inner `Finset`s depend on
the outer variable."]
theorem prod_comm' {s : Finset γ} {t : γ → Finset α} {t' : Finset α} {s' : α → Finset γ}
    (h : ∀ x y, x ∈ s ∧ y ∈ t x ↔ x ∈ s' y ∧ y ∈ t') {f : γ → α → β} :
    (∏ x in s, ∏ y in t x, f x y) = ∏ y in t', ∏ x in s' y, f x y := by
  classical
    have : ∀ z : γ × α, (z ∈ s.biUnion fun x => (t x).map <| Function.Embedding.sectr x _) ↔
      z.1 ∈ s ∧ z.2 ∈ t z.1 := by
      rintro ⟨x, y⟩
      simp only [mem_biUnion, mem_map, Function.Embedding.sectr_apply, Prod.mk.injEq,
        exists_eq_right, ← and_assoc]
    exact
      (prod_finset_product' _ _ _ this).symm.trans
        ((prod_finset_product_right' _ _ _) fun ⟨x, y⟩ => (this _).trans ((h x y).trans and_comm))
#align finset.prod_comm' Finset.prod_comm'
#align finset.sum_comm' Finset.sum_comm'

@[to_additive]
theorem prod_comm {s : Finset γ} {t : Finset α} {f : γ → α → β} :
    (∏ x in s, ∏ y in t, f x y) = ∏ y in t, ∏ x in s, f x y :=
  prod_comm' fun _ _ => Iff.rfl
#align finset.prod_comm Finset.prod_comm
#align finset.sum_comm Finset.sum_comm

@[to_additive]
theorem prod_hom_rel [CommMonoid γ] {r : β → γ → Prop} {f : α → β} {g : α → γ} {s : Finset α}
    (h₁ : r 1 1) (h₂ : ∀ a b c, r b c → r (f a * b) (g a * c)) :
    r (∏ x in s, f x) (∏ x in s, g x) := by
  delta Finset.prod
  apply Multiset.prod_hom_rel <;> assumption
#align finset.prod_hom_rel Finset.prod_hom_rel
#align finset.sum_hom_rel Finset.sum_hom_rel

@[to_additive]
theorem prod_filter_of_ne {p : α → Prop} [DecidablePred p] (hp : ∀ x ∈ s, f x ≠ 1 → p x) :
    ∏ x in s.filter p, f x = ∏ x in s, f x :=
  (prod_subset (filter_subset _ _)) fun x => by
    classical
      rw [not_imp_comm, mem_filter]
      exact fun h₁ h₂ => ⟨h₁, by simpa using hp _ h₁ h₂⟩
#align finset.prod_filter_of_ne Finset.prod_filter_of_ne
#align finset.sum_filter_of_ne Finset.sum_filter_of_ne

-- If we use `[DecidableEq β]` here, some rewrites fail because they find a wrong `Decidable`
-- instance first; `{∀ x, Decidable (f x ≠ 1)}` doesn't work with `rw ← prod_filter_ne_one`
@[to_additive]
theorem prod_filter_ne_one (s : Finset α) [∀ x, Decidable (f x ≠ 1)] :
    ∏ x in s.filter fun x => f x ≠ 1, f x = ∏ x in s, f x :=
  prod_filter_of_ne fun _ _ => id
#align finset.prod_filter_ne_one Finset.prod_filter_ne_one
#align finset.sum_filter_ne_zero Finset.sum_filter_ne_zero

@[to_additive]
theorem prod_filter (p : α → Prop) [DecidablePred p] (f : α → β) :
    ∏ a in s.filter p, f a = ∏ a in s, if p a then f a else 1 :=
  calc
    ∏ a in s.filter p, f a = ∏ a in s.filter p, if p a then f a else 1 :=
      prod_congr rfl fun a h => by rw [if_pos]; simpa using (mem_filter.1 h).2
    _ = ∏ a in s, if p a then f a else 1 := by
      { refine' prod_subset (filter_subset _ s) fun x hs h => _
        rw [mem_filter, not_and] at h
        exact if_neg (by simpa using h hs) }
#align finset.prod_filter Finset.prod_filter
#align finset.sum_filter Finset.sum_filter

@[to_additive]
theorem prod_eq_single_of_mem {s : Finset α} {f : α → β} (a : α) (h : a ∈ s)
    (h₀ : ∀ b ∈ s, b ≠ a → f b = 1) : ∏ x in s, f x = f a := by
  haveI := Classical.decEq α
  calc
    ∏ x in s, f x = ∏ x in {a}, f x := by
      { refine' (prod_subset _ _).symm
        · intro _ H
          rwa [mem_singleton.1 H]
        · simpa only [mem_singleton] }
    _ = f a := prod_singleton _ _
#align finset.prod_eq_single_of_mem Finset.prod_eq_single_of_mem
#align finset.sum_eq_single_of_mem Finset.sum_eq_single_of_mem

@[to_additive]
theorem prod_eq_single {s : Finset α} {f : α → β} (a : α) (h₀ : ∀ b ∈ s, b ≠ a → f b = 1)
    (h₁ : a ∉ s → f a = 1) : ∏ x in s, f x = f a :=
  haveI := Classical.decEq α
  by_cases (prod_eq_single_of_mem a · h₀) fun this =>
    (prod_congr rfl fun b hb => h₀ b hb <| by rintro rfl; exact this hb).trans <|
      prod_const_one.trans (h₁ this).symm
#align finset.prod_eq_single Finset.prod_eq_single
#align finset.sum_eq_single Finset.sum_eq_single

@[to_additive]
lemma prod_union_eq_left [DecidableEq α] (hs : ∀ a ∈ s₂, a ∉ s₁ → f a = 1) :
    ∏ a in s₁ ∪ s₂, f a = ∏ a in s₁, f a :=
  Eq.symm <|
    prod_subset (subset_union_left _ _) fun _a ha ha' ↦ hs _ ((mem_union.1 ha).resolve_left ha') ha'

@[to_additive]
lemma prod_union_eq_right [DecidableEq α] (hs : ∀ a ∈ s₁, a ∉ s₂ → f a = 1) :
    ∏ a in s₁ ∪ s₂, f a = ∏ a in s₂, f a := by rw [union_comm, prod_union_eq_left hs]

@[to_additive]
theorem prod_eq_mul_of_mem {s : Finset α} {f : α → β} (a b : α) (ha : a ∈ s) (hb : b ∈ s)
    (hn : a ≠ b) (h₀ : ∀ c ∈ s, c ≠ a ∧ c ≠ b → f c = 1) : ∏ x in s, f x = f a * f b := by
  haveI := Classical.decEq α; let s' := ({a, b} : Finset α)
  have hu : s' ⊆ s := by
    refine' insert_subset_iff.mpr _
    apply And.intro ha
    apply singleton_subset_iff.mpr hb
  have hf : ∀ c ∈ s, c ∉ s' → f c = 1 := by
    intro c hc hcs
    apply h₀ c hc
    apply not_or.mp
    intro hab
    apply hcs
    rw [mem_insert, mem_singleton]
    exact hab
  rw [← prod_subset hu hf]
  exact Finset.prod_pair hn
#align finset.prod_eq_mul_of_mem Finset.prod_eq_mul_of_mem
#align finset.sum_eq_add_of_mem Finset.sum_eq_add_of_mem

@[to_additive]
theorem prod_eq_mul {s : Finset α} {f : α → β} (a b : α) (hn : a ≠ b)
    (h₀ : ∀ c ∈ s, c ≠ a ∧ c ≠ b → f c = 1) (ha : a ∉ s → f a = 1) (hb : b ∉ s → f b = 1) :
    ∏ x in s, f x = f a * f b := by
  haveI := Classical.decEq α; by_cases h₁ : a ∈ s <;> by_cases h₂ : b ∈ s
  · exact prod_eq_mul_of_mem a b h₁ h₂ hn h₀
  · rw [hb h₂, mul_one]
    apply prod_eq_single_of_mem a h₁
    exact fun c hc hca => h₀ c hc ⟨hca, ne_of_mem_of_not_mem hc h₂⟩
  · rw [ha h₁, one_mul]
    apply prod_eq_single_of_mem b h₂
    exact fun c hc hcb => h₀ c hc ⟨ne_of_mem_of_not_mem hc h₁, hcb⟩
  · rw [ha h₁, hb h₂, mul_one]
    exact
      _root_.trans
        (prod_congr rfl fun c hc =>
          h₀ c hc ⟨ne_of_mem_of_not_mem hc h₁, ne_of_mem_of_not_mem hc h₂⟩)
        prod_const_one
#align finset.prod_eq_mul Finset.prod_eq_mul
#align finset.sum_eq_add Finset.sum_eq_add

-- Porting note: simpNF linter complains that LHS doesn't simplify, but it does
/-- A product over `s.subtype p` equals one over `s.filter p`. -/
@[to_additive (attr := simp, nolint simpNF)
  "A sum over `s.subtype p` equals one over `s.filter p`."]
theorem prod_subtype_eq_prod_filter (f : α → β) {p : α → Prop} [DecidablePred p] :
    ∏ x in s.subtype p, f x = ∏ x in s.filter p, f x := by
  conv_lhs => erw [← prod_map (s.subtype p) (Function.Embedding.subtype _) f]
  exact prod_congr (subtype_map _) fun x _hx => rfl
#align finset.prod_subtype_eq_prod_filter Finset.prod_subtype_eq_prod_filter
#align finset.sum_subtype_eq_sum_filter Finset.sum_subtype_eq_sum_filter

/-- If all elements of a `Finset` satisfy the predicate `p`, a product
over `s.subtype p` equals that product over `s`. -/
@[to_additive "If all elements of a `Finset` satisfy the predicate `p`, a sum
over `s.subtype p` equals that sum over `s`."]
theorem prod_subtype_of_mem (f : α → β) {p : α → Prop} [DecidablePred p] (h : ∀ x ∈ s, p x) :
    ∏ x in s.subtype p, f x = ∏ x in s, f x := by
  rw [prod_subtype_eq_prod_filter, filter_true_of_mem]
  simpa using h
#align finset.prod_subtype_of_mem Finset.prod_subtype_of_mem
#align finset.sum_subtype_of_mem Finset.sum_subtype_of_mem

/-- A product of a function over a `Finset` in a subtype equals a
product in the main type of a function that agrees with the first
function on that `Finset`. -/
@[to_additive "A sum of a function over a `Finset` in a subtype equals a
sum in the main type of a function that agrees with the first
function on that `Finset`."]
theorem prod_subtype_map_embedding {p : α → Prop} {s : Finset { x // p x }} {f : { x // p x } → β}
    {g : α → β} (h : ∀ x : { x // p x }, x ∈ s → g x = f x) :
    (∏ x in s.map (Function.Embedding.subtype _), g x) = ∏ x in s, f x := by
  rw [Finset.prod_map]
  exact Finset.prod_congr rfl h
#align finset.prod_subtype_map_embedding Finset.prod_subtype_map_embedding
#align finset.sum_subtype_map_embedding Finset.sum_subtype_map_embedding

variable (f s)

@[to_additive]
theorem prod_coe_sort_eq_attach (f : s → β) : ∏ i : s, f i = ∏ i in s.attach, f i :=
  rfl
#align finset.prod_coe_sort_eq_attach Finset.prod_coe_sort_eq_attach
#align finset.sum_coe_sort_eq_attach Finset.sum_coe_sort_eq_attach

@[to_additive]
theorem prod_coe_sort : ∏ i : s, f i = ∏ i in s, f i := prod_attach _ _
#align finset.prod_coe_sort Finset.prod_coe_sort
#align finset.sum_coe_sort Finset.sum_coe_sort

@[to_additive]
theorem prod_finset_coe (f : α → β) (s : Finset α) : (∏ i : (s : Set α), f i) = ∏ i in s, f i :=
  prod_coe_sort s f
#align finset.prod_finset_coe Finset.prod_finset_coe
#align finset.sum_finset_coe Finset.sum_finset_coe

variable {f s}

@[to_additive]
theorem prod_subtype {p : α → Prop} {F : Fintype (Subtype p)} (s : Finset α) (h : ∀ x, x ∈ s ↔ p x)
    (f : α → β) : ∏ a in s, f a = ∏ a : Subtype p, f a := by
  have : (· ∈ s) = p := Set.ext h
  subst p
  rw [← prod_coe_sort]
  congr!
#align finset.prod_subtype Finset.prod_subtype
#align finset.sum_subtype Finset.sum_subtype

@[to_additive]
lemma prod_preimage' (f : ι → κ) [DecidablePred (· ∈ Set.range f)] (s : Finset κ) (hf) (g : κ → β) :
    ∏ x in s.preimage f hf, g (f x) = ∏ x in s.filter (· ∈ Set.range f), g x := by
  classical
  calc
    ∏ x in preimage s f hf, g (f x) = ∏ x in image f (preimage s f hf), g x :=
      Eq.symm <| prod_image <| by simpa only [mem_preimage, Set.InjOn] using hf
    _ = ∏ x in s.filter fun x => x ∈ Set.range f, g x := by rw [image_preimage]
#align finset.prod_preimage' Finset.prod_preimage'
#align finset.sum_preimage' Finset.sum_preimage'

@[to_additive]
lemma prod_preimage (f : ι → κ) (s : Finset κ) (hf) (g : κ → β)
    (hg : ∀ x ∈ s, x ∉ Set.range f → g x = 1) :
    ∏ x in s.preimage f hf, g (f x) = ∏ x in s, g x := by
  classical rw [prod_preimage', prod_filter_of_ne]; exact fun x hx ↦ Not.imp_symm (hg x hx)
#align finset.prod_preimage Finset.prod_preimage
#align finset.sum_preimage Finset.sum_preimage

@[to_additive]
lemma prod_preimage_of_bij (f : ι → κ) (s : Finset κ) (hf : Set.BijOn f (f ⁻¹' ↑s) ↑s) (g : κ → β) :
    ∏ x in s.preimage f hf.injOn, g (f x) = ∏ x in s, g x :=
  prod_preimage _ _ hf.injOn g fun _ hs h_f ↦ (h_f <| hf.subset_range hs).elim
#align finset.prod_preimage_of_bij Finset.prod_preimage_of_bij
#align finset.sum_preimage_of_bij Finset.sum_preimage_of_bij

@[to_additive]
theorem prod_set_coe (s : Set α) [Fintype s] : (∏ i : s, f i) = ∏ i in s.toFinset, f i :=
(Finset.prod_subtype s.toFinset (fun _ ↦ Set.mem_toFinset) f).symm

/-- The product of a function `g` defined only on a set `s` is equal to
the product of a function `f` defined everywhere,
as long as `f` and `g` agree on `s`, and `f = 1` off `s`. -/
@[to_additive "The sum of a function `g` defined only on a set `s` is equal to
the sum of a function `f` defined everywhere,
as long as `f` and `g` agree on `s`, and `f = 0` off `s`."]
theorem prod_congr_set {α : Type*} [CommMonoid α] {β : Type*} [Fintype β] (s : Set β)
    [DecidablePred (· ∈ s)] (f : β → α) (g : s → α) (w : ∀ (x : β) (h : x ∈ s), f x = g ⟨x, h⟩)
    (w' : ∀ x : β, x ∉ s → f x = 1) : Finset.univ.prod f = Finset.univ.prod g := by
  rw [← @Finset.prod_subset _ _ s.toFinset Finset.univ f _ (by simp)]
  · rw [Finset.prod_subtype]
    · apply Finset.prod_congr rfl
      exact fun ⟨x, h⟩ _ => w x h
    · simp
  · rintro x _ h
    exact w' x (by simpa using h)
#align finset.prod_congr_set Finset.prod_congr_set
#align finset.sum_congr_set Finset.sum_congr_set

@[to_additive]
theorem prod_apply_dite {s : Finset α} {p : α → Prop} {hp : DecidablePred p}
    [DecidablePred fun x => ¬p x] (f : ∀ x : α, p x → γ) (g : ∀ x : α, ¬p x → γ) (h : γ → β) :
    (∏ x in s, h (if hx : p x then f x hx else g x hx)) =
      (∏ x in (s.filter p).attach, h (f x.1 <| by simpa using (mem_filter.mp x.2).2)) *
        ∏ x in (s.filter fun x => ¬p x).attach, h (g x.1 <| by simpa using (mem_filter.mp x.2).2) :=
  calc
    (∏ x in s, h (if hx : p x then f x hx else g x hx)) =
        (∏ x in s.filter p, h (if hx : p x then f x hx else g x hx)) *
          ∏ x in s.filter (¬p ·), h (if hx : p x then f x hx else g x hx) :=
      (prod_filter_mul_prod_filter_not s p _).symm
    _ = (∏ x in (s.filter p).attach, h (if hx : p x.1 then f x.1 hx else g x.1 hx)) *
          ∏ x in (s.filter (¬p ·)).attach, h (if hx : p x.1 then f x.1 hx else g x.1 hx) :=
      congr_arg₂ _ (prod_attach _ _).symm (prod_attach _ _).symm
    _ = (∏ x in (s.filter p).attach, h (f x.1 <| by simpa using (mem_filter.mp x.2).2)) *
          ∏ x in (s.filter (¬p ·)).attach, h (g x.1 <| by simpa using (mem_filter.mp x.2).2) :=
      congr_arg₂ _ (prod_congr rfl fun x _hx ↦
        congr_arg h (dif_pos <| by simpa using (mem_filter.mp x.2).2))
        (prod_congr rfl fun x _hx => congr_arg h (dif_neg <| by simpa using (mem_filter.mp x.2).2))
#align finset.prod_apply_dite Finset.prod_apply_dite
#align finset.sum_apply_dite Finset.sum_apply_dite

@[to_additive]
theorem prod_apply_ite {s : Finset α} {p : α → Prop} {_hp : DecidablePred p} (f g : α → γ)
    (h : γ → β) :
    (∏ x in s, h (if p x then f x else g x)) =
      (∏ x in s.filter p, h (f x)) * ∏ x in s.filter fun x => ¬p x, h (g x) :=
  (prod_apply_dite _ _ _).trans <| congr_arg₂ _ (prod_attach _ (h ∘ f)) (prod_attach _ (h ∘ g))
#align finset.prod_apply_ite Finset.prod_apply_ite
#align finset.sum_apply_ite Finset.sum_apply_ite

@[to_additive]
theorem prod_dite {s : Finset α} {p : α → Prop} {hp : DecidablePred p} (f : ∀ x : α, p x → β)
    (g : ∀ x : α, ¬p x → β) :
    ∏ x in s, (if hx : p x then f x hx else g x hx) =
      (∏ x in (s.filter p).attach, f x.1 (by simpa using (mem_filter.mp x.2).2)) *
        ∏ x in (s.filter fun x => ¬p x).attach, g x.1 (by simpa using (mem_filter.mp x.2).2) := by
  simp [prod_apply_dite _ _ fun x => x]
#align finset.prod_dite Finset.prod_dite
#align finset.sum_dite Finset.sum_dite

@[to_additive]
theorem prod_ite {s : Finset α} {p : α → Prop} {hp : DecidablePred p} (f g : α → β) :
    ∏ x in s, (if p x then f x else g x) =
      (∏ x in s.filter p, f x) * ∏ x in s.filter fun x => ¬p x, g x := by
  simp [prod_apply_ite _ _ fun x => x]
#align finset.prod_ite Finset.prod_ite
#align finset.sum_ite Finset.sum_ite

@[to_additive]
theorem prod_ite_of_false {p : α → Prop} {hp : DecidablePred p} (f g : α → β) (h : ∀ x ∈ s, ¬p x) :
    ∏ x in s, (if p x then f x else g x) = ∏ x in s, g x := by
  rw [prod_ite, filter_false_of_mem, filter_true_of_mem]
  · simp only [prod_empty, one_mul]
  all_goals intros; apply h; assumption
#align finset.prod_ite_of_false Finset.prod_ite_of_false
#align finset.sum_ite_of_false Finset.sum_ite_of_false

@[to_additive]
theorem prod_ite_of_true {p : α → Prop} {hp : DecidablePred p} (f g : α → β) (h : ∀ x ∈ s, p x) :
    ∏ x in s, (if p x then f x else g x) = ∏ x in s, f x := by
  simp_rw [← ite_not (p _)]
  apply prod_ite_of_false
  simpa
#align finset.prod_ite_of_true Finset.prod_ite_of_true
#align finset.sum_ite_of_true Finset.sum_ite_of_true

@[to_additive]
theorem prod_apply_ite_of_false {p : α → Prop} {hp : DecidablePred p} (f g : α → γ) (k : γ → β)
    (h : ∀ x ∈ s, ¬p x) : (∏ x in s, k (if p x then f x else g x)) = ∏ x in s, k (g x) := by
  simp_rw [apply_ite k]
  exact prod_ite_of_false _ _ h
#align finset.prod_apply_ite_of_false Finset.prod_apply_ite_of_false
#align finset.sum_apply_ite_of_false Finset.sum_apply_ite_of_false

@[to_additive]
theorem prod_apply_ite_of_true {p : α → Prop} {hp : DecidablePred p} (f g : α → γ) (k : γ → β)
    (h : ∀ x ∈ s, p x) : (∏ x in s, k (if p x then f x else g x)) = ∏ x in s, k (f x) := by
  simp_rw [apply_ite k]
  exact prod_ite_of_true _ _ h
#align finset.prod_apply_ite_of_true Finset.prod_apply_ite_of_true
#align finset.sum_apply_ite_of_true Finset.sum_apply_ite_of_true

@[to_additive]
theorem prod_extend_by_one [DecidableEq α] (s : Finset α) (f : α → β) :
    ∏ i in s, (if i ∈ s then f i else 1) = ∏ i in s, f i :=
  (prod_congr rfl) fun _i hi => if_pos hi
#align finset.prod_extend_by_one Finset.prod_extend_by_one
#align finset.sum_extend_by_zero Finset.sum_extend_by_zero

@[to_additive (attr := simp)]
theorem prod_ite_mem [DecidableEq α] (s t : Finset α) (f : α → β) :
    ∏ i in s, (if i ∈ t then f i else 1) = ∏ i in s ∩ t, f i := by
  rw [← Finset.prod_filter, Finset.filter_mem_eq_inter]
#align finset.prod_ite_mem Finset.prod_ite_mem
#align finset.sum_ite_mem Finset.sum_ite_mem

@[to_additive (attr := simp)]
theorem prod_dite_eq [DecidableEq α] (s : Finset α) (a : α) (b : ∀ x : α, a = x → β) :
    ∏ x in s, (if h : a = x then b x h else 1) = ite (a ∈ s) (b a rfl) 1 := by
  split_ifs with h
  · rw [Finset.prod_eq_single a, dif_pos rfl]
    · intros _ _ h
      rw [dif_neg]
      exact h.symm
    · simp [h]
  · rw [Finset.prod_eq_one]
    intros
    rw [dif_neg]
    rintro rfl
    contradiction
#align finset.prod_dite_eq Finset.prod_dite_eq
#align finset.sum_dite_eq Finset.sum_dite_eq

@[to_additive (attr := simp)]
theorem prod_dite_eq' [DecidableEq α] (s : Finset α) (a : α) (b : ∀ x : α, x = a → β) :
    ∏ x in s, (if h : x = a then b x h else 1) = ite (a ∈ s) (b a rfl) 1 := by
  split_ifs with h
  · rw [Finset.prod_eq_single a, dif_pos rfl]
    · intros _ _ h
      rw [dif_neg]
      exact h
    · simp [h]
  · rw [Finset.prod_eq_one]
    intros
    rw [dif_neg]
    rintro rfl
    contradiction
#align finset.prod_dite_eq' Finset.prod_dite_eq'
#align finset.sum_dite_eq' Finset.sum_dite_eq'

@[to_additive (attr := simp)]
theorem prod_ite_eq [DecidableEq α] (s : Finset α) (a : α) (b : α → β) :
    (∏ x in s, ite (a = x) (b x) 1) = ite (a ∈ s) (b a) 1 :=
  prod_dite_eq s a fun x _ => b x
#align finset.prod_ite_eq Finset.prod_ite_eq
#align finset.sum_ite_eq Finset.sum_ite_eq

/-- A product taken over a conditional whose condition is an equality test on the index and whose
alternative is `1` has value either the term at that index or `1`.

The difference with `Finset.prod_ite_eq` is that the arguments to `Eq` are swapped. -/
@[to_additive (attr := simp) "A sum taken over a conditional whose condition is an equality
test on the index and whose alternative is `0` has value either the term at that index or `0`.

The difference with `Finset.sum_ite_eq` is that the arguments to `Eq` are swapped."]
theorem prod_ite_eq' [DecidableEq α] (s : Finset α) (a : α) (b : α → β) :
    (∏ x in s, ite (x = a) (b x) 1) = ite (a ∈ s) (b a) 1 :=
  prod_dite_eq' s a fun x _ => b x
#align finset.prod_ite_eq' Finset.prod_ite_eq'
#align finset.sum_ite_eq' Finset.sum_ite_eq'

@[to_additive]
theorem prod_ite_index (p : Prop) [Decidable p] (s t : Finset α) (f : α → β) :
    ∏ x in if p then s else t, f x = if p then ∏ x in s, f x else ∏ x in t, f x :=
  apply_ite (fun s => ∏ x in s, f x) _ _ _
#align finset.prod_ite_index Finset.prod_ite_index
#align finset.sum_ite_index Finset.sum_ite_index

@[to_additive (attr := simp)]
theorem prod_ite_irrel (p : Prop) [Decidable p] (s : Finset α) (f g : α → β) :
    ∏ x in s, (if p then f x else g x) = if p then ∏ x in s, f x else ∏ x in s, g x := by
  split_ifs with h <;> rfl
#align finset.prod_ite_irrel Finset.prod_ite_irrel
#align finset.sum_ite_irrel Finset.sum_ite_irrel

@[to_additive (attr := simp)]
theorem prod_dite_irrel (p : Prop) [Decidable p] (s : Finset α) (f : p → α → β) (g : ¬p → α → β) :
    ∏ x in s, (if h : p then f h x else g h x) =
      if h : p then ∏ x in s, f h x else ∏ x in s, g h x := by
  split_ifs with h <;> rfl
#align finset.prod_dite_irrel Finset.prod_dite_irrel
#align finset.sum_dite_irrel Finset.sum_dite_irrel

@[to_additive (attr := simp)]
theorem prod_pi_mulSingle' [DecidableEq α] (a : α) (x : β) (s : Finset α) :
    ∏ a' in s, Pi.mulSingle a x a' = if a ∈ s then x else 1 :=
  prod_dite_eq' _ _ _
#align finset.prod_pi_mul_single' Finset.prod_pi_mulSingle'
#align finset.sum_pi_single' Finset.sum_pi_single'

@[to_additive (attr := simp)]
theorem prod_pi_mulSingle {β : α → Type*} [DecidableEq α] [∀ a, CommMonoid (β a)] (a : α)
    (f : ∀ a, β a) (s : Finset α) :
    (∏ a' in s, Pi.mulSingle a' (f a') a) = if a ∈ s then f a else 1 :=
  prod_dite_eq _ _ _
#align finset.prod_pi_mul_single Finset.prod_pi_mulSingle

@[to_additive]
lemma mulSupport_prod (s : Finset ι) (f : ι → α → β) :
    mulSupport (fun x ↦ ∏ i in s, f i x) ⊆ ⋃ i ∈ s, mulSupport (f i) := by
  simp only [mulSupport_subset_iff', Set.mem_iUnion, not_exists, nmem_mulSupport]
  exact fun x ↦ prod_eq_one
#align function.mul_support_prod Finset.mulSupport_prod
#align function.support_sum Finset.support_sum

section indicator
open Set
variable {κ : Type*}

/-- Consider a product of `g i (f i)` over a finset.  Suppose `g` is a function such as
`n ↦ (· ^ n)`, which maps a second argument of `1` to `1`. Then if `f` is replaced by the
corresponding multiplicative indicator function, the finset may be replaced by a possibly larger
finset without changing the value of the product. -/
@[to_additive "Consider a sum of `g i (f i)` over a finset.  Suppose `g` is a function such as
`n ↦ (n • ·)`, which maps a second argument of `0` to `0` (or a weighted sum of `f i * h i` or
`f i • h i`, where `f` gives the weights that are multiplied by some other function `h`). Then if
`f` is replaced by the corresponding indicator function, the finset may be replaced by a possibly
larger finset without changing the value of the sum."]
lemma prod_mulIndicator_subset_of_eq_one [One α] (f : ι → α) (g : ι → α → β) {s t : Finset ι}
    (h : s ⊆ t) (hg : ∀ a, g a 1 = 1) :
    ∏ i in t, g i (mulIndicator ↑s f i) = ∏ i in s, g i (f i) := by
  calc
    _ = ∏ i in s, g i (mulIndicator ↑s f i) := by rw [prod_subset h fun i _ hn ↦ by simp [hn, hg]]
    -- Porting note: This did not use to need the implicit argument
    _ = _ := prod_congr rfl fun i hi ↦ congr_arg _ <| mulIndicator_of_mem (α := ι) hi f
#align set.prod_mul_indicator_subset_of_eq_one Finset.prod_mulIndicator_subset_of_eq_one
#align set.sum_indicator_subset_of_eq_zero Finset.sum_indicator_subset_of_eq_zero

/-- Taking the product of an indicator function over a possibly larger finset is the same as
taking the original function over the original finset. -/
@[to_additive "Summing an indicator function over a possibly larger `Finset` is the same as summing
  the original function over the original finset."]
lemma prod_mulIndicator_subset (f : ι → β) {s t : Finset ι} (h : s ⊆ t) :
    ∏ i in t, mulIndicator (↑s) f i = ∏ i in s, f i :=
  prod_mulIndicator_subset_of_eq_one _ (fun _ ↦ id) h fun _ ↦ rfl
#align set.prod_mul_indicator_subset Finset.prod_mulIndicator_subset
#align set.sum_indicator_subset Finset.sum_indicator_subset

@[to_additive]
lemma prod_mulIndicator_eq_prod_filter (s : Finset ι) (f : ι → κ → β) (t : ι → Set κ) (g : ι → κ)
    [DecidablePred fun i ↦ g i ∈ t i] :
    ∏ i in s, mulIndicator (t i) (f i) (g i) = ∏ i in s.filter fun i ↦ g i ∈ t i, f i (g i) := by
  refine (prod_filter_mul_prod_filter_not s (fun i ↦ g i ∈ t i) _).symm.trans <|
     Eq.trans (congr_arg₂ (· * ·) ?_ ?_) (mul_one _)
  · exact prod_congr rfl fun x hx ↦ mulIndicator_of_mem (mem_filter.1 hx).2 _
  · exact prod_eq_one fun x hx ↦ mulIndicator_of_not_mem (mem_filter.1 hx).2 _
#align finset.prod_mul_indicator_eq_prod_filter Finset.prod_mulIndicator_eq_prod_filter
#align finset.sum_indicator_eq_sum_filter Finset.sum_indicator_eq_sum_filter

@[to_additive]
lemma prod_mulIndicator_eq_prod_inter [DecidableEq ι] (s t : Finset ι) (f : ι → β) :
    ∏ i in s, (t : Set ι).mulIndicator f i = ∏ i in s ∩ t, f i := by
  rw [← filter_mem_eq_inter, prod_mulIndicator_eq_prod_filter]; rfl

@[to_additive]
lemma mulIndicator_prod (s : Finset ι) (t : Set κ) (f : ι → κ → β) :
    mulIndicator t (∏ i in s, f i) = ∏ i in s, mulIndicator t (f i) :=
  map_prod (mulIndicatorHom _ _) _ _
#align set.mul_indicator_finset_prod Finset.mulIndicator_prod
#align set.indicator_finset_sum Finset.indicator_sum

variable {κ : Type*}
@[to_additive]
lemma mulIndicator_biUnion (s : Finset ι) (t : ι → Set κ) {f : κ → β} :
    ((s : Set ι).PairwiseDisjoint t) →
      mulIndicator (⋃ i ∈ s, t i) f = fun a ↦ ∏ i in s, mulIndicator (t i) f a := by
  classical
  refine Finset.induction_on s (by simp) fun i s hi ih hs ↦ funext fun j ↦ ?_
  rw [prod_insert hi, set_biUnion_insert, mulIndicator_union_of_not_mem_inter,
    ih (hs.subset <| subset_insert _ _)]
  simp only [not_exists, exists_prop, mem_iUnion, mem_inter_iff, not_and]
  exact fun hji i' hi' hji' ↦ (ne_of_mem_of_not_mem hi' hi).symm <|
    hs.elim_set (mem_insert_self _ _) (mem_insert_of_mem hi') _ hji hji'
#align set.mul_indicator_finset_bUnion Finset.mulIndicator_biUnion
#align set.indicator_finset_bUnion Finset.indicator_biUnion

@[to_additive]
lemma mulIndicator_biUnion_apply (s : Finset ι) (t : ι → Set κ) {f : κ → β}
    (h : (s : Set ι).PairwiseDisjoint t) (x : κ) :
    mulIndicator (⋃ i ∈ s, t i) f x = ∏ i in s, mulIndicator (t i) f x := by
  rw [mulIndicator_biUnion s t h]
#align set.mul_indicator_finset_bUnion_apply Finset.mulIndicator_biUnion_apply
#align set.indicator_finset_bUnion_apply Finset.indicator_biUnion_apply

end indicator

@[to_additive]
theorem prod_bij_ne_one {s : Finset α} {t : Finset γ} {f : α → β} {g : γ → β}
    (i : ∀ a ∈ s, f a ≠ 1 → γ) (hi : ∀ a h₁ h₂, i a h₁ h₂ ∈ t)
    (i_inj : ∀ a₁ h₁₁ h₁₂ a₂ h₂₁ h₂₂, i a₁ h₁₁ h₁₂ = i a₂ h₂₁ h₂₂ → a₁ = a₂)
    (i_surj : ∀ b ∈ t, g b ≠ 1 → ∃ a h₁ h₂, i a h₁ h₂ = b) (h : ∀ a h₁ h₂, f a = g (i a h₁ h₂)) :
    ∏ x in s, f x = ∏ x in t, g x := by
  classical
  calc
    ∏ x in s, f x = ∏ x in s.filter fun x => f x ≠ 1, f x := by rw [prod_filter_ne_one]
    _ = ∏ x in t.filter fun x => g x ≠ 1, g x :=
      prod_bij (fun a ha => i a (mem_filter.mp ha).1 <| by simpa using (mem_filter.mp ha).2)
        ?_ ?_ ?_ ?_
    _ = ∏ x in t, g x := prod_filter_ne_one _
  · intros a ha
    refine' (mem_filter.mp ha).elim _
    intros h₁ h₂
    refine (mem_filter.mpr ⟨hi a h₁ _, ?_⟩)
    specialize h a h₁ fun H ↦ by rw [H] at h₂; simp at h₂
    rwa [← h]
  · intros a₁ ha₁ a₂ ha₂
    refine' (mem_filter.mp ha₁).elim fun _ha₁₁ _ha₁₂ ↦ _
    refine' (mem_filter.mp ha₂).elim fun _ha₂₁ _ha₂₂ ↦ _
    apply i_inj
  · intros b hb
    refine' (mem_filter.mp hb).elim fun h₁ h₂ ↦ _
    obtain ⟨a, ha₁, ha₂, eq⟩ := i_surj b h₁ fun H ↦ by rw [H] at h₂; simp at h₂
    exact ⟨a, mem_filter.mpr ⟨ha₁, ha₂⟩, eq⟩
  · refine' (fun a ha => (mem_filter.mp ha).elim fun h₁ h₂ ↦ _)
    exact h a h₁ fun H ↦ by rw [H] at h₂; simp at h₂
#align finset.prod_bij_ne_one Finset.prod_bij_ne_one
#align finset.sum_bij_ne_zero Finset.sum_bij_ne_zero

@[to_additive]
theorem prod_dite_of_false {p : α → Prop} {hp : DecidablePred p} (h : ∀ x ∈ s, ¬p x)
    (f : ∀ x : α, p x → β) (g : ∀ x : α, ¬p x → β) :
    ∏ x in s, (if hx : p x then f x hx else g x hx) = ∏ x : s, g x.val (h x.val x.property) := by
  refine prod_bij' (fun x hx => ⟨x, hx⟩) (fun x _ ↦ x) ?_ ?_ ?_ ?_ ?_ <;> aesop
#align finset.prod_dite_of_false Finset.prod_dite_of_false
#align finset.sum_dite_of_false Finset.sum_dite_of_false

@[to_additive]
theorem prod_dite_of_true {p : α → Prop} {hp : DecidablePred p} (h : ∀ x ∈ s, p x)
    (f : ∀ x : α, p x → β) (g : ∀ x : α, ¬p x → β) :
    ∏ x in s, (if hx : p x then f x hx else g x hx) = ∏ x : s, f x.val (h x.val x.property) := by
  refine prod_bij' (fun x hx => ⟨x, hx⟩) (fun x _ ↦ x) ?_ ?_ ?_ ?_ ?_ <;> aesop
#align finset.prod_dite_of_true Finset.prod_dite_of_true
#align finset.sum_dite_of_true Finset.sum_dite_of_true

@[to_additive]
theorem nonempty_of_prod_ne_one (h : ∏ x in s, f x ≠ 1) : s.Nonempty :=
  s.eq_empty_or_nonempty.elim (fun H => False.elim <| h <| H.symm ▸ prod_empty) id
#align finset.nonempty_of_prod_ne_one Finset.nonempty_of_prod_ne_one
#align finset.nonempty_of_sum_ne_zero Finset.nonempty_of_sum_ne_zero

@[to_additive]
theorem exists_ne_one_of_prod_ne_one (h : ∏ x in s, f x ≠ 1) : ∃ a ∈ s, f a ≠ 1 := by
  classical
    rw [← prod_filter_ne_one] at h
    rcases nonempty_of_prod_ne_one h with ⟨x, hx⟩
    exact ⟨x, (mem_filter.1 hx).1, by simpa using (mem_filter.1 hx).2⟩
#align finset.exists_ne_one_of_prod_ne_one Finset.exists_ne_one_of_prod_ne_one
#align finset.exists_ne_zero_of_sum_ne_zero Finset.exists_ne_zero_of_sum_ne_zero

@[to_additive]
theorem prod_range_succ_comm (f : ℕ → β) (n : ℕ) :
    (∏ x in range (n + 1), f x) = f n * ∏ x in range n, f x := by
  rw [range_succ, prod_insert not_mem_range_self]
#align finset.prod_range_succ_comm Finset.prod_range_succ_comm
#align finset.sum_range_succ_comm Finset.sum_range_succ_comm

@[to_additive]
theorem prod_range_succ (f : ℕ → β) (n : ℕ) :
    (∏ x in range (n + 1), f x) = (∏ x in range n, f x) * f n := by
  simp only [mul_comm, prod_range_succ_comm]
#align finset.prod_range_succ Finset.prod_range_succ
#align finset.sum_range_succ Finset.sum_range_succ

@[to_additive]
theorem prod_range_succ' (f : ℕ → β) :
    ∀ n : ℕ, (∏ k in range (n + 1), f k) = (∏ k in range n, f (k + 1)) * f 0
  | 0 => prod_range_succ _ _
  | n + 1 => by rw [prod_range_succ _ n, mul_right_comm, ← prod_range_succ' _ n, prod_range_succ]
#align finset.prod_range_succ' Finset.prod_range_succ'
#align finset.sum_range_succ' Finset.sum_range_succ'

@[to_additive]
theorem eventually_constant_prod {u : ℕ → β} {N : ℕ} (hu : ∀ n ≥ N, u n = 1) {n : ℕ} (hn : N ≤ n) :
    (∏ k in range n, u k) = ∏ k in range N, u k := by
  obtain ⟨m, rfl : n = N + m⟩ := le_iff_exists_add.mp hn
  clear hn
  induction' m with m hm
  · simp
  erw [prod_range_succ, hm]
  simp [hu, @zero_le' ℕ]
#align finset.eventually_constant_prod Finset.eventually_constant_prod
#align finset.eventually_constant_sum Finset.eventually_constant_sum

@[to_additive]
theorem prod_range_add (f : ℕ → β) (n m : ℕ) :
    (∏ x in range (n + m), f x) = (∏ x in range n, f x) * ∏ x in range m, f (n + x) := by
  induction' m with m hm
  · simp
  · erw [Nat.add_succ, prod_range_succ, prod_range_succ, hm, mul_assoc]
#align finset.prod_range_add Finset.prod_range_add
#align finset.sum_range_add Finset.sum_range_add

@[to_additive]
theorem prod_range_add_div_prod_range {α : Type*} [CommGroup α] (f : ℕ → α) (n m : ℕ) :
    (∏ k in range (n + m), f k) / ∏ k in range n, f k = ∏ k in Finset.range m, f (n + k) :=
  div_eq_of_eq_mul' (prod_range_add f n m)
#align finset.prod_range_add_div_prod_range Finset.prod_range_add_div_prod_range
#align finset.sum_range_add_sub_sum_range Finset.sum_range_add_sub_sum_range

@[to_additive]
theorem prod_range_zero (f : ℕ → β) : ∏ k in range 0, f k = 1 := by rw [range_zero, prod_empty]
#align finset.prod_range_zero Finset.prod_range_zero
#align finset.sum_range_zero Finset.sum_range_zero

@[to_additive sum_range_one]
theorem prod_range_one (f : ℕ → β) : ∏ k in range 1, f k = f 0 := by
  rw [range_one, prod_singleton]
#align finset.prod_range_one Finset.prod_range_one
#align finset.sum_range_one Finset.sum_range_one

open List

@[to_additive]
theorem prod_list_map_count [DecidableEq α] (l : List α) {M : Type*} [CommMonoid M] (f : α → M) :
    (l.map f).prod = ∏ m in l.toFinset, f m ^ l.count m := by
  induction' l with a s IH; · simp only [map_nil, prod_nil, count_nil, pow_zero, prod_const_one]
  simp only [List.map, List.prod_cons, toFinset_cons, IH]
  by_cases has : a ∈ s.toFinset
  · rw [insert_eq_of_mem has, ← insert_erase has, prod_insert (not_mem_erase _ _),
      prod_insert (not_mem_erase _ _), ← mul_assoc, count_cons_self, pow_succ']
    congr 1
    refine' prod_congr rfl fun x hx => _
    rw [count_cons_of_ne (ne_of_mem_erase hx)]
  rw [prod_insert has, count_cons_self, count_eq_zero_of_not_mem (mt mem_toFinset.2 has), pow_one]
  congr 1
  refine' prod_congr rfl fun x hx => _
  rw [count_cons_of_ne]
  rintro rfl
  exact has hx
#align finset.prod_list_map_count Finset.prod_list_map_count
#align finset.sum_list_map_count Finset.sum_list_map_count

@[to_additive]
theorem prod_list_count [DecidableEq α] [CommMonoid α] (s : List α) :
    s.prod = ∏ m in s.toFinset, m ^ s.count m := by simpa using prod_list_map_count s id
#align finset.prod_list_count Finset.prod_list_count
#align finset.sum_list_count Finset.sum_list_count

@[to_additive]
theorem prod_list_count_of_subset [DecidableEq α] [CommMonoid α] (m : List α) (s : Finset α)
    (hs : m.toFinset ⊆ s) : m.prod = ∏ i in s, i ^ m.count i := by
  rw [prod_list_count]
  refine' prod_subset hs fun x _ hx => _
  rw [mem_toFinset] at hx
  rw [count_eq_zero_of_not_mem hx, pow_zero]
#align finset.prod_list_count_of_subset Finset.prod_list_count_of_subset
#align finset.sum_list_count_of_subset Finset.sum_list_count_of_subset

theorem sum_filter_count_eq_countP [DecidableEq α] (p : α → Prop) [DecidablePred p] (l : List α) :
    ∑ x in l.toFinset.filter p, l.count x = l.countP p := by
  simp [Finset.sum, sum_map_count_dedup_filter_eq_countP p l]
#align finset.sum_filter_count_eq_countp Finset.sum_filter_count_eq_countP

open Multiset

@[to_additive]
theorem prod_multiset_map_count [DecidableEq α] (s : Multiset α) {M : Type*} [CommMonoid M]
    (f : α → M) : (s.map f).prod = ∏ m in s.toFinset, f m ^ s.count m := by
  refine' Quot.induction_on s fun l => _
  simp [prod_list_map_count l f]
#align finset.prod_multiset_map_count Finset.prod_multiset_map_count
#align finset.sum_multiset_map_count Finset.sum_multiset_map_count

@[to_additive]
theorem prod_multiset_count [DecidableEq α] [CommMonoid α] (s : Multiset α) :
    s.prod = ∏ m in s.toFinset, m ^ s.count m := by
  convert prod_multiset_map_count s id
  rw [Multiset.map_id]
#align finset.prod_multiset_count Finset.prod_multiset_count
#align finset.sum_multiset_count Finset.sum_multiset_count

@[to_additive]
theorem prod_multiset_count_of_subset [DecidableEq α] [CommMonoid α] (m : Multiset α) (s : Finset α)
    (hs : m.toFinset ⊆ s) : m.prod = ∏ i in s, i ^ m.count i := by
  revert hs
  refine' Quot.induction_on m fun l => _
  simp only [quot_mk_to_coe'', prod_coe, coe_count]
  apply prod_list_count_of_subset l s
#align finset.prod_multiset_count_of_subset Finset.prod_multiset_count_of_subset
#align finset.sum_multiset_count_of_subset Finset.sum_multiset_count_of_subset

@[to_additive]
theorem prod_mem_multiset [DecidableEq α] (m : Multiset α) (f : { x // x ∈ m } → β) (g : α → β)
    (hfg : ∀ x, f x = g x) : ∏ x : { x // x ∈ m }, f x = ∏ x in m.toFinset, g x := by
  refine' prod_bij' (fun x _ ↦ x) (fun x hx ↦ ⟨x, Multiset.mem_toFinset.1 hx⟩) ?_ ?_ ?_ ?_ ?_ <;>
    simp [hfg]
#align finset.prod_mem_multiset Finset.prod_mem_multiset
#align finset.sum_mem_multiset Finset.sum_mem_multiset

/-- To prove a property of a product, it suffices to prove that
the property is multiplicative and holds on factors. -/
@[to_additive "To prove a property of a sum, it suffices to prove that
the property is additive and holds on summands."]
theorem prod_induction {M : Type*} [CommMonoid M] (f : α → M) (p : M → Prop)
    (hom : ∀ a b, p a → p b → p (a * b)) (unit : p 1) (base : ∀ x ∈ s, p <| f x) :
    p <| ∏ x in s, f x :=
  Multiset.prod_induction _ _ hom unit (Multiset.forall_mem_map_iff.mpr base)
#align finset.prod_induction Finset.prod_induction
#align finset.sum_induction Finset.sum_induction

/-- To prove a property of a product, it suffices to prove that
the property is multiplicative and holds on factors. -/
@[to_additive "To prove a property of a sum, it suffices to prove that
the property is additive and holds on summands."]
theorem prod_induction_nonempty {M : Type*} [CommMonoid M] (f : α → M) (p : M → Prop)
    (hom : ∀ a b, p a → p b → p (a * b)) (nonempty : s.Nonempty) (base : ∀ x ∈ s, p <| f x) :
    p <| ∏ x in s, f x :=
  Multiset.prod_induction_nonempty p hom (by simp [nonempty_iff_ne_empty.mp nonempty])
    (Multiset.forall_mem_map_iff.mpr base)
#align finset.prod_induction_nonempty Finset.prod_induction_nonempty
#align finset.sum_induction_nonempty Finset.sum_induction_nonempty

/-- For any product along `{0, ..., n - 1}` of a commutative-monoid-valued function, we can verify
that it's equal to a different function just by checking ratios of adjacent terms.

This is a multiplicative discrete analogue of the fundamental theorem of calculus. -/
@[to_additive "For any sum along `{0, ..., n - 1}` of a commutative-monoid-valued function, we can
verify that it's equal to a different function just by checking differences of adjacent terms.

This is a discrete analogue of the fundamental theorem of calculus."]
theorem prod_range_induction (f s : ℕ → β) (base : s 0 = 1)
    (step : ∀ n, s (n + 1) = s n * f n) (n : ℕ) :
    ∏ k in Finset.range n, f k = s n := by
  induction' n with k hk
  · rw [Finset.prod_range_zero, base]
  · simp only [hk, Finset.prod_range_succ, step, mul_comm]
#align finset.prod_range_induction Finset.prod_range_induction
#align finset.sum_range_induction Finset.sum_range_induction

/-- A telescoping product along `{0, ..., n - 1}` of a commutative group valued function reduces to
the ratio of the last and first factors. -/
@[to_additive "A telescoping sum along `{0, ..., n - 1}` of an additive commutative group valued
function reduces to the difference of the last and first terms."]
theorem prod_range_div {M : Type*} [CommGroup M] (f : ℕ → M) (n : ℕ) :
    (∏ i in range n, f (i + 1) / f i) = f n / f 0 := by apply prod_range_induction <;> simp
#align finset.prod_range_div Finset.prod_range_div
#align finset.sum_range_sub Finset.sum_range_sub

@[to_additive]
theorem prod_range_div' {M : Type*} [CommGroup M] (f : ℕ → M) (n : ℕ) :
    (∏ i in range n, f i / f (i + 1)) = f 0 / f n := by apply prod_range_induction <;> simp
#align finset.prod_range_div' Finset.prod_range_div'
#align finset.sum_range_sub' Finset.sum_range_sub'

@[to_additive]
theorem eq_prod_range_div {M : Type*} [CommGroup M] (f : ℕ → M) (n : ℕ) :
    f n = f 0 * ∏ i in range n, f (i + 1) / f i := by rw [prod_range_div, mul_div_cancel]
#align finset.eq_prod_range_div Finset.eq_prod_range_div
#align finset.eq_sum_range_sub Finset.eq_sum_range_sub

@[to_additive]
theorem eq_prod_range_div' {M : Type*} [CommGroup M] (f : ℕ → M) (n : ℕ) :
    f n = ∏ i in range (n + 1), if i = 0 then f 0 else f i / f (i - 1) := by
  conv_lhs => rw [Finset.eq_prod_range_div f]
  simp [Finset.prod_range_succ', mul_comm]
#align finset.eq_prod_range_div' Finset.eq_prod_range_div'
#align finset.eq_sum_range_sub' Finset.eq_sum_range_sub'

/-- A telescoping sum along `{0, ..., n-1}` of an `ℕ`-valued function
reduces to the difference of the last and first terms
when the function we are summing is monotone.
-/
theorem sum_range_tsub [CanonicallyOrderedAddCommMonoid α] [Sub α] [OrderedSub α]
    [ContravariantClass α α (· + ·) (· ≤ ·)] {f : ℕ → α} (h : Monotone f) (n : ℕ) :
    ∑ i in range n, (f (i + 1) - f i) = f n - f 0 := by
  apply sum_range_induction
  case base => apply tsub_self
  case step =>
    intro n
    have h₁ : f n ≤ f (n + 1) := h (Nat.le_succ _)
    have h₂ : f 0 ≤ f n := h (Nat.zero_le _)
    rw [tsub_add_eq_add_tsub h₂, add_tsub_cancel_of_le h₁]
#align finset.sum_range_tsub Finset.sum_range_tsub

@[to_additive (attr := simp)]
theorem prod_const (b : β) : ∏ _x in s, b = b ^ s.card :=
  (congr_arg _ <| s.val.map_const b).trans <| Multiset.prod_replicate s.card b
#align finset.prod_const Finset.prod_const
#align finset.sum_const Finset.sum_const

@[to_additive sum_eq_card_nsmul]
theorem prod_eq_pow_card {b : β} (hf : ∀ a ∈ s, f a = b) : ∏ a in s, f a = b ^ s.card :=
  (prod_congr rfl hf).trans <| prod_const _
#align finset.prod_eq_pow_card Finset.prod_eq_pow_card
#align finset.sum_eq_card_nsmul Finset.sum_eq_card_nsmul

@[to_additive card_nsmul_add_sum]
theorem pow_card_mul_prod {b : β} : b ^ s.card * ∏ a in s, f a = ∏ a in s, b * f a :=
  (Finset.prod_const b).symm ▸ prod_mul_distrib.symm

@[to_additive sum_add_card_nsmul]
theorem prod_mul_pow_card {b : β} : (∏ a in s, f a) * b ^ s.card = ∏ a in s, f a * b :=
  (Finset.prod_const b).symm ▸ prod_mul_distrib.symm

@[to_additive]
theorem pow_eq_prod_const (b : β) : ∀ n, b ^ n = ∏ _k in range n, b := by simp
#align finset.pow_eq_prod_const Finset.pow_eq_prod_const
#align finset.nsmul_eq_sum_const Finset.nsmul_eq_sum_const

@[to_additive]
theorem prod_pow (s : Finset α) (n : ℕ) (f : α → β) : ∏ x in s, f x ^ n = (∏ x in s, f x) ^ n :=
  Multiset.prod_map_pow
#align finset.prod_pow Finset.prod_pow
#align finset.sum_nsmul Finset.sum_nsmul

@[to_additive sum_nsmul_assoc]
lemma prod_pow_eq_pow_sum  (s : Finset ι) (f : ι → ℕ) (a : β) :
    ∏ i in s, a ^ f i = a ^ ∑ i in s, f i :=
  cons_induction (by simp) (fun _ _ _ _ ↦ by simp [prod_cons, sum_cons, pow_add, *]) s
#align finset.prod_pow_eq_pow_sum Finset.prod_pow_eq_pow_sum

/-- A product over `Finset.powersetCard` which only depends on the size of the sets is constant. -/
@[to_additive
"A sum over `Finset.powersetCard` which only depends on the size of the sets is constant."]
lemma prod_powersetCard (n : ℕ) (s : Finset α) (f : ℕ → β) :
    ∏ t in powersetCard n s, f t.card = f n ^ s.card.choose n := by
  rw [prod_eq_pow_card, card_powersetCard]; rintro a ha; rw [(mem_powersetCard.1 ha).2]

@[to_additive]
theorem prod_flip {n : ℕ} (f : ℕ → β) :
    (∏ r in range (n + 1), f (n - r)) = ∏ k in range (n + 1), f k := by
  induction' n with n ih
  · rw [prod_range_one, prod_range_one]
  · rw [prod_range_succ', prod_range_succ _ (Nat.succ n)]
    simp [← ih]
#align finset.prod_flip Finset.prod_flip
#align finset.sum_flip Finset.sum_flip

@[to_additive]
theorem prod_involution {s : Finset α} {f : α → β} :
    ∀ (g : ∀ a ∈ s, α) (_ : ∀ a ha, f a * f (g a ha) = 1) (_ : ∀ a ha, f a ≠ 1 → g a ha ≠ a)
      (g_mem : ∀ a ha, g a ha ∈ s) (_ : ∀ a ha, g (g a ha) (g_mem a ha) = a),
      ∏ x in s, f x = 1 := by
  haveI := Classical.decEq α; haveI := Classical.decEq β
  exact
    Finset.strongInductionOn s fun s ih g h g_ne g_mem g_inv =>
      s.eq_empty_or_nonempty.elim (fun hs => hs.symm ▸ rfl) fun ⟨x, hx⟩ =>
        have hmem : ∀ y ∈ (s.erase x).erase (g x hx), y ∈ s := fun y hy =>
          mem_of_mem_erase (mem_of_mem_erase hy)
        have g_inj : ∀ {x hx y hy}, g x hx = g y hy → x = y := fun {x hx y hy} h => by
          rw [← g_inv x hx, ← g_inv y hy]; simp [h]
        have ih' : (∏ y in erase (erase s x) (g x hx), f y) = (1 : β) :=
          ih ((s.erase x).erase (g x hx))
            ⟨Subset.trans (erase_subset _ _) (erase_subset _ _), fun h =>
              not_mem_erase (g x hx) (s.erase x) (h (g_mem x hx))⟩
            (fun y hy => g y (hmem y hy)) (fun y hy => h y (hmem y hy))
            (fun y hy => g_ne y (hmem y hy))
            (fun y hy =>
              mem_erase.2
                ⟨fun h : g y _ = g x hx => by simp [g_inj h] at hy,
                  mem_erase.2
                    ⟨fun h : g y _ = x => by
                      have : y = g x hx := g_inv y (hmem y hy) ▸ by simp [h]
                      simp [this] at hy, g_mem y (hmem y hy)⟩⟩)
            fun y hy => g_inv y (hmem y hy)
        if hx1 : f x = 1 then
          ih' ▸
            Eq.symm
              (prod_subset hmem fun y hy hy₁ =>
                have : y = x ∨ y = g x hx := by
                  simpa [hy, -not_and, mem_erase, not_and_or, or_comm] using hy₁
                this.elim (fun hy => hy.symm ▸ hx1) fun hy =>
                  h x hx ▸ hy ▸ hx1.symm ▸ (one_mul _).symm)
        else by
          rw [← insert_erase hx, prod_insert (not_mem_erase _ _), ←
            insert_erase (mem_erase.2 ⟨g_ne x hx hx1, g_mem x hx⟩),
            prod_insert (not_mem_erase _ _), ih', mul_one, h x hx]
#align finset.prod_involution Finset.prod_involution
#align finset.sum_involution Finset.sum_involution

/-- The product of the composition of functions `f` and `g`, is the product over `b ∈ s.image g` of
`f b` to the power of the cardinality of the fibre of `b`. See also `Finset.prod_image`. -/
@[to_additive "The sum of the composition of functions `f` and `g`, is the sum over `b ∈ s.image g`
of `f b` times of the cardinality of the fibre of `b`. See also `Finset.sum_image`."]
theorem prod_comp [DecidableEq γ] (f : γ → β) (g : α → γ) :
    ∏ a in s, f (g a) = ∏ b in s.image g, f b ^ (s.filter fun a => g a = b).card := by
  simp_rw [← prod_const, prod_fiberwise_of_maps_to' fun _ ↦ mem_image_of_mem _]
#align finset.prod_comp Finset.prod_comp
#align finset.sum_comp Finset.sum_comp

@[to_additive]
theorem prod_piecewise [DecidableEq α] (s t : Finset α) (f g : α → β) :
    (∏ x in s, (t.piecewise f g) x) = (∏ x in s ∩ t, f x) * ∏ x in s \ t, g x := by
  erw [prod_ite, filter_mem_eq_inter, ← sdiff_eq_filter]
#align finset.prod_piecewise Finset.prod_piecewise
#align finset.sum_piecewise Finset.sum_piecewise

@[to_additive]
theorem prod_inter_mul_prod_diff [DecidableEq α] (s t : Finset α) (f : α → β) :
    (∏ x in s ∩ t, f x) * ∏ x in s \ t, f x = ∏ x in s, f x := by
  convert (s.prod_piecewise t f f).symm
  simp (config := { unfoldPartialApp := true }) [Finset.piecewise]
#align finset.prod_inter_mul_prod_diff Finset.prod_inter_mul_prod_diff
#align finset.sum_inter_add_sum_diff Finset.sum_inter_add_sum_diff

@[to_additive]
theorem prod_eq_mul_prod_diff_singleton [DecidableEq α] {s : Finset α} {i : α} (h : i ∈ s)
    (f : α → β) : ∏ x in s, f x = f i * ∏ x in s \ {i}, f x := by
  convert (s.prod_inter_mul_prod_diff {i} f).symm
  simp [h]
#align finset.prod_eq_mul_prod_diff_singleton Finset.prod_eq_mul_prod_diff_singleton
#align finset.sum_eq_add_sum_diff_singleton Finset.sum_eq_add_sum_diff_singleton

@[to_additive]
theorem prod_eq_prod_diff_singleton_mul [DecidableEq α] {s : Finset α} {i : α} (h : i ∈ s)
    (f : α → β) : ∏ x in s, f x = (∏ x in s \ {i}, f x) * f i := by
  rw [prod_eq_mul_prod_diff_singleton h, mul_comm]
#align finset.prod_eq_prod_diff_singleton_mul Finset.prod_eq_prod_diff_singleton_mul
#align finset.sum_eq_sum_diff_singleton_add Finset.sum_eq_sum_diff_singleton_add

@[to_additive]
theorem _root_.Fintype.prod_eq_mul_prod_compl [DecidableEq α] [Fintype α] (a : α) (f : α → β) :
    ∏ i, f i = f a * ∏ i in {a}ᶜ, f i :=
  prod_eq_mul_prod_diff_singleton (mem_univ a) f
#align fintype.prod_eq_mul_prod_compl Fintype.prod_eq_mul_prod_compl
#align fintype.sum_eq_add_sum_compl Fintype.sum_eq_add_sum_compl

@[to_additive]
theorem _root_.Fintype.prod_eq_prod_compl_mul [DecidableEq α] [Fintype α] (a : α) (f : α → β) :
    ∏ i, f i = (∏ i in {a}ᶜ, f i) * f a :=
  prod_eq_prod_diff_singleton_mul (mem_univ a) f
#align fintype.prod_eq_prod_compl_mul Fintype.prod_eq_prod_compl_mul
#align fintype.sum_eq_sum_compl_add Fintype.sum_eq_sum_compl_add

theorem dvd_prod_of_mem (f : α → β) {a : α} {s : Finset α} (ha : a ∈ s) : f a ∣ ∏ i in s, f i := by
  classical
    rw [Finset.prod_eq_mul_prod_diff_singleton ha]
    exact dvd_mul_right _ _
#align finset.dvd_prod_of_mem Finset.dvd_prod_of_mem

/-- A product can be partitioned into a product of products, each equivalent under a setoid. -/
@[to_additive "A sum can be partitioned into a sum of sums, each equivalent under a setoid."]
theorem prod_partition (R : Setoid α) [DecidableRel R.r] :
    ∏ x in s, f x = ∏ xbar in s.image Quotient.mk'', ∏ y in s.filter (⟦·⟧ = xbar), f y := by
  refine' (Finset.prod_image' f fun x _hx => _).symm
  rfl
#align finset.prod_partition Finset.prod_partition
#align finset.sum_partition Finset.sum_partition

/-- If we can partition a product into subsets that cancel out, then the whole product cancels. -/
@[to_additive "If we can partition a sum into subsets that cancel out, then the whole sum cancels."]
theorem prod_cancels_of_partition_cancels (R : Setoid α) [DecidableRel R.r]
    (h : ∀ x ∈ s, ∏ a in s.filter fun y => y ≈ x, f a = 1) : ∏ x in s, f x = 1 := by
  rw [prod_partition R, ← Finset.prod_eq_one]
  intro xbar xbar_in_s
  obtain ⟨x, x_in_s, rfl⟩ := mem_image.mp xbar_in_s
  simp only [← Quotient.eq] at h
  exact h x x_in_s
#align finset.prod_cancels_of_partition_cancels Finset.prod_cancels_of_partition_cancels
#align finset.sum_cancels_of_partition_cancels Finset.sum_cancels_of_partition_cancels

@[to_additive]
theorem prod_update_of_not_mem [DecidableEq α] {s : Finset α} {i : α} (h : i ∉ s) (f : α → β)
    (b : β) : ∏ x in s, Function.update f i b x = ∏ x in s, f x := by
  apply prod_congr rfl
  intros j hj
  have : j ≠ i := by
    rintro rfl
    exact h hj
  simp [this]
#align finset.prod_update_of_not_mem Finset.prod_update_of_not_mem
#align finset.sum_update_of_not_mem Finset.sum_update_of_not_mem

@[to_additive]
theorem prod_update_of_mem [DecidableEq α] {s : Finset α} {i : α} (h : i ∈ s) (f : α → β) (b : β) :
    ∏ x in s, Function.update f i b x = b * ∏ x in s \ singleton i, f x := by
  rw [update_eq_piecewise, prod_piecewise]
  simp [h]
#align finset.prod_update_of_mem Finset.prod_update_of_mem
#align finset.sum_update_of_mem Finset.sum_update_of_mem

/-- If a product of a `Finset` of size at most 1 has a given value, so
do the terms in that product. -/
@[to_additive eq_of_card_le_one_of_sum_eq "If a sum of a `Finset` of size at most 1 has a given
value, so do the terms in that sum."]
theorem eq_of_card_le_one_of_prod_eq {s : Finset α} (hc : s.card ≤ 1) {f : α → β} {b : β}
    (h : ∏ x in s, f x = b) : ∀ x ∈ s, f x = b := by
  intro x hx
  by_cases hc0 : s.card = 0
  · exact False.elim (card_ne_zero_of_mem hx hc0)
  · have h1 : s.card = 1 := le_antisymm hc (Nat.one_le_of_lt (Nat.pos_of_ne_zero hc0))
    rw [card_eq_one] at h1
    cases' h1 with x2 hx2
    rw [hx2, mem_singleton] at hx
    simp_rw [hx2] at h
    rw [hx]
    rw [prod_singleton] at h
    exact h
#align finset.eq_of_card_le_one_of_prod_eq Finset.eq_of_card_le_one_of_prod_eq
#align finset.eq_of_card_le_one_of_sum_eq Finset.eq_of_card_le_one_of_sum_eq

/-- Taking a product over `s : Finset α` is the same as multiplying the value on a single element
`f a` by the product of `s.erase a`.

See `Multiset.prod_map_erase` for the `Multiset` version. -/
@[to_additive "Taking a sum over `s : Finset α` is the same as adding the value on a single element
`f a` to the sum over `s.erase a`.

See `Multiset.sum_map_erase` for the `Multiset` version."]
theorem mul_prod_erase [DecidableEq α] (s : Finset α) (f : α → β) {a : α} (h : a ∈ s) :
    (f a * ∏ x in s.erase a, f x) = ∏ x in s, f x := by
  rw [← prod_insert (not_mem_erase a s), insert_erase h]
#align finset.mul_prod_erase Finset.mul_prod_erase
#align finset.add_sum_erase Finset.add_sum_erase

/-- A variant of `Finset.mul_prod_erase` with the multiplication swapped. -/
@[to_additive "A variant of `Finset.add_sum_erase` with the addition swapped."]
theorem prod_erase_mul [DecidableEq α] (s : Finset α) (f : α → β) {a : α} (h : a ∈ s) :
    (∏ x in s.erase a, f x) * f a = ∏ x in s, f x := by rw [mul_comm, mul_prod_erase s f h]
#align finset.prod_erase_mul Finset.prod_erase_mul
#align finset.sum_erase_add Finset.sum_erase_add

/-- If a function applied at a point is 1, a product is unchanged by
removing that point, if present, from a `Finset`. -/
@[to_additive "If a function applied at a point is 0, a sum is unchanged by
removing that point, if present, from a `Finset`."]
theorem prod_erase [DecidableEq α] (s : Finset α) {f : α → β} {a : α} (h : f a = 1) :
    ∏ x in s.erase a, f x = ∏ x in s, f x := by
  rw [← sdiff_singleton_eq_erase]
  refine' prod_subset (sdiff_subset _ _) fun x hx hnx => _
  rw [sdiff_singleton_eq_erase] at hnx
  rwa [eq_of_mem_of_not_mem_erase hx hnx]
#align finset.prod_erase Finset.prod_erase
#align finset.sum_erase Finset.sum_erase

/-- See also `Finset.prod_boole`. -/
@[to_additive "See also `Finset.sum_boole`."]
theorem prod_ite_one (s : Finset α) (p : α → Prop) [DecidablePred p]
    (h : ∀ i ∈ s, ∀ j ∈ s, p i → p j → i = j) (a : β) :
    ∏ i in s, ite (p i) a 1 = ite (∃ i ∈ s, p i) a 1 := by
  split_ifs with h
  · obtain ⟨i, hi, hpi⟩ := h
    rw [prod_eq_single_of_mem _ hi, if_pos hpi]
    exact fun j hj hji ↦ if_neg fun hpj ↦ hji <| h _ hj _ hi hpj hpi
  · push_neg at h
    rw [prod_eq_one]
    exact fun i hi => if_neg (h i hi)
#align finset.prod_ite_one Finset.prod_ite_one
#align finset.sum_ite_zero Finset.sum_ite_zero

@[to_additive]
theorem prod_erase_lt_of_one_lt {γ : Type*} [DecidableEq α] [OrderedCommMonoid γ]
    [CovariantClass γ γ (· * ·) (· < ·)] {s : Finset α} {d : α} (hd : d ∈ s) {f : α → γ}
    (hdf : 1 < f d) : ∏ m : α in s.erase d, f m < ∏ m : α in s, f m := by
  conv in ∏ m in s, f m => rw [← Finset.insert_erase hd]
  rw [Finset.prod_insert (Finset.not_mem_erase d s)]
  exact lt_mul_of_one_lt_left' _ hdf
#align finset.prod_erase_lt_of_one_lt Finset.prod_erase_lt_of_one_lt
#align finset.sum_erase_lt_of_pos Finset.sum_erase_lt_of_pos

/-- If a product is 1 and the function is 1 except possibly at one
point, it is 1 everywhere on the `Finset`. -/
@[to_additive "If a sum is 0 and the function is 0 except possibly at one
point, it is 0 everywhere on the `Finset`."]
theorem eq_one_of_prod_eq_one {s : Finset α} {f : α → β} {a : α} (hp : ∏ x in s, f x = 1)
    (h1 : ∀ x ∈ s, x ≠ a → f x = 1) : ∀ x ∈ s, f x = 1 := by
  intro x hx
  classical
    by_cases h : x = a
    · rw [h]
      rw [h] at hx
      rw [← prod_subset (singleton_subset_iff.2 hx) fun t ht ha => h1 t ht (not_mem_singleton.1 ha),
        prod_singleton] at hp
      exact hp
    · exact h1 x hx h
#align finset.eq_one_of_prod_eq_one Finset.eq_one_of_prod_eq_one
#align finset.eq_zero_of_sum_eq_zero Finset.eq_zero_of_sum_eq_zero

@[to_additive sum_boole_nsmul]
theorem prod_pow_boole [DecidableEq α] (s : Finset α) (f : α → β) (a : α) :
    (∏ x in s, f x ^ ite (a = x) 1 0) = ite (a ∈ s) (f a) 1 := by simp
#align finset.prod_pow_boole Finset.prod_pow_boole

theorem prod_dvd_prod_of_dvd {S : Finset α} (g1 g2 : α → β) (h : ∀ a ∈ S, g1 a ∣ g2 a) :
    S.prod g1 ∣ S.prod g2 := by
  classical
    induction' S using Finset.induction_on' with a T _haS _hTS haT IH
    · simp
    · rw [Finset.prod_insert haT, prod_insert haT]
      exact mul_dvd_mul (h a <| T.mem_insert_self a) <| IH fun b hb ↦ h b <| mem_insert_of_mem hb
#align finset.prod_dvd_prod_of_dvd Finset.prod_dvd_prod_of_dvd

theorem prod_dvd_prod_of_subset {ι M : Type*} [CommMonoid M] (s t : Finset ι) (f : ι → M)
    (h : s ⊆ t) : (∏ i in s, f i) ∣ ∏ i in t, f i :=
  Multiset.prod_dvd_prod_of_le <| Multiset.map_le_map <| by simpa
#align finset.prod_dvd_prod_of_subset Finset.prod_dvd_prod_of_subset

end CommMonoid

theorem card_eq_sum_ones (s : Finset α) : s.card = ∑ x in s, 1 := by
  rw [sum_const, smul_eq_mul, mul_one]
#align finset.card_eq_sum_ones Finset.card_eq_sum_ones

theorem sum_const_nat {m : ℕ} {f : α → ℕ} (h₁ : ∀ x ∈ s, f x = m) :
    ∑ x in s, f x = card s * m := by
  rw [← Nat.nsmul_eq_mul, ← sum_const]
  apply sum_congr rfl h₁
#align finset.sum_const_nat Finset.sum_const_nat

lemma card_filter (p) [DecidablePred p] (s : Finset α) :
    (filter p s).card = ∑ a in s, ite (p a) 1 0 := by
  rw [sum_ite, sum_const_zero, add_zero, sum_const, smul_eq_mul, mul_one]
#align finset.card_filter Finset.card_filter

section Opposite

open MulOpposite

/-- Moving to the opposite additive commutative monoid commutes with summing. -/
@[simp]
theorem op_sum [AddCommMonoid β] {s : Finset α} (f : α → β) :
    op (∑ x in s, f x) = ∑ x in s, op (f x) :=
  map_sum (opAddEquiv : β ≃+ βᵐᵒᵖ) _ _
#align finset.op_sum Finset.op_sum

@[simp]
theorem unop_sum [AddCommMonoid β] {s : Finset α} (f : α → βᵐᵒᵖ) :
    unop (∑ x in s, f x) = ∑ x in s, unop (f x) :=
  map_sum (opAddEquiv : β ≃+ βᵐᵒᵖ).symm _ _
#align finset.unop_sum Finset.unop_sum

end Opposite

section DivisionCommMonoid

variable [DivisionCommMonoid β]

@[to_additive (attr := simp)]
theorem prod_inv_distrib : (∏ x in s, (f x)⁻¹) = (∏ x in s, f x)⁻¹ :=
  Multiset.prod_map_inv
#align finset.prod_inv_distrib Finset.prod_inv_distrib
#align finset.sum_neg_distrib Finset.sum_neg_distrib

@[to_additive (attr := simp)]
theorem prod_div_distrib : ∏ x in s, f x / g x = (∏ x in s, f x) / ∏ x in s, g x :=
  Multiset.prod_map_div
#align finset.prod_div_distrib Finset.prod_div_distrib
#align finset.sum_sub_distrib Finset.sum_sub_distrib

@[to_additive]
theorem prod_zpow (f : α → β) (s : Finset α) (n : ℤ) : ∏ a in s, f a ^ n = (∏ a in s, f a) ^ n :=
  Multiset.prod_map_zpow
#align finset.prod_zpow Finset.prod_zpow
#align finset.sum_zsmul Finset.sum_zsmul

end DivisionCommMonoid

section CommGroup

variable [CommGroup β] [DecidableEq α]

@[to_additive (attr := simp)]
theorem prod_sdiff_eq_div (h : s₁ ⊆ s₂) :
    ∏ x in s₂ \ s₁, f x = (∏ x in s₂, f x) / ∏ x in s₁, f x := by
  rw [eq_div_iff_mul_eq', prod_sdiff h]
#align finset.prod_sdiff_eq_div Finset.prod_sdiff_eq_div
#align finset.sum_sdiff_eq_sub Finset.sum_sdiff_eq_sub

@[to_additive]
theorem prod_sdiff_div_prod_sdiff :
    (∏ x in s₂ \ s₁, f x) / ∏ x in s₁ \ s₂, f x = (∏ x in s₂, f x) / ∏ x in s₁, f x := by
  simp [← Finset.prod_sdiff (@inf_le_left _ _ s₁ s₂), ← Finset.prod_sdiff (@inf_le_right _ _ s₁ s₂)]
#align finset.prod_sdiff_div_prod_sdiff Finset.prod_sdiff_div_prod_sdiff
#align finset.sum_sdiff_sub_sum_sdiff Finset.sum_sdiff_sub_sum_sdiff

@[to_additive (attr := simp)]
theorem prod_erase_eq_div {a : α} (h : a ∈ s) :
    ∏ x in s.erase a, f x = (∏ x in s, f x) / f a := by
  rw [eq_div_iff_mul_eq', prod_erase_mul _ _ h]
#align finset.prod_erase_eq_div Finset.prod_erase_eq_div
#align finset.sum_erase_eq_sub Finset.sum_erase_eq_sub

end CommGroup

@[simp]
theorem card_sigma {σ : α → Type*} (s : Finset α) (t : ∀ a, Finset (σ a)) :
    card (s.sigma t) = ∑ a in s, card (t a) :=
  Multiset.card_sigma _ _
#align finset.card_sigma Finset.card_sigma

@[simp]
theorem card_disjiUnion (s : Finset α) (t : α → Finset β) (h) :
    (s.disjiUnion t h).card = s.sum fun i => (t i).card :=
  Multiset.card_bind _ _
#align finset.card_disj_Union Finset.card_disjiUnion

theorem card_biUnion [DecidableEq β] {s : Finset α} {t : α → Finset β}
    (h : ∀ x ∈ s, ∀ y ∈ s, x ≠ y → Disjoint (t x) (t y)) :
    (s.biUnion t).card = ∑ u in s, card (t u) :=
  calc
    (s.biUnion t).card = ∑ i in s.biUnion t, 1 := card_eq_sum_ones _
    _ = ∑ a in s, ∑ _i in t a, 1 := Finset.sum_biUnion h
    _ = ∑ u in s, card (t u) := by simp_rw [card_eq_sum_ones]
#align finset.card_bUnion Finset.card_biUnion

theorem card_biUnion_le [DecidableEq β] {s : Finset α} {t : α → Finset β} :
    (s.biUnion t).card ≤ ∑ a in s, (t a).card :=
  haveI := Classical.decEq α
  Finset.induction_on s (by simp) fun a s has ih =>
    calc
      ((insert a s).biUnion t).card ≤ (t a).card + (s.biUnion t).card := by
        { rw [biUnion_insert]; exact Finset.card_union_le _ _ }
      _ ≤ ∑ a in insert a s, card (t a) := by rw [sum_insert has]; exact add_le_add_left ih _
#align finset.card_bUnion_le Finset.card_biUnion_le

theorem card_eq_sum_card_fiberwise [DecidableEq β] {f : α → β} {s : Finset α} {t : Finset β}
    (H : ∀ x ∈ s, f x ∈ t) : s.card = ∑ a in t, (s.filter fun x => f x = a).card := by
  simp only [card_eq_sum_ones, sum_fiberwise_of_maps_to H]
#align finset.card_eq_sum_card_fiberwise Finset.card_eq_sum_card_fiberwise

theorem card_eq_sum_card_image [DecidableEq β] (f : α → β) (s : Finset α) :
    s.card = ∑ a in s.image f, (s.filter fun x => f x = a).card :=
  card_eq_sum_card_fiberwise fun _ => mem_image_of_mem _
#align finset.card_eq_sum_card_image Finset.card_eq_sum_card_image

theorem mem_sum {f : α → Multiset β} (s : Finset α) (b : β) :
    (b ∈ ∑ x in s, f x) ↔ ∃ a ∈ s, b ∈ f a := by
  classical
    refine' s.induction_on (by simp) _
    · intro a t hi ih
      simp [sum_insert hi, ih, or_and_right, exists_or]
#align finset.mem_sum Finset.mem_sum

section ProdEqZero

variable [CommMonoidWithZero β]

theorem prod_eq_zero (ha : a ∈ s) (h : f a = 0) : ∏ x in s, f x = 0 := by
  haveI := Classical.decEq α
  rw [← prod_erase_mul _ _ ha, h, mul_zero]
#align finset.prod_eq_zero Finset.prod_eq_zero

theorem prod_boole {s : Finset α} {p : α → Prop} [DecidablePred p] :
    (∏ i in s, ite (p i) (1 : β) (0 : β)) = ite (∀ i ∈ s, p i) 1 0 := by
  split_ifs with h
  · apply prod_eq_one
    intro i hi
    rw [if_pos (h i hi)]
  · push_neg at h
    rcases h with ⟨i, hi, hq⟩
    apply prod_eq_zero hi
    rw [if_neg hq]
#align finset.prod_boole Finset.prod_boole

lemma support_prod_subset (s : Finset ι) (f : ι → α → β) :
    support (fun x ↦ ∏ i in s, f i x) ⊆ ⋂ i ∈ s, support (f i) :=
  fun _ hx ↦ Set.mem_iInter₂.2 fun _ hi H ↦ hx <| prod_eq_zero hi H
#align function.support_prod_subset Finset.support_prod_subset

variable [Nontrivial β] [NoZeroDivisors β]

theorem prod_eq_zero_iff : ∏ x in s, f x = 0 ↔ ∃ a ∈ s, f a = 0 := by
  classical
    induction' s using Finset.induction_on with a s ha ih
    · exact ⟨Not.elim one_ne_zero, fun ⟨_, H, _⟩ => by simp at H⟩
    · rw [prod_insert ha, mul_eq_zero, exists_mem_insert, ih]
#align finset.prod_eq_zero_iff Finset.prod_eq_zero_iff

theorem prod_ne_zero_iff : ∏ x in s, f x ≠ 0 ↔ ∀ a ∈ s, f a ≠ 0 := by
  rw [Ne, prod_eq_zero_iff]
  push_neg; rfl
#align finset.prod_ne_zero_iff Finset.prod_ne_zero_iff

lemma support_prod (s : Finset ι) (f : ι → α → β) :
    support (fun x ↦ ∏ i in s, f i x) = ⋂ i ∈ s, support (f i) :=
  Set.ext fun x ↦ by simp [support, prod_eq_zero_iff]
#align function.support_prod Finset.support_prod

end ProdEqZero

@[to_additive]
theorem prod_unique_nonempty {α β : Type*} [CommMonoid β] [Unique α] (s : Finset α) (f : α → β)
    (h : s.Nonempty) : ∏ x in s, f x = f default := by
  rw [h.eq_singleton_default, Finset.prod_singleton]
#align finset.prod_unique_nonempty Finset.prod_unique_nonempty
#align finset.sum_unique_nonempty Finset.sum_unique_nonempty

theorem sum_nat_mod (s : Finset α) (n : ℕ) (f : α → ℕ) :
    (∑ i in s, f i) % n = (∑ i in s, f i % n) % n :=
  (Multiset.sum_nat_mod _ _).trans <| by rw [Finset.sum, Multiset.map_map]; rfl
#align finset.sum_nat_mod Finset.sum_nat_mod

theorem prod_nat_mod (s : Finset α) (n : ℕ) (f : α → ℕ) :
    (∏ i in s, f i) % n = (∏ i in s, f i % n) % n :=
  (Multiset.prod_nat_mod _ _).trans <| by rw [Finset.prod, Multiset.map_map]; rfl
#align finset.prod_nat_mod Finset.prod_nat_mod

theorem sum_int_mod (s : Finset α) (n : ℤ) (f : α → ℤ) :
    (∑ i in s, f i) % n = (∑ i in s, f i % n) % n :=
  (Multiset.sum_int_mod _ _).trans <| by rw [Finset.sum, Multiset.map_map]; rfl
#align finset.sum_int_mod Finset.sum_int_mod

theorem prod_int_mod (s : Finset α) (n : ℤ) (f : α → ℤ) :
    (∏ i in s, f i) % n = (∏ i in s, f i % n) % n :=
  (Multiset.prod_int_mod _ _).trans <| by rw [Finset.prod, Multiset.map_map]; rfl
#align finset.prod_int_mod Finset.prod_int_mod

end Finset

namespace Fintype
variable {ι κ α : Type*} [Fintype ι] [Fintype κ] [CommMonoid α]

open Finset

/-- `Fintype.prod_bijective` is a variant of `Finset.prod_bij` that accepts `Function.Bijective`.

See `Function.Bijective.prod_comp` for a version without `h`. -/
@[to_additive "`Fintype.sum_bijective` is a variant of `Finset.sum_bij` that accepts
`Function.Bijective`.

See `Function.Bijective.sum_comp` for a version without `h`. "]
lemma prod_bijective (e : ι → κ) (he : e.Bijective) (f : ι → α) (g : κ → α)
    (h : ∀ x, f x = g (e x)) : ∏ x, f x = ∏ x, g x :=
  prod_equiv (.ofBijective e he) (by simp) (by simp [h])
#align fintype.prod_bijective Fintype.prod_bijective
#align fintype.sum_bijective Fintype.sum_bijective

@[to_additive] alias _root_.Function.Bijective.finset_prod := prod_bijective

/-- `Fintype.prod_equiv` is a specialization of `Finset.prod_bij` that
automatically fills in most arguments.

See `Equiv.prod_comp` for a version without `h`.
-/
@[to_additive "`Fintype.sum_equiv` is a specialization of `Finset.sum_bij` that
automatically fills in most arguments.

See `Equiv.sum_comp` for a version without `h`."]
lemma prod_equiv (e : ι ≃ κ) (f : ι → α) (g : κ → α) (h : ∀ x, f x = g (e x)) :
    ∏ x, f x = ∏ x, g x := prod_bijective _ e.bijective _ _ h
#align fintype.prod_equiv Fintype.prod_equiv
#align fintype.sum_equiv Fintype.sum_equiv

@[to_additive]
lemma _root_.Function.Bijective.prod_comp {e : ι → κ} (he : e.Bijective) (g : κ → α) :
    ∏ i, g (e i) = ∏ i, g i := prod_bijective _ he _ _ fun _ ↦ rfl
#align function.bijective.prod_comp Function.Bijective.prod_comp
#align function.bijective.sum_comp Function.Bijective.sum_comp

@[to_additive]
lemma _root_.Equiv.prod_comp (e : ι ≃ κ) (g : κ → α) : ∏ i, g (e i) = ∏ i, g i :=
  prod_equiv e _ _ fun _ ↦ rfl
#align equiv.prod_comp Equiv.prod_comp
#align equiv.sum_comp Equiv.sum_comp

@[to_additive]
lemma prod_of_injective (e : ι → κ) (he : Injective e) (f : ι → α) (g : κ → α)
    (h' : ∀ i ∉ Set.range e, g i = 1) (h : ∀ i, f i = g (e i)) : ∏ i, f i = ∏ j, g j :=
  prod_of_injOn e (he.injOn _) (by simp) (by simpa using h') (fun i _ ↦ h i)

@[to_additive]
lemma prod_fiberwise [DecidableEq κ] (g : ι → κ) (f : ι → α) :
    ∏ j, ∏ i : {i // g i = j}, f i = ∏ i, f i := by
  rw [← Finset.prod_fiberwise _ g f]
  congr with j
  exact (prod_subtype _ (by simp) _).symm
#align fintype.prod_fiberwise Fintype.prod_fiberwise
#align fintype.sum_fiberwise Fintype.sum_fiberwise

@[to_additive]
lemma prod_fiberwise' [DecidableEq κ] (g : ι → κ) (f : κ → α) :
    ∏ j, ∏ _i : {i // g i = j}, f j = ∏ i, f (g i) := by
  rw [← Finset.prod_fiberwise' _ g f]
  congr with j
  exact (prod_subtype _ (by simp) fun _ ↦ _).symm

@[to_additive]
theorem prod_unique {α β : Type*} [CommMonoid β] [Unique α] [Fintype α] (f : α → β) :
    ∏ x : α, f x = f default := by rw [univ_unique, prod_singleton]
#align fintype.prod_unique Fintype.prod_unique
#align fintype.sum_unique Fintype.sum_unique

@[to_additive]
theorem prod_empty {α β : Type*} [CommMonoid β] [IsEmpty α] [Fintype α] (f : α → β) :
    ∏ x : α, f x = 1 :=
  Finset.prod_of_empty _
#align fintype.prod_empty Fintype.prod_empty
#align fintype.sum_empty Fintype.sum_empty

@[to_additive]
theorem prod_subsingleton {α β : Type*} [CommMonoid β] [Subsingleton α] [Fintype α] (f : α → β)
    (a : α) : ∏ x : α, f x = f a := by
  haveI : Unique α := uniqueOfSubsingleton a
  rw [prod_unique f, Subsingleton.elim default a]
#align fintype.prod_subsingleton Fintype.prod_subsingleton
#align fintype.sum_subsingleton Fintype.sum_subsingleton

@[to_additive]
theorem prod_subtype_mul_prod_subtype {α β : Type*} [Fintype α] [CommMonoid β] (p : α → Prop)
    (f : α → β) [DecidablePred p] :
    (∏ i : { x // p x }, f i) * ∏ i : { x // ¬p x }, f i = ∏ i, f i := by
  classical
    let s := { x | p x }.toFinset
    rw [← Finset.prod_subtype s, ← Finset.prod_subtype sᶜ]
    · exact Finset.prod_mul_prod_compl _ _
    · simp [s]
    · simp [s]
#align fintype.prod_subtype_mul_prod_subtype Fintype.prod_subtype_mul_prod_subtype
#align fintype.sum_subtype_add_sum_subtype Fintype.sum_subtype_add_sum_subtype

end Fintype

namespace Finset
variable [CommMonoid α]

@[to_additive (attr := simp)]
lemma prod_attach_univ [Fintype ι] (f : {i // i ∈ @univ ι _} → α) :
    ∏ i in univ.attach, f i = ∏ i, f ⟨i, mem_univ _⟩ :=
  Fintype.prod_equiv (Equiv.subtypeUnivEquiv mem_univ) _ _ $ by simp
#align finset.prod_attach_univ Finset.prod_attach_univ
#align finset.sum_attach_univ Finset.sum_attach_univ

@[to_additive]
theorem prod_erase_attach [DecidableEq ι] {s : Finset ι} (f : ι → α) (i : ↑s) :
    ∏ j in s.attach.erase i, f ↑j = ∏ j in s.erase ↑i, f j := by
  rw [← Function.Embedding.coe_subtype, ← prod_map]
  simp [attach_map_val]

end Finset

namespace List

@[to_additive]
theorem prod_toFinset {M : Type*} [DecidableEq α] [CommMonoid M] (f : α → M) :
    ∀ {l : List α} (_hl : l.Nodup), l.toFinset.prod f = (l.map f).prod
  | [], _ => by simp
  | a :: l, hl => by
    let ⟨not_mem, hl⟩ := List.nodup_cons.mp hl
    simp [Finset.prod_insert (mt List.mem_toFinset.mp not_mem), prod_toFinset _ hl]
#align list.prod_to_finset List.prod_toFinset
#align list.sum_to_finset List.sum_toFinset

end List

namespace Multiset

theorem disjoint_list_sum_left {a : Multiset α} {l : List (Multiset α)} :
    Multiset.Disjoint l.sum a ↔ ∀ b ∈ l, Multiset.Disjoint b a := by
  induction' l with b bs ih
  · simp only [zero_disjoint, List.not_mem_nil, IsEmpty.forall_iff, forall_const, List.sum_nil]
  · simp_rw [List.sum_cons, disjoint_add_left, List.mem_cons, forall_eq_or_imp]
    simp [and_congr_left_iff, iff_self_iff, ih]
#align multiset.disjoint_list_sum_left Multiset.disjoint_list_sum_left

theorem disjoint_list_sum_right {a : Multiset α} {l : List (Multiset α)} :
    Multiset.Disjoint a l.sum ↔ ∀ b ∈ l, Multiset.Disjoint a b := by
  simpa only [@disjoint_comm _ a] using disjoint_list_sum_left
#align multiset.disjoint_list_sum_right Multiset.disjoint_list_sum_right

theorem disjoint_sum_left {a : Multiset α} {i : Multiset (Multiset α)} :
    Multiset.Disjoint i.sum a ↔ ∀ b ∈ i, Multiset.Disjoint b a :=
  Quotient.inductionOn i fun l => by
    rw [quot_mk_to_coe, Multiset.sum_coe]
    exact disjoint_list_sum_left
#align multiset.disjoint_sum_left Multiset.disjoint_sum_left

theorem disjoint_sum_right {a : Multiset α} {i : Multiset (Multiset α)} :
    Multiset.Disjoint a i.sum ↔ ∀ b ∈ i, Multiset.Disjoint a b := by
  simpa only [@disjoint_comm _ a] using disjoint_sum_left
#align multiset.disjoint_sum_right Multiset.disjoint_sum_right

theorem disjoint_finset_sum_left {β : Type*} {i : Finset β} {f : β → Multiset α} {a : Multiset α} :
    Multiset.Disjoint (i.sum f) a ↔ ∀ b ∈ i, Multiset.Disjoint (f b) a := by
  convert @disjoint_sum_left _ a (map f i.val)
  simp [and_congr_left_iff, iff_self_iff]
#align multiset.disjoint_finset_sum_left Multiset.disjoint_finset_sum_left

theorem disjoint_finset_sum_right {β : Type*} {i : Finset β} {f : β → Multiset α}
    {a : Multiset α} : Multiset.Disjoint a (i.sum f) ↔ ∀ b ∈ i, Multiset.Disjoint a (f b) := by
  simpa only [disjoint_comm] using disjoint_finset_sum_left
#align multiset.disjoint_finset_sum_right Multiset.disjoint_finset_sum_right

variable [DecidableEq α]

@[simp]
theorem toFinset_sum_count_eq (s : Multiset α) : ∑ a in s.toFinset, s.count a = card s :=
  calc
    ∑ a in s.toFinset, s.count a = ∑ a in s.toFinset, s.count a • 1 := by
      { simp only [smul_eq_mul, mul_one] }
    _ = (s.map fun _ => 1).sum := (Finset.sum_multiset_map_count _ _).symm
    _ = card s := by simp
#align multiset.to_finset_sum_count_eq Multiset.toFinset_sum_count_eq

@[simp]
theorem sum_count_eq [Fintype α] (s : Multiset α) : ∑ a, s.count a = Multiset.card s := by
  rw [← toFinset_sum_count_eq, ← Finset.sum_filter_ne_zero]
  congr
  ext
  simp

theorem count_sum' {s : Finset β} {a : α} {f : β → Multiset α} :
    count a (∑ x in s, f x) = ∑ x in s, count a (f x) := by
  dsimp only [Finset.sum]
  rw [count_sum]
#align multiset.count_sum' Multiset.count_sum'

@[simp]
theorem toFinset_sum_count_nsmul_eq (s : Multiset α) :
    ∑ a in s.toFinset, s.count a • {a} = s := by
  rw [← Finset.sum_multiset_map_count, Multiset.sum_map_singleton]
#align multiset.to_finset_sum_count_nsmul_eq Multiset.toFinset_sum_count_nsmul_eq

theorem exists_smul_of_dvd_count (s : Multiset α) {k : ℕ}
    (h : ∀ a : α, a ∈ s → k ∣ Multiset.count a s) : ∃ u : Multiset α, s = k • u := by
  use ∑ a in s.toFinset, (s.count a / k) • {a}
  have h₂ :
    (∑ x : α in s.toFinset, k • (count x s / k) • ({x} : Multiset α)) =
      ∑ x : α in s.toFinset, count x s • {x} := by
    apply Finset.sum_congr rfl
    intro x hx
    rw [← mul_nsmul', Nat.mul_div_cancel' (h x (mem_toFinset.mp hx))]
  rw [← Finset.sum_nsmul, h₂, toFinset_sum_count_nsmul_eq]
#align multiset.exists_smul_of_dvd_count Multiset.exists_smul_of_dvd_count

theorem toFinset_prod_dvd_prod [CommMonoid α] (S : Multiset α) : S.toFinset.prod id ∣ S.prod := by
  rw [Finset.prod_eq_multiset_prod]
  refine' Multiset.prod_dvd_prod_of_le _
  simp [Multiset.dedup_le S]
#align multiset.to_finset_prod_dvd_prod Multiset.toFinset_prod_dvd_prod

@[to_additive]
theorem prod_sum {α : Type*} {ι : Type*} [CommMonoid α] (f : ι → Multiset α) (s : Finset ι) :
    (∑ x in s, f x).prod = ∏ x in s, (f x).prod := by
  classical
    induction' s using Finset.induction_on with a t hat ih
    · rw [Finset.sum_empty, Finset.prod_empty, Multiset.prod_zero]
    · rw [Finset.sum_insert hat, Finset.prod_insert hat, Multiset.prod_add, ih]
#align multiset.prod_sum Multiset.prod_sum
#align multiset.sum_sum Multiset.sum_sum

end Multiset

@[simp, norm_cast]
theorem Units.coe_prod {M : Type*} [CommMonoid M] (f : α → Mˣ) (s : Finset α) :
    (↑(∏ i in s, f i) : M) = ∏ i in s, (f i : M) :=
  map_prod (Units.coeHom M) _ _
#align units.coe_prod Units.coe_prod

theorem Units.mk0_prod [CommGroupWithZero β] (s : Finset α) (f : α → β) (h) :
    Units.mk0 (∏ b in s, f b) h =
      ∏ b in s.attach, Units.mk0 (f b) fun hh => h (Finset.prod_eq_zero b.2 hh) := by
  classical induction s using Finset.induction_on <;> simp [*]
#align units.mk0_prod Units.mk0_prod

theorem nat_abs_sum_le {ι : Type*} (s : Finset ι) (f : ι → ℤ) :
    (∑ i in s, f i).natAbs ≤ ∑ i in s, (f i).natAbs := by
  classical
    induction' s using Finset.induction_on with i s his IH
    · simp only [Finset.sum_empty, Int.natAbs_zero, le_refl]
    · simp only [his, Finset.sum_insert, not_false_iff]
      exact (Int.natAbs_add_le _ _).trans (add_le_add le_rfl IH)
#align nat_abs_sum_le nat_abs_sum_le

/-! ### `Additive`, `Multiplicative` -/


open Additive Multiplicative

section Monoid

variable [Monoid α]

@[simp]
theorem ofMul_list_prod (s : List α) : ofMul s.prod = (s.map ofMul).sum := by simp [ofMul]; rfl
#align of_mul_list_prod ofMul_list_prod

@[simp]
theorem toMul_list_sum (s : List (Additive α)) : toMul s.sum = (s.map toMul).prod := by
  simp [toMul, ofMul]; rfl
#align to_mul_list_sum toMul_list_sum

end Monoid

section AddMonoid

variable [AddMonoid α]

@[simp]
theorem ofAdd_list_prod (s : List α) : ofAdd s.sum = (s.map ofAdd).prod := by simp [ofAdd]; rfl
#align of_add_list_prod ofAdd_list_prod

@[simp]
theorem toAdd_list_sum (s : List (Multiplicative α)) : toAdd s.prod = (s.map toAdd).sum := by
  simp [toAdd, ofAdd]; rfl
#align to_add_list_sum toAdd_list_sum

end AddMonoid

section CommMonoid

variable [CommMonoid α]

@[simp]
theorem ofMul_multiset_prod (s : Multiset α) : ofMul s.prod = (s.map ofMul).sum := by
  simp [ofMul]; rfl
#align of_mul_multiset_prod ofMul_multiset_prod

@[simp]
theorem toMul_multiset_sum (s : Multiset (Additive α)) : toMul s.sum = (s.map toMul).prod := by
  simp [toMul, ofMul]; rfl
#align to_mul_multiset_sum toMul_multiset_sum

@[simp]
theorem ofMul_prod (s : Finset ι) (f : ι → α) : ofMul (∏ i in s, f i) = ∑ i in s, ofMul (f i) :=
  rfl
#align of_mul_prod ofMul_prod

@[simp]
theorem toMul_sum (s : Finset ι) (f : ι → Additive α) :
    toMul (∑ i in s, f i) = ∏ i in s, toMul (f i) :=
  rfl
#align to_mul_sum toMul_sum

end CommMonoid

section AddCommMonoid

variable [AddCommMonoid α]

@[simp]
theorem ofAdd_multiset_prod (s : Multiset α) : ofAdd s.sum = (s.map ofAdd).prod := by
  simp [ofAdd]; rfl
#align of_add_multiset_prod ofAdd_multiset_prod

@[simp]
theorem toAdd_multiset_sum (s : Multiset (Multiplicative α)) :
    toAdd s.prod = (s.map toAdd).sum := by
  simp [toAdd, ofAdd]; rfl
#align to_add_multiset_sum toAdd_multiset_sum

@[simp]
theorem ofAdd_sum (s : Finset ι) (f : ι → α) : ofAdd (∑ i in s, f i) = ∏ i in s, ofAdd (f i) :=
  rfl
#align of_add_sum ofAdd_sum

@[simp]
theorem toAdd_prod (s : Finset ι) (f : ι → Multiplicative α) :
    toAdd (∏ i in s, f i) = ∑ i in s, toAdd (f i) :=
  rfl
#align to_add_prod toAdd_prod

end AddCommMonoid

/-!
### Deprecated lemmas

Those lemmas were deprecated on the 2023/12/23.
-/

@[deprecated] alias Equiv.prod_comp' := Fintype.prod_equiv
@[deprecated] alias Equiv.sum_comp' := Fintype.sum_equiv<|MERGE_RESOLUTION|>--- conflicted
+++ resolved
@@ -221,63 +221,51 @@
 open Lean Meta Parser.Term PrettyPrinter.Delaborator SubExpr
 open Std.ExtendedBinder
 
-<<<<<<< HEAD
 /-- Delaborator for `Finset.prod`.
 
 The `pp.piBinderTypes` option controls whether to show the domain type when the product is over
 `Finset.univ`. -/
-@[scoped delab app.Finset.prod] def delabFinsetProd' : Delab := whenPPOption getPPNotation do
-=======
-/-- Delaborator for `Finset.prod`. The `pp.piBinderTypes` option controls whether
-to show the domain type when the product is over `Finset.univ`. -/
-@[scoped delab app.Finset.prod] def delabFinsetProd : Delab :=
+@[scoped delab app.Finset.prod] def delabFinsetProd' : Delab :=
   whenPPOption getPPNotation <| withOverApp 5 <| do
->>>>>>> db53e50d
-  let #[_, _, _, s, f] := (← getExpr).getAppArgs | failure
-  guard $ f.isLambda
-  let ppDomain ← getPPOption getPPPiBinderTypes
-  let (i, body) ← withAppArg $ withBindingBodyUnusedName fun i => do
-    return (i, ← delab)
-  if s.isAppOfArity ``Finset.univ 2 then
-    let binder ←
-      if ppDomain then
-        let ty ← withNaryArg 0 delab
-        `(bigOpBinder| $(.mk i):ident : $ty)
-      else
-        `(bigOpBinder| $(.mk i):ident)
-    `(∏ $binder:bigOpBinder, $body)
-  else
-    let ss ← withNaryArg 3 $ delab
-    `(∏ $(.mk i):ident ∈ $ss, $body)
+    let #[_, _, _, s, f] := (← getExpr).getAppArgs | failure
+    guard $ f.isLambda
+    let ppDomain ← getPPOption getPPPiBinderTypes
+    let (i, body) ← withAppArg $ withBindingBodyUnusedName fun i => do
+      return (i, ← delab)
+    if s.isAppOfArity ``Finset.univ 2 then
+      let binder ←
+        if ppDomain then
+          let ty ← withNaryArg 0 delab
+          `(bigOpBinder| $(.mk i):ident : $ty)
+        else
+          `(bigOpBinder| $(.mk i):ident)
+      `(∏ $binder:bigOpBinder, $body)
+    else
+      let ss ← withNaryArg 3 $ delab
+      `(∏ $(.mk i):ident ∈ $ss, $body)
 
 /-- Delaborator for `Finset.prod`.
 
-<<<<<<< HEAD
 The `pp.piBinderTypes` option controls whether to show the domain type when the sum is over
 `Finset.univ`. -/
-@[scoped delab app.Finset.sum] def delabFinsetSum' : Delab := whenPPOption getPPNotation do
-=======
-/-- Delaborator for `Finset.prod`. The `pp.piBinderTypes` option controls whether
-to show the domain type when the sum is over `Finset.univ`. -/
-@[scoped delab app.Finset.sum] def delabFinsetSum : Delab :=
+@[scoped delab app.Finset.sum] def delabFinsetSum' : Delab :=
   whenPPOption getPPNotation <| withOverApp 5 <| do
->>>>>>> db53e50d
-  let #[_, _, _, s, f] := (← getExpr).getAppArgs | failure
-  guard $ f.isLambda
-  let ppDomain ← getPPOption getPPPiBinderTypes
-  let (i, body) ← withAppArg $ withBindingBodyUnusedName fun i => do
-    return (i, ← delab)
-  if s.isAppOfArity ``Finset.univ 2 then
-    let binder ←
-      if ppDomain then
-        let ty ← withNaryArg 0 delab
-        `(bigOpBinder| $(.mk i):ident : $ty)
-      else
-        `(bigOpBinder| $(.mk i):ident)
-    `(∑ $binder:bigOpBinder, $body)
-  else
-    let ss ← withNaryArg 3 $ delab
-    `(∑ $(.mk i):ident ∈ $ss, $body)
+    let #[_, _, _, s, f] := (← getExpr).getAppArgs | failure
+    guard $ f.isLambda
+    let ppDomain ← getPPOption getPPPiBinderTypes
+    let (i, body) ← withAppArg $ withBindingBodyUnusedName fun i => do
+      return (i, ← delab)
+    if s.isAppOfArity ``Finset.univ 2 then
+      let binder ←
+        if ppDomain then
+          let ty ← withNaryArg 0 delab
+          `(bigOpBinder| $(.mk i):ident : $ty)
+        else
+          `(bigOpBinder| $(.mk i):ident)
+      `(∑ $binder:bigOpBinder, $body)
+    else
+      let ss ← withNaryArg 3 $ delab
+      `(∑ $(.mk i):ident ∈ $ss, $body)
 
 end BigOperators
 
