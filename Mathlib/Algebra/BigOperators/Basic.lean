/-
Copyright (c) 2017 Johannes Hölzl. All rights reserved.
Released under Apache 2.0 license as described in the file LICENSE.
Authors: Johannes Hölzl
-/
import Mathlib.Algebra.BigOperators.Multiset.Lemmas
import Mathlib.Algebra.Function.Indicator
import Mathlib.Algebra.Ring.Opposite
import Mathlib.Data.Finset.Powerset
import Mathlib.Data.Finset.Preimage
import Mathlib.Data.Finset.Sigma
import Mathlib.Data.Finset.Sum
import Mathlib.Data.Fintype.Pi
import Mathlib.Data.Int.Cast.Lemmas
import Mathlib.Data.Set.Image

#align_import algebra.big_operators.basic from "leanprover-community/mathlib"@"65a1391a0106c9204fe45bc73a039f056558cb83"

/-!
# Big operators

In this file we define products and sums indexed by finite sets (specifically, `Finset`).

## Notation

We introduce the following notation, localized in `BigOperators`.
To enable the notation, use `open BigOperators`.

Let `s` be a `Finset α`, and `f : α → β` a function.

* `∏ x in s, f x` is notation for `Finset.prod s f` (assuming `β` is a `CommMonoid`)
* `∑ x in s, f x` is notation for `Finset.sum s f` (assuming `β` is an `AddCommMonoid`)
* `∏ x, f x` is notation for `Finset.prod Finset.univ f`
  (assuming `α` is a `Fintype` and `β` is a `CommMonoid`)
* `∑ x, f x` is notation for `Finset.sum Finset.univ f`
  (assuming `α` is a `Fintype` and `β` is an `AddCommMonoid`)

## Implementation Notes

The first arguments in all definitions and lemmas is the codomain of the function of the big
operator. This is necessary for the heuristic in `@[to_additive]`.
See the documentation of `to_additive.attr` for more information.

-/

variable {ι κ α β γ : Type*}

open Fin Function

namespace Finset

/-- `∏ x in s, f x` is the product of `f x`
as `x` ranges over the elements of the finite set `s`.
-/
@[to_additive "`∑ x in s, f x` is the sum of `f x` as `x` ranges over the elements
of the finite set `s`."]
protected def prod [CommMonoid β] (s : Finset α) (f : α → β) : β :=
  (s.1.map f).prod
#align finset.prod Finset.prod
#align finset.sum Finset.sum

@[to_additive (attr := simp)]
theorem prod_mk [CommMonoid β] (s : Multiset α) (hs : s.Nodup) (f : α → β) :
    (⟨s, hs⟩ : Finset α).prod f = (s.map f).prod :=
  rfl
#align finset.prod_mk Finset.prod_mk
#align finset.sum_mk Finset.sum_mk

@[to_additive (attr := simp)]
theorem prod_val [CommMonoid α] (s : Finset α) : s.1.prod = s.prod id := by
  rw [Finset.prod, Multiset.map_id]
#align finset.prod_val Finset.prod_val
#align finset.sum_val Finset.sum_val

end Finset

library_note "operator precedence of big operators"/--
There is no established mathematical convention
for the operator precedence of big operators like `∏` and `∑`.
We will have to make a choice.

Online discussions, such as https://math.stackexchange.com/q/185538/30839
seem to suggest that `∏` and `∑` should have the same precedence,
and that this should be somewhere between `*` and `+`.
The latter have precedence levels `70` and `65` respectively,
and we therefore choose the level `67`.

In practice, this means that parentheses should be placed as follows:
```lean
∑ k in K, (a k + b k) = ∑ k in K, a k + ∑ k in K, b k →
  ∏ k in K, a k * b k = (∏ k in K, a k) * (∏ k in K, b k)
```
(Example taken from page 490 of Knuth's *Concrete Mathematics*.)
-/

-- TODO: Use scoped[NS], when implemented?
namespace BigOperators
open Std.ExtendedBinder Lean Meta

-- TODO: contribute this modification back to `extBinder`

/-- A `bigOpBinder` is like an `extBinder` and has the form `x`, `x : ty`, or `x pred`
where `pred` is a `binderPred` like `< 2`.
Unlike `extBinder`, `x` is a term. -/
syntax bigOpBinder := term:max ((" : " term) <|> binderPred)?
/-- A BigOperator binder in parentheses -/
syntax bigOpBinderParenthesized := " (" bigOpBinder ")"
/-- A list of parenthesized binders -/
syntax bigOpBinderCollection := bigOpBinderParenthesized+
/-- A single (unparenthesized) binder, or a list of parenthesized binders -/
syntax bigOpBinders := bigOpBinderCollection <|> (ppSpace bigOpBinder)

/-- Collects additional binder/finset pairs for the given `bigOpBinder`.

Note: this is not extensible at the moment, unlike the usual `bigOpBinder` expansions. -/
def processBigOpBinder (processed : Array (Term × Term))
    (binder : TSyntax ``bigOpBinder) : MacroM (Array (Term × Term)) :=
  set_option hygiene false in
  withRef binder do
    match binder with
    | `(bigOpBinder| $x:term) =>
      match x with
      | `(($a + $b = $n)) => -- Maybe this is too cute.
        return processed |>.push (← `(⟨$a, $b⟩), ← `(Finset.HasAntidiagonal.antidiagonal $n))
      | _ => return processed |>.push (x, ← ``(Finset.univ))
    | `(bigOpBinder| $x : $t) => return processed |>.push (x, ← ``((Finset.univ : Finset $t)))
    | `(bigOpBinder| $x ∈ $s) => return processed |>.push (x, ← `(finset% $s))
    | `(bigOpBinder| $x < $n) => return processed |>.push (x, ← `(Finset.Iio $n))
    | `(bigOpBinder| $x ≤ $n) => return processed |>.push (x, ← `(Finset.Iic $n))
    | `(bigOpBinder| $x > $n) => return processed |>.push (x, ← `(Finset.Ioi $n))
    | `(bigOpBinder| $x ≥ $n) => return processed |>.push (x, ← `(Finset.Ici $n))
    | _ => Macro.throwUnsupported

/-- Collects the binder/Finset pairs for the given `bigOpBinders`. -/
def processBigOpBinders (binders : TSyntax ``bigOpBinders) :
    MacroM (Array (Term × Term)) :=
  match binders with
  | `(bigOpBinders| $b:bigOpBinder) => processBigOpBinder #[] b
  | `(bigOpBinders| $[($bs:bigOpBinder)]*) => bs.foldlM processBigOpBinder #[]
  | _ => Macro.throwUnsupported

/-- Collect the binderIdents into a `⟨...⟩` expression. -/
def bigOpBindersPattern (processed : (Array (Term × Term))) :
    MacroM Term := do
  let ts := processed.map Prod.fst
  if ts.size == 1 then
    return ts[0]!
  else
    `(⟨$ts,*⟩)

/-- Collect the terms into a product of sets. -/
def bigOpBindersProd (processed : (Array (Term × Term))) :
    MacroM Term := do
  if processed.isEmpty then
    `((Finset.univ : Finset Unit))
  else if processed.size == 1 then
    return processed[0]!.2
  else
    processed.foldrM (fun s p => `(SProd.sprod $(s.2) $p)) processed.back.2
      (start := processed.size - 1)

/--
- `∑ x, f x` is notation for `Finset.sum Finset.univ f`. It is the sum of `f x`,
  where `x` ranges over the finite domain of `f`.
- `∑ x ∈ s, f x` is notation for `Finset.sum s f`. It is the sum of `f x`,
  where `x` ranges over the finite set `s` (either a `Finset` or a `Set` with a `Fintype` instance).
- `∑ x ∈ s with p x, f x` is notation for `Finset.sum (Finset.filter p s) f`.
- `∑ (x ∈ s) (y ∈ t), f x y` is notation for `Finset.sum (s ×ˢ t) (fun ⟨x, y⟩ ↦ f x y)`.

These support destructuring, for example `∑ ⟨x, y⟩ ∈ s ×ˢ t, f x y`.

Notation: `"∑" bigOpBinders* ("with" term)? "," term` -/
scoped syntax (name := bigSum) "∑ " bigOpBinders ("with " term)? ", " term:67 : term

/--
- `∏ x, f x` is notation for `Finset.prod Finset.univ f`. It is the product of `f x`,
  where `x` ranges over the finite domain of `f`.
- `∏ x ∈ s, f x` is notation for `Finset.prod s f`. It is the product of `f x`,
  where `x` ranges over the finite set `s` (either a `Finset` or a `Set` with a `Fintype` instance).
- `∏ x ∈ s with p x, f x` is notation for `Finset.prod (Finset.filter p s) f`.
- `∏ (x ∈ s) (y ∈ t), f x y` is notation for `Finset.prod (s ×ˢ t) (fun ⟨x, y⟩ ↦ f x y)`.

These support destructuring, for example `∏ ⟨x, y⟩ ∈ s ×ˢ t, f x y`.

Notation: `"∏" bigOpBinders* ("with" term)? "," term` -/
scoped syntax (name := bigProd) "∏ " bigOpBinders ("with " term)? ", " term:67 : term

scoped macro_rules (kind := bigSum)
  | `(∑ $bs:bigOpBinders $[with $p?]?, $v) => do
    let processed ← processBigOpBinders bs
    let x ← bigOpBindersPattern processed
    let s ← bigOpBindersProd processed
    match p? with
    | some p => `(Finset.sum (Finset.filter (fun $x ↦ $p) $s) (fun $x ↦ $v))
    | none => `(Finset.sum $s (fun $x ↦ $v))

scoped macro_rules (kind := bigProd)
  | `(∏ $bs:bigOpBinders $[with $p?]?, $v) => do
    let processed ← processBigOpBinders bs
    let x ← bigOpBindersPattern processed
    let s ← bigOpBindersProd processed
    match p? with
    | some p => `(Finset.prod (Finset.filter (fun $x ↦ $p) $s) (fun $x ↦ $v))
    | none => `(Finset.prod $s (fun $x ↦ $v))


/-- (Deprecated, use `∑ x ∈ s, f x`)

`∑ x in s, f x` is notation for `Finset.sum s f`. It is the sum of `f x`,
where `x` ranges over the finite set `s`. -/
scoped syntax (name := bigsumin) "∑ " extBinder " in " term ", " term:67 : term
scoped macro_rules (kind := bigsumin)
  | `(∑ $x:ident in $s, $r) => `(∑ $x:ident ∈ $s, $r)
  | `(∑ $x:ident : $t in $s, $r) => `(∑ $x:ident ∈ ($s : Finset $t), $r)

/-- (Deprecated, use `∏ x ∈ s, f x`)

`∏ x in s, f x` is notation for `Finset.prod s f`. It is the product of `f x`,
where `x` ranges over the finite set `s`. -/
scoped syntax (name := bigprodin) "∏ " extBinder " in " term ", " term:67 : term
scoped macro_rules (kind := bigprodin)
  | `(∏ $x:ident in $s, $r) => `(∏ $x:ident ∈ $s, $r)
  | `(∏ $x:ident : $t in $s, $r) => `(∏ $x:ident ∈ ($s : Finset $t), $r)

open Lean Meta Parser.Term PrettyPrinter.Delaborator SubExpr
open Std.ExtendedBinder

/-- Delaborator for `Finset.prod`.

The `pp.piBinderTypes` option controls whether to show the domain type when the product is over
`Finset.univ`. -/
@[scoped delab app.Finset.prod] def delabFinsetProd' : Delab := whenPPOption getPPNotation do
  let #[_, _, _, s, f] := (← getExpr).getAppArgs | failure
  guard $ f.isLambda
  let ppDomain ← getPPOption getPPPiBinderTypes
  let (i, body) ← withAppArg $ withBindingBodyUnusedName fun i => do
    return (i, ← delab)
  if s.isAppOfArity ``Finset.univ 2 then
    let binder ←
      if ppDomain then
<<<<<<< HEAD
        let ty ← withNaryArg 1 delab
        `(bigOpBinder| $(.mk i):ident : $ty)
=======
        let ty ← withNaryArg 0 delab
        `(extBinder| $(.mk i):ident : $ty)
>>>>>>> 7f145201
      else
        `(bigOpBinder| $(.mk i):ident)
    `(∏ $binder:bigOpBinder, $body)
  else
    let ss ← withNaryArg 3 $ delab
    `(∏ $(.mk i):ident ∈ $ss, $body)

/-- Delaborator for `Finset.prod`.

The `pp.piBinderTypes` option controls whether to show the domain type when the sum is over
`Finset.univ`. -/
@[scoped delab app.Finset.sum] def delabFinsetSum' : Delab := whenPPOption getPPNotation do
  let #[_, _, _, s, f] := (← getExpr).getAppArgs | failure
  guard $ f.isLambda
  let ppDomain ← getPPOption getPPPiBinderTypes
  let (i, body) ← withAppArg $ withBindingBodyUnusedName fun i => do
    return (i, ← delab)
  if s.isAppOfArity ``Finset.univ 2 then
    let binder ←
      if ppDomain then
<<<<<<< HEAD
        let ty ← withNaryArg 1 delab
        `(bigOpBinder| $(.mk i):ident : $ty)
=======
        let ty ← withNaryArg 0 delab
        `(extBinder| $(.mk i):ident : $ty)
>>>>>>> 7f145201
      else
        `(bigOpBinder| $(.mk i):ident)
    `(∑ $binder:bigOpBinder, $body)
  else
    let ss ← withNaryArg 3 $ delab
    `(∑ $(.mk i):ident ∈ $ss, $body)

end BigOperators

open BigOperators

namespace Finset

variable {s s₁ s₂ : Finset α} {a : α} {f g : α → β}

@[to_additive]
theorem prod_eq_multiset_prod [CommMonoid β] (s : Finset α) (f : α → β) :
    ∏ x in s, f x = (s.1.map f).prod :=
  rfl
#align finset.prod_eq_multiset_prod Finset.prod_eq_multiset_prod
#align finset.sum_eq_multiset_sum Finset.sum_eq_multiset_sum

@[to_additive (attr := simp)]
lemma prod_map_val [CommMonoid β] (s : Finset α) (f : α → β) : (s.1.map f).prod = ∏ a in s, f a :=
  rfl
#align finset.prod_map_val Finset.prod_map_val
#align finset.sum_map_val Finset.sum_map_val

@[to_additive]
theorem prod_eq_fold [CommMonoid β] (s : Finset α) (f : α → β) :
    ∏ x in s, f x = s.fold ((· * ·) : β → β → β) 1 f :=
  rfl
#align finset.prod_eq_fold Finset.prod_eq_fold
#align finset.sum_eq_fold Finset.sum_eq_fold

@[simp]
theorem sum_multiset_singleton (s : Finset α) : (s.sum fun x => {x}) = s.val := by
  simp only [sum_eq_multiset_sum, Multiset.sum_map_singleton]
#align finset.sum_multiset_singleton Finset.sum_multiset_singleton

end Finset

@[to_additive (attr := simp)]
theorem map_prod [CommMonoid β] [CommMonoid γ] {G : Type*} [FunLike G β γ] [MonoidHomClass G β γ]
    (g : G) (f : α → β) (s : Finset α) : g (∏ x in s, f x) = ∏ x in s, g (f x) := by
  simp only [Finset.prod_eq_multiset_prod, map_multiset_prod, Multiset.map_map]; rfl
#align map_prod map_prod
#align map_sum map_sum

section Deprecated

#align monoid_hom.map_prod map_prodₓ
#align add_monoid_hom.map_sum map_sumₓ
#align mul_equiv.map_prod map_prodₓ
#align add_equiv.map_sum map_sumₓ

@[deprecated _root_.map_list_prod]
protected theorem RingHom.map_list_prod [Semiring β] [Semiring γ] (f : β →+* γ) (l : List β) :
    f l.prod = (l.map f).prod :=
  map_list_prod f l
#align ring_hom.map_list_prod RingHom.map_list_prod

@[deprecated _root_.map_list_sum]
protected theorem RingHom.map_list_sum [NonAssocSemiring β] [NonAssocSemiring γ] (f : β →+* γ)
    (l : List β) : f l.sum = (l.map f).sum :=
  map_list_sum f l
#align ring_hom.map_list_sum RingHom.map_list_sum

/-- A morphism into the opposite ring acts on the product by acting on the reversed elements. -/
@[deprecated _root_.unop_map_list_prod]
protected theorem RingHom.unop_map_list_prod [Semiring β] [Semiring γ] (f : β →+* γᵐᵒᵖ)
    (l : List β) : MulOpposite.unop (f l.prod) = (l.map (MulOpposite.unop ∘ f)).reverse.prod :=
  unop_map_list_prod f l
#align ring_hom.unop_map_list_prod RingHom.unop_map_list_prod

@[deprecated _root_.map_multiset_prod]
protected theorem RingHom.map_multiset_prod [CommSemiring β] [CommSemiring γ] (f : β →+* γ)
    (s : Multiset β) : f s.prod = (s.map f).prod :=
  map_multiset_prod f s
#align ring_hom.map_multiset_prod RingHom.map_multiset_prod

@[deprecated _root_.map_multiset_sum]
protected theorem RingHom.map_multiset_sum [NonAssocSemiring β] [NonAssocSemiring γ] (f : β →+* γ)
    (s : Multiset β) : f s.sum = (s.map f).sum :=
  map_multiset_sum f s
#align ring_hom.map_multiset_sum RingHom.map_multiset_sum

@[deprecated _root_.map_prod]
protected theorem RingHom.map_prod [CommSemiring β] [CommSemiring γ] (g : β →+* γ) (f : α → β)
    (s : Finset α) : g (∏ x in s, f x) = ∏ x in s, g (f x) :=
  map_prod g f s
#align ring_hom.map_prod RingHom.map_prod

@[deprecated _root_.map_sum]
protected theorem RingHom.map_sum [NonAssocSemiring β] [NonAssocSemiring γ] (g : β →+* γ)
    (f : α → β) (s : Finset α) : g (∑ x in s, f x) = ∑ x in s, g (f x) :=
  map_sum g f s
#align ring_hom.map_sum RingHom.map_sum

end Deprecated

@[to_additive]
theorem MonoidHom.coe_finset_prod [MulOneClass β] [CommMonoid γ] (f : α → β →* γ) (s : Finset α) :
    ⇑(∏ x in s, f x) = ∏ x in s, ⇑(f x) :=
  map_prod (MonoidHom.coeFn β γ) _ _
#align monoid_hom.coe_finset_prod MonoidHom.coe_finset_prod
#align add_monoid_hom.coe_finset_sum AddMonoidHom.coe_finset_sum

/-- See also `Finset.prod_apply`, with the same conclusion but with the weaker hypothesis
`f : α → β → γ` -/
@[to_additive (attr := simp)
  "See also `Finset.sum_apply`, with the same conclusion but with the weaker hypothesis
  `f : α → β → γ`"]
theorem MonoidHom.finset_prod_apply [MulOneClass β] [CommMonoid γ] (f : α → β →* γ) (s : Finset α)
    (b : β) : (∏ x in s, f x) b = ∏ x in s, f x b :=
  map_prod (MonoidHom.eval b) _ _
#align monoid_hom.finset_prod_apply MonoidHom.finset_prod_apply
#align add_monoid_hom.finset_sum_apply AddMonoidHom.finset_sum_apply

variable {s s₁ s₂ : Finset α} {a : α} {f g : α → β}

namespace Finset

section CommMonoid

variable [CommMonoid β]

@[to_additive (attr := simp)]
theorem prod_empty : ∏ x in ∅, f x = 1 :=
  rfl
#align finset.prod_empty Finset.prod_empty
#align finset.sum_empty Finset.sum_empty

@[to_additive]
theorem prod_of_empty [IsEmpty α] (s : Finset α) : ∏ i in s, f i = 1 := by
  rw [eq_empty_of_isEmpty s, prod_empty]
#align finset.prod_of_empty Finset.prod_of_empty
#align finset.sum_of_empty Finset.sum_of_empty

@[to_additive (attr := simp)]
theorem prod_cons (h : a ∉ s) : ∏ x in cons a s h, f x = f a * ∏ x in s, f x :=
  fold_cons h
#align finset.prod_cons Finset.prod_cons
#align finset.sum_cons Finset.sum_cons

@[to_additive (attr := simp)]
theorem prod_insert [DecidableEq α] : a ∉ s → ∏ x in insert a s, f x = f a * ∏ x in s, f x :=
  fold_insert
#align finset.prod_insert Finset.prod_insert
#align finset.sum_insert Finset.sum_insert

/-- The product of `f` over `insert a s` is the same as
the product over `s`, as long as `a` is in `s` or `f a = 1`. -/
@[to_additive (attr := simp) "The sum of `f` over `insert a s` is the same as
the sum over `s`, as long as `a` is in `s` or `f a = 0`."]
theorem prod_insert_of_eq_one_if_not_mem [DecidableEq α] (h : a ∉ s → f a = 1) :
    ∏ x in insert a s, f x = ∏ x in s, f x := by
  by_cases hm : a ∈ s
  · simp_rw [insert_eq_of_mem hm]
  · rw [prod_insert hm, h hm, one_mul]
#align finset.prod_insert_of_eq_one_if_not_mem Finset.prod_insert_of_eq_one_if_not_mem
#align finset.sum_insert_of_eq_zero_if_not_mem Finset.sum_insert_of_eq_zero_if_not_mem

/-- The product of `f` over `insert a s` is the same as
the product over `s`, as long as `f a = 1`. -/
@[to_additive (attr := simp) "The sum of `f` over `insert a s` is the same as
the sum over `s`, as long as `f a = 0`."]
theorem prod_insert_one [DecidableEq α] (h : f a = 1) : ∏ x in insert a s, f x = ∏ x in s, f x :=
  prod_insert_of_eq_one_if_not_mem fun _ => h
#align finset.prod_insert_one Finset.prod_insert_one
#align finset.sum_insert_zero Finset.sum_insert_zero

@[to_additive]
theorem prod_insert_div {M : Type*} [CommGroup M] [DecidableEq α] (ha : a ∉ s) {f : α → M} :
    (∏ x in insert a s, f x) / f a = ∏ x in s, f x := by simp [ha]

@[to_additive (attr := simp)]
theorem prod_singleton (f : α → β) (a : α) : ∏ x in singleton a, f x = f a :=
  Eq.trans fold_singleton <| mul_one _
#align finset.prod_singleton Finset.prod_singleton
#align finset.sum_singleton Finset.sum_singleton

@[to_additive]
theorem prod_pair [DecidableEq α] {a b : α} (h : a ≠ b) :
    (∏ x in ({a, b} : Finset α), f x) = f a * f b := by
  rw [prod_insert (not_mem_singleton.2 h), prod_singleton]
#align finset.prod_pair Finset.prod_pair
#align finset.sum_pair Finset.sum_pair

@[to_additive (attr := simp)]
theorem prod_const_one : (∏ _x in s, (1 : β)) = 1 := by
  simp only [Finset.prod, Multiset.map_const', Multiset.prod_replicate, one_pow]
#align finset.prod_const_one Finset.prod_const_one
#align finset.sum_const_zero Finset.sum_const_zero

@[to_additive (attr := simp)]
theorem prod_image [DecidableEq α] {s : Finset γ} {g : γ → α} :
    (∀ x ∈ s, ∀ y ∈ s, g x = g y → x = y) → ∏ x in s.image g, f x = ∏ x in s, f (g x) :=
  fold_image
#align finset.prod_image Finset.prod_image
#align finset.sum_image Finset.sum_image

@[to_additive (attr := simp)]
theorem prod_map (s : Finset α) (e : α ↪ γ) (f : γ → β) :
    ∏ x in s.map e, f x = ∏ x in s, f (e x) := by
  rw [Finset.prod, Finset.map_val, Multiset.map_map]; rfl
#align finset.prod_map Finset.prod_map
#align finset.sum_map Finset.sum_map

@[to_additive]
lemma prod_attach (s : Finset α) (f : α → β) : ∏ x in s.attach, f x = ∏ x in s, f x := by
  classical rw [← prod_image $ Subtype.coe_injective.injOn _, attach_image_val]
#align finset.prod_attach Finset.prod_attach
#align finset.sum_attach Finset.sum_attach

@[to_additive (attr := congr)]
theorem prod_congr (h : s₁ = s₂) : (∀ x ∈ s₂, f x = g x) → s₁.prod f = s₂.prod g := by
  rw [h]; exact fold_congr
#align finset.prod_congr Finset.prod_congr
#align finset.sum_congr Finset.sum_congr

@[to_additive]
theorem prod_eq_one {f : α → β} {s : Finset α} (h : ∀ x ∈ s, f x = 1) : ∏ x in s, f x = 1 :=
  calc
    ∏ x in s, f x = ∏ _x in s, 1 := Finset.prod_congr rfl h
    _ = 1 := Finset.prod_const_one
#align finset.prod_eq_one Finset.prod_eq_one
#align finset.sum_eq_zero Finset.sum_eq_zero

@[to_additive]
theorem prod_disjUnion (h) :
    ∏ x in s₁.disjUnion s₂ h, f x = (∏ x in s₁, f x) * ∏ x in s₂, f x := by
  refine' Eq.trans _ (fold_disjUnion h)
  rw [one_mul]
  rfl
#align finset.prod_disj_union Finset.prod_disjUnion
#align finset.sum_disj_union Finset.sum_disjUnion

@[to_additive]
theorem prod_disjiUnion (s : Finset ι) (t : ι → Finset α) (h) :
    ∏ x in s.disjiUnion t h, f x = ∏ i in s, ∏ x in t i, f x := by
  refine' Eq.trans _ (fold_disjiUnion h)
  dsimp [Finset.prod, Multiset.prod, Multiset.fold, Finset.disjUnion, Finset.fold]
  congr
  exact prod_const_one.symm
#align finset.prod_disj_Union Finset.prod_disjiUnion
#align finset.sum_disj_Union Finset.sum_disjiUnion

@[to_additive]
theorem prod_union_inter [DecidableEq α] :
    (∏ x in s₁ ∪ s₂, f x) * ∏ x in s₁ ∩ s₂, f x = (∏ x in s₁, f x) * ∏ x in s₂, f x :=
  fold_union_inter
#align finset.prod_union_inter Finset.prod_union_inter
#align finset.sum_union_inter Finset.sum_union_inter

@[to_additive]
theorem prod_union [DecidableEq α] (h : Disjoint s₁ s₂) :
    ∏ x in s₁ ∪ s₂, f x = (∏ x in s₁, f x) * ∏ x in s₂, f x := by
  rw [← prod_union_inter, disjoint_iff_inter_eq_empty.mp h]; exact (mul_one _).symm
#align finset.prod_union Finset.prod_union
#align finset.sum_union Finset.sum_union

@[to_additive]
theorem prod_filter_mul_prod_filter_not
    (s : Finset α) (p : α → Prop) [DecidablePred p] [∀ x, Decidable (¬p x)] (f : α → β) :
    (∏ x in s.filter p, f x) * ∏ x in s.filter fun x => ¬p x, f x = ∏ x in s, f x := by
  have := Classical.decEq α
  rw [← prod_union (disjoint_filter_filter_neg s s p), filter_union_filter_neg_eq]
#align finset.prod_filter_mul_prod_filter_not Finset.prod_filter_mul_prod_filter_not
#align finset.sum_filter_add_sum_filter_not Finset.sum_filter_add_sum_filter_not

section ToList

@[to_additive (attr := simp)]
theorem prod_to_list (s : Finset α) (f : α → β) : (s.toList.map f).prod = s.prod f := by
  rw [Finset.prod, ← Multiset.prod_coe, ← Multiset.map_coe, Finset.coe_toList]
#align finset.prod_to_list Finset.prod_to_list
#align finset.sum_to_list Finset.sum_to_list

end ToList

@[to_additive]
theorem _root_.Equiv.Perm.prod_comp (σ : Equiv.Perm α) (s : Finset α) (f : α → β)
    (hs : { a | σ a ≠ a } ⊆ s) : (∏ x in s, f (σ x)) = ∏ x in s, f x := by
  convert (prod_map s σ.toEmbedding f).symm
  exact (map_perm hs).symm
#align equiv.perm.prod_comp Equiv.Perm.prod_comp
#align equiv.perm.sum_comp Equiv.Perm.sum_comp

@[to_additive]
theorem _root_.Equiv.Perm.prod_comp' (σ : Equiv.Perm α) (s : Finset α) (f : α → α → β)
    (hs : { a | σ a ≠ a } ⊆ s) : (∏ x in s, f (σ x) x) = ∏ x in s, f x (σ.symm x) := by
  convert σ.prod_comp s (fun x => f x (σ.symm x)) hs
  rw [Equiv.symm_apply_apply]
#align equiv.perm.prod_comp' Equiv.Perm.prod_comp'
#align equiv.perm.sum_comp' Equiv.Perm.sum_comp'

/-- A product over all subsets of `s ∪ {x}` is obtained by multiplying the product over all subsets
of `s`, and over all subsets of `s` to which one adds `x`. -/
@[to_additive "A sum over all subsets of `s ∪ {x}` is obtained by summing the sum over all subsets
of `s`, and over all subsets of `s` to which one adds `x`."]
lemma prod_powerset_insert [DecidableEq α] (ha : a ∉ s) (f : Finset α → β) :
    ∏ t in (insert a s).powerset, f t =
      (∏ t in s.powerset, f t) * ∏ t in s.powerset, f (insert a t) := by
  rw [powerset_insert, prod_union, prod_image]
  · exact insert_erase_invOn.2.injOn.mono fun t ht ↦ not_mem_mono (mem_powerset.1 ht) ha
  · aesop (add simp [disjoint_left, insert_subset_iff])
#align finset.prod_powerset_insert Finset.prod_powerset_insert
#align finset.sum_powerset_insert Finset.sum_powerset_insert

/-- A product over all subsets of `s ∪ {x}` is obtained by multiplying the product over all subsets
of `s`, and over all subsets of `s` to which one adds `x`. -/
@[to_additive "A sum over all subsets of `s ∪ {x}` is obtained by summing the sum over all subsets
of `s`, and over all subsets of `s` to which one adds `x`."]
lemma prod_powerset_cons (ha : a ∉ s) (f : Finset α → β) :
    ∏ t in (s.cons a ha).powerset, f t = (∏ t in s.powerset, f t) *
      ∏ t in s.powerset.attach, f (cons a t $ not_mem_mono (mem_powerset.1 t.2) ha) := by
  classical
  simp_rw [cons_eq_insert]
  rw [prod_powerset_insert ha, prod_attach _ fun t ↦ f (insert a t)]

/-- A product over `powerset s` is equal to the double product over sets of subsets of `s` with
`card s = k`, for `k = 1, ..., card s`. -/
@[to_additive "A sum over `powerset s` is equal to the double sum over sets of subsets of `s` with
  `card s = k`, for `k = 1, ..., card s`"]
lemma prod_powerset (s : Finset α) (f : Finset α → β) :
    ∏ t in powerset s, f t = ∏ j in range (card s + 1), ∏ t in powersetCard j s, f t := by
  rw [powerset_card_disjiUnion, prod_disjiUnion]
#align finset.prod_powerset Finset.prod_powerset
#align finset.sum_powerset Finset.sum_powerset

end CommMonoid

end Finset

section

open Finset

variable [Fintype α] [CommMonoid β]

@[to_additive]
theorem IsCompl.prod_mul_prod {s t : Finset α} (h : IsCompl s t) (f : α → β) :
    (∏ i in s, f i) * ∏ i in t, f i = ∏ i, f i :=
  (Finset.prod_disjUnion h.disjoint).symm.trans <| by
    classical rw [Finset.disjUnion_eq_union, ← Finset.sup_eq_union, h.sup_eq_top]; rfl
#align is_compl.prod_mul_prod IsCompl.prod_mul_prod
#align is_compl.sum_add_sum IsCompl.sum_add_sum

end

namespace Finset

section CommMonoid

variable [CommMonoid β]

/-- Multiplying the products of a function over `s` and over `sᶜ` gives the whole product.
For a version expressed with subtypes, see `Fintype.prod_subtype_mul_prod_subtype`. -/
@[to_additive "Adding the sums of a function over `s` and over `sᶜ` gives the whole sum.
For a version expressed with subtypes, see `Fintype.sum_subtype_add_sum_subtype`. "]
theorem prod_mul_prod_compl [Fintype α] [DecidableEq α] (s : Finset α) (f : α → β) :
    (∏ i in s, f i) * ∏ i in sᶜ, f i = ∏ i, f i :=
  IsCompl.prod_mul_prod isCompl_compl f
#align finset.prod_mul_prod_compl Finset.prod_mul_prod_compl
#align finset.sum_add_sum_compl Finset.sum_add_sum_compl

@[to_additive]
theorem prod_compl_mul_prod [Fintype α] [DecidableEq α] (s : Finset α) (f : α → β) :
    (∏ i in sᶜ, f i) * ∏ i in s, f i = ∏ i, f i :=
  (@isCompl_compl _ s _).symm.prod_mul_prod f
#align finset.prod_compl_mul_prod Finset.prod_compl_mul_prod
#align finset.sum_compl_add_sum Finset.sum_compl_add_sum

@[to_additive]
theorem prod_sdiff [DecidableEq α] (h : s₁ ⊆ s₂) :
    (∏ x in s₂ \ s₁, f x) * ∏ x in s₁, f x = ∏ x in s₂, f x := by
  rw [← prod_union sdiff_disjoint, sdiff_union_of_subset h]
#align finset.prod_sdiff Finset.prod_sdiff
#align finset.sum_sdiff Finset.sum_sdiff

@[to_additive]
theorem prod_subset_one_on_sdiff [DecidableEq α] (h : s₁ ⊆ s₂) (hg : ∀ x ∈ s₂ \ s₁, g x = 1)
    (hfg : ∀ x ∈ s₁, f x = g x) : ∏ i in s₁, f i = ∏ i in s₂, g i := by
  rw [← prod_sdiff h, prod_eq_one hg, one_mul]
  exact prod_congr rfl hfg
#align finset.prod_subset_one_on_sdiff Finset.prod_subset_one_on_sdiff
#align finset.sum_subset_zero_on_sdiff Finset.sum_subset_zero_on_sdiff

@[to_additive]
theorem prod_subset (h : s₁ ⊆ s₂) (hf : ∀ x ∈ s₂, x ∉ s₁ → f x = 1) :
    ∏ x in s₁, f x = ∏ x in s₂, f x :=
  haveI := Classical.decEq α
  prod_subset_one_on_sdiff h (by simpa) fun _ _ => rfl
#align finset.prod_subset Finset.prod_subset
#align finset.sum_subset Finset.sum_subset

@[to_additive (attr := simp)]
theorem prod_disj_sum (s : Finset α) (t : Finset γ) (f : Sum α γ → β) :
    ∏ x in s.disjSum t, f x = (∏ x in s, f (Sum.inl x)) * ∏ x in t, f (Sum.inr x) := by
  rw [← map_inl_disjUnion_map_inr, prod_disjUnion, prod_map, prod_map]
  rfl
#align finset.prod_disj_sum Finset.prod_disj_sum
#align finset.sum_disj_sum Finset.sum_disj_sum

@[to_additive]
theorem prod_sum_elim (s : Finset α) (t : Finset γ) (f : α → β) (g : γ → β) :
    ∏ x in s.disjSum t, Sum.elim f g x = (∏ x in s, f x) * ∏ x in t, g x := by simp
#align finset.prod_sum_elim Finset.prod_sum_elim
#align finset.sum_sum_elim Finset.sum_sum_elim

@[to_additive]
theorem prod_biUnion [DecidableEq α] {s : Finset γ} {t : γ → Finset α}
    (hs : Set.PairwiseDisjoint (↑s) t) : ∏ x in s.biUnion t, f x = ∏ x in s, ∏ i in t x, f i := by
  rw [← disjiUnion_eq_biUnion _ _ hs, prod_disjiUnion]
#align finset.prod_bUnion Finset.prod_biUnion
#align finset.sum_bUnion Finset.sum_biUnion

/-- Product over a sigma type equals the product of fiberwise products. For rewriting
in the reverse direction, use `Finset.prod_sigma'`.  -/
@[to_additive "Sum over a sigma type equals the sum of fiberwise sums. For rewriting
in the reverse direction, use `Finset.sum_sigma'`"]
theorem prod_sigma {σ : α → Type*} (s : Finset α) (t : ∀ a, Finset (σ a)) (f : Sigma σ → β) :
    ∏ x in s.sigma t, f x = ∏ a in s, ∏ s in t a, f ⟨a, s⟩ := by
  simp_rw [← disjiUnion_map_sigma_mk, prod_disjiUnion, prod_map, Function.Embedding.sigmaMk_apply]
#align finset.prod_sigma Finset.prod_sigma
#align finset.sum_sigma Finset.sum_sigma

@[to_additive]
theorem prod_sigma' {σ : α → Type*} (s : Finset α) (t : ∀ a, Finset (σ a)) (f : ∀ a, σ a → β) :
    (∏ a in s, ∏ s in t a, f a s) = ∏ x in s.sigma t, f x.1 x.2 :=
  Eq.symm <| prod_sigma s t fun x => f x.1 x.2
#align finset.prod_sigma' Finset.prod_sigma'
#align finset.sum_sigma' Finset.sum_sigma'

section bij
variable {ι κ α : Type*} [CommMonoid α] {s : Finset ι} {t : Finset κ} {f : ι → α} {g : κ → α}

/-- Reorder a product.

The difference with `Finset.prod_bij'` is that the bijection is specified as a surjective injection,
rather than by an inverse function.

The difference with `Finset.prod_nbij` is that the bijection is allowed to use membership of the
domain of the product, rather than being a non-dependent function. -/
@[to_additive "Reorder a sum.

The difference with `Finset.sum_bij'` is that the bijection is specified as a surjective injection,
rather than by an inverse function.

The difference with `Finset.sum_nbij` is that the bijection is allowed to use membership of the
domain of the sum, rather than being a non-dependent function."]
theorem prod_bij (i : ∀ a ∈ s, κ) (hi : ∀ a ha, i a ha ∈ t)
    (i_inj : ∀ a₁ ha₁ a₂ ha₂, i a₁ ha₁ = i a₂ ha₂ → a₁ = a₂)
    (i_surj : ∀ b ∈ t, ∃ a ha, i a ha = b) (h : ∀ a ha, f a = g (i a ha)) :
    ∏ x in s, f x = ∏ x in t, g x :=
  congr_arg Multiset.prod (Multiset.map_eq_map_of_bij_of_nodup f g s.2 t.2 i hi i_inj i_surj h)
#align finset.prod_bij Finset.prod_bij
#align finset.sum_bij Finset.sum_bij

/-- Reorder a product.

The difference with `Finset.prod_bij` is that the bijection is specified with an inverse, rather
than as a surjective injection.

The difference with `Finset.prod_nbij'` is that the bijection and its inverse are allowed to use
membership of the domains of the products, rather than being non-dependent functions. -/
@[to_additive "Reorder a sum.

The difference with `Finset.sum_bij` is that the bijection is specified with an inverse, rather than
as a surjective injection.

The difference with `Finset.sum_nbij'` is that the bijection and its inverse are allowed to use
membership of the domains of the sums, rather than being non-dependent functions."]
theorem prod_bij' (i : ∀ a ∈ s, κ) (j : ∀ a ∈ t, ι) (hi : ∀ a ha, i a ha ∈ t)
    (hj : ∀ a ha, j a ha ∈ s) (left_inv : ∀ a ha, j (i a ha) (hi a ha) = a)
    (right_inv : ∀ a ha, i (j a ha) (hj a ha) = a) (h : ∀ a ha, f a = g (i a ha)) :
    ∏ x in s, f x = ∏ x in t, g x := by
  refine prod_bij i hi (fun a1 h1 a2 h2 eq ↦ ?_) (fun b hb ↦ ⟨_, hj b hb, right_inv b hb⟩) h
  rw [← left_inv a1 h1, ← left_inv a2 h2]
  simp only [eq]
#align finset.prod_bij' Finset.prod_bij'
#align finset.sum_bij' Finset.sum_bij'

/-- Reorder a product.

The difference with `Finset.prod_nbij'` is that the bijection is specified as a surjective
injection, rather than by an inverse function.

The difference with `Finset.prod_bij` is that the bijection is a non-dependent function, rather than
being allowed to use membership of the domain of the product. -/
@[to_additive "Reorder a sum.

The difference with `Finset.sum_nbij'` is that the bijection is specified as a surjective injection,
rather than by an inverse function.

The difference with `Finset.sum_bij` is that the bijection is a non-dependent function, rather than
being allowed to use membership of the domain of the sum."]
lemma prod_nbij (i : ι → κ) (hi : ∀ a ∈ s, i a ∈ t) (i_inj : (s : Set ι).InjOn i)
    (i_surj : (s : Set ι).SurjOn i t) (h : ∀ a ∈ s, f a = g (i a)) :
    ∏ x in s, f x = ∏ x in t, g x :=
  prod_bij (fun a _ ↦ i a) hi i_inj (by simpa using i_surj) h

/-- Reorder a product.

The difference with `Finset.prod_nbij` is that the bijection is specified with an inverse, rather
than as a surjective injection.

The difference with `Finset.prod_bij'` is that the bijection and its inverse are non-dependent
functions, rather than being allowed to use membership of the domains of the products.

The difference with `Finset.prod_equiv` is that bijectivity is only required to hold on the domains
of the products, rather than on the entire types.
-/
@[to_additive "Reorder a sum.

The difference with `Finset.sum_nbij` is that the bijection is specified with an inverse, rather
than as a surjective injection.

The difference with `Finset.sum_bij'` is that the bijection and its inverse are non-dependent
functions, rather than being allowed to use membership of the domains of the sums.

The difference with `Finset.sum_equiv` is that bijectivity is only required to hold on the domains
of the sums, rather than on the entire types."]
lemma prod_nbij' (i : ι → κ) (j : κ → ι) (hi : ∀ a ∈ s, i a ∈ t) (hj : ∀ a ∈ t, j a ∈ s)
    (left_inv : ∀ a ∈ s, j (i a) = a) (right_inv : ∀ a ∈ t, i (j a) = a)
    (h : ∀ a ∈ s, f a = g (i a)) : ∏ x in s, f x = ∏ x in t, g x :=
  prod_bij' (fun a _ ↦ i a) (fun b _ ↦ j b) hi hj left_inv right_inv h

/-- Specialization of `Finset.prod_nbij'` that automatically fills in most arguments.

See `Fintype.prod_equiv` for the version where `s` and `t` are `univ`. -/
@[to_additive "`Specialization of `Finset.sum_nbij'` that automatically fills in most arguments.

See `Fintype.sum_equiv` for the version where `s` and `t` are `univ`."]
lemma prod_equiv (e : ι ≃ κ) (hst : ∀ i, i ∈ s ↔ e i ∈ t) (hfg : ∀ i ∈ s, f i = g (e i)) :
    ∏ i in s, f i = ∏ i in t, g i := by refine prod_nbij' e e.symm ?_ ?_ ?_ ?_ hfg <;> simp [hst]
#align finset.equiv.prod_comp_finset Finset.prod_equiv
#align finset.equiv.sum_comp_finset Finset.sum_equiv

/-- Specialization of `Finset.prod_bij` that automatically fills in most arguments.

See `Fintype.prod_bijective` for the version where `s` and `t` are `univ`. -/
@[to_additive "`Specialization of `Finset.sum_bij` that automatically fills in most arguments.

See `Fintype.sum_bijective` for the version where `s` and `t` are `univ`."]
lemma prod_bijective (e : ι → κ) (he : e.Bijective) (hst : ∀ i, i ∈ s ↔ e i ∈ t)
    (hfg : ∀ i ∈ s, f i = g (e i)) :
    ∏ i in s, f i = ∏ i in t, g i := prod_equiv (.ofBijective e he) hst hfg

@[to_additive]
lemma prod_of_injOn (e : ι → κ) (he : Set.InjOn e s) (hest : Set.MapsTo e s t)
    (h' : ∀ i ∈ t, i ∉ e '' s → g i = 1) (h : ∀ i ∈ s, f i = g (e i))  :
    ∏ i in s, f i = ∏ j in t, g j := by
  classical
  exact (prod_nbij e (fun a ↦ mem_image_of_mem e) he (by simp [Set.surjOn_image]) h).trans <|
    prod_subset (image_subset_iff.2 hest) <| by simpa using h'

variable [DecidableEq κ]

@[to_additive]
lemma prod_fiberwise_of_maps_to {g : ι → κ} (h : ∀ i ∈ s, g i ∈ t) (f : ι → α) :
    ∏ j in t, ∏ i in s.filter fun i ↦ g i = j, f i = ∏ i in s, f i := by
  rw [← prod_disjiUnion, disjiUnion_filter_eq_of_maps_to h]
#align finset.prod_fiberwise_of_maps_to Finset.prod_fiberwise_of_maps_to
#align finset.sum_fiberwise_of_maps_to Finset.sum_fiberwise_of_maps_to

@[to_additive]
lemma prod_fiberwise_of_maps_to' {g : ι → κ} (h : ∀ i ∈ s, g i ∈ t) (f : κ → α) :
    ∏ j in t, ∏ _i in s.filter fun i ↦ g i = j, f j = ∏ i in s, f (g i) := by
  calc
    _ = ∏ y in t, ∏ x in s.filter fun x ↦ g x = y, f (g x) :=
        prod_congr rfl fun y _ ↦ prod_congr rfl fun x hx ↦ by rw [(mem_filter.1 hx).2]
    _ = _ := prod_fiberwise_of_maps_to h _

variable [Fintype κ]

@[to_additive]
lemma prod_fiberwise (s : Finset ι) (g : ι → κ) (f : ι → α) :
    ∏ j, ∏ i in s.filter fun i ↦ g i = j, f i = ∏ i in s, f i :=
  prod_fiberwise_of_maps_to (fun _ _ ↦ mem_univ _) _
#align finset.prod_fiberwise Finset.prod_fiberwise
#align finset.sum_fiberwise Finset.sum_fiberwise

@[to_additive]
lemma prod_fiberwise' (s : Finset ι) (g : ι → κ) (f : κ → α) :
    ∏ j, ∏ _i in s.filter fun i ↦ g i = j, f j = ∏ i in s, f (g i) :=
  prod_fiberwise_of_maps_to' (fun _ _ ↦ mem_univ _) _

end bij

/-- Taking a product over `univ.pi t` is the same as taking the product over `Fintype.piFinset t`.
`univ.pi t` and `Fintype.piFinset t` are essentially the same `Finset`, but differ
in the type of their element, `univ.pi t` is a `Finset (Π a ∈ univ, t a)` and
`Fintype.piFinset t` is a `Finset (Π a, t a)`. -/
@[to_additive "Taking a sum over `univ.pi t` is the same as taking the sum over
`Fintype.piFinset t`. `univ.pi t` and `Fintype.piFinset t` are essentially the same `Finset`,
but differ in the type of their element, `univ.pi t` is a `Finset (Π a ∈ univ, t a)` and
`Fintype.piFinset t` is a `Finset (Π a, t a)`."]
lemma prod_univ_pi [DecidableEq ι] [Fintype ι] {κ : ι → Type*} (t : ∀ i, Finset (κ i))
    (f : (∀ i ∈ (univ : Finset ι), κ i) → β) :
    ∏ x in univ.pi t, f x = ∏ x in Fintype.piFinset t, f fun a _ ↦ x a := by
  apply prod_nbij' (fun x i ↦ x i $ mem_univ _) (fun x i _ ↦ x i) <;> simp
#align finset.prod_univ_pi Finset.prod_univ_pi
#align finset.sum_univ_pi Finset.sum_univ_pi

@[to_additive (attr := simp)]
lemma prod_diag [DecidableEq α] (s : Finset α) (f : α × α → β) :
    ∏ i in s.diag, f i = ∏ i in s, f (i, i) := by
  apply prod_nbij' Prod.fst (fun i ↦ (i, i)) <;> simp

@[to_additive]
theorem prod_finset_product (r : Finset (γ × α)) (s : Finset γ) (t : γ → Finset α)
    (h : ∀ p : γ × α, p ∈ r ↔ p.1 ∈ s ∧ p.2 ∈ t p.1) {f : γ × α → β} :
    ∏ p in r, f p = ∏ c in s, ∏ a in t c, f (c, a) := by
  refine' Eq.trans _ (prod_sigma s t fun p => f (p.1, p.2))
  apply prod_equiv (Equiv.sigmaEquivProd _ _).symm <;> simp [h]
#align finset.prod_finset_product Finset.prod_finset_product
#align finset.sum_finset_product Finset.sum_finset_product

@[to_additive]
theorem prod_finset_product' (r : Finset (γ × α)) (s : Finset γ) (t : γ → Finset α)
    (h : ∀ p : γ × α, p ∈ r ↔ p.1 ∈ s ∧ p.2 ∈ t p.1) {f : γ → α → β} :
    ∏ p in r, f p.1 p.2 = ∏ c in s, ∏ a in t c, f c a :=
  prod_finset_product r s t h
#align finset.prod_finset_product' Finset.prod_finset_product'
#align finset.sum_finset_product' Finset.sum_finset_product'

@[to_additive]
theorem prod_finset_product_right (r : Finset (α × γ)) (s : Finset γ) (t : γ → Finset α)
    (h : ∀ p : α × γ, p ∈ r ↔ p.2 ∈ s ∧ p.1 ∈ t p.2) {f : α × γ → β} :
    ∏ p in r, f p = ∏ c in s, ∏ a in t c, f (a, c) := by
  refine' Eq.trans _ (prod_sigma s t fun p => f (p.2, p.1))
  apply prod_equiv ((Equiv.prodComm _ _).trans (Equiv.sigmaEquivProd _ _).symm) <;> simp [h]
#align finset.prod_finset_product_right Finset.prod_finset_product_right
#align finset.sum_finset_product_right Finset.sum_finset_product_right

@[to_additive]
theorem prod_finset_product_right' (r : Finset (α × γ)) (s : Finset γ) (t : γ → Finset α)
    (h : ∀ p : α × γ, p ∈ r ↔ p.2 ∈ s ∧ p.1 ∈ t p.2) {f : α → γ → β} :
    ∏ p in r, f p.1 p.2 = ∏ c in s, ∏ a in t c, f a c :=
  prod_finset_product_right r s t h
#align finset.prod_finset_product_right' Finset.prod_finset_product_right'
#align finset.sum_finset_product_right' Finset.sum_finset_product_right'

@[to_additive]
theorem prod_image' [DecidableEq α] {s : Finset γ} {g : γ → α} (h : γ → β)
    (eq : ∀ c ∈ s, f (g c) = ∏ x in s.filter fun c' => g c' = g c, h x) :
    ∏ x in s.image g, f x = ∏ x in s, h x :=
  calc
    ∏ x in s.image g, f x = ∏ x in s.image g, ∏ x in s.filter fun c' => g c' = x, h x :=
      (prod_congr rfl) fun _x hx =>
        let ⟨c, hcs, hc⟩ := mem_image.1 hx
        hc ▸ eq c hcs
    _ = ∏ x in s, h x := prod_fiberwise_of_maps_to (fun _x => mem_image_of_mem g) _
#align finset.prod_image' Finset.prod_image'
#align finset.sum_image' Finset.sum_image'

@[to_additive]
theorem prod_mul_distrib : ∏ x in s, f x * g x = (∏ x in s, f x) * ∏ x in s, g x :=
  Eq.trans (by rw [one_mul]; rfl) fold_op_distrib
#align finset.prod_mul_distrib Finset.prod_mul_distrib
#align finset.sum_add_distrib Finset.sum_add_distrib

@[to_additive]
lemma prod_mul_prod_comm (f g h i : α → β) :
    (∏ a in s, f a * g a) * ∏ a in s, h a * i a = (∏ a in s, f a * h a) * ∏ a in s, g a * i a := by
  simp_rw [prod_mul_distrib, mul_mul_mul_comm]

@[to_additive]
theorem prod_product {s : Finset γ} {t : Finset α} {f : γ × α → β} :
    ∏ x in s ×ˢ t, f x = ∏ x in s, ∏ y in t, f (x, y) :=
  prod_finset_product (s ×ˢ t) s (fun _a => t) fun _p => mem_product
#align finset.prod_product Finset.prod_product
#align finset.sum_product Finset.sum_product

/-- An uncurried version of `Finset.prod_product`. -/
@[to_additive "An uncurried version of `Finset.sum_product`"]
theorem prod_product' {s : Finset γ} {t : Finset α} {f : γ → α → β} :
    ∏ x in s ×ˢ t, f x.1 x.2 = ∏ x in s, ∏ y in t, f x y :=
  prod_product
#align finset.prod_product' Finset.prod_product'
#align finset.sum_product' Finset.sum_product'

@[to_additive]
theorem prod_product_right {s : Finset γ} {t : Finset α} {f : γ × α → β} :
    ∏ x in s ×ˢ t, f x = ∏ y in t, ∏ x in s, f (x, y) :=
  prod_finset_product_right (s ×ˢ t) t (fun _a => s) fun _p => mem_product.trans and_comm
#align finset.prod_product_right Finset.prod_product_right
#align finset.sum_product_right Finset.sum_product_right

/-- An uncurried version of `Finset.prod_product_right`. -/
@[to_additive "An uncurried version of `Finset.sum_product_right`"]
theorem prod_product_right' {s : Finset γ} {t : Finset α} {f : γ → α → β} :
    ∏ x in s ×ˢ t, f x.1 x.2 = ∏ y in t, ∏ x in s, f x y :=
  prod_product_right
#align finset.prod_product_right' Finset.prod_product_right'
#align finset.sum_product_right' Finset.sum_product_right'

/-- Generalization of `Finset.prod_comm` to the case when the inner `Finset`s depend on the outer
variable. -/
@[to_additive "Generalization of `Finset.sum_comm` to the case when the inner `Finset`s depend on
the outer variable."]
theorem prod_comm' {s : Finset γ} {t : γ → Finset α} {t' : Finset α} {s' : α → Finset γ}
    (h : ∀ x y, x ∈ s ∧ y ∈ t x ↔ x ∈ s' y ∧ y ∈ t') {f : γ → α → β} :
    (∏ x in s, ∏ y in t x, f x y) = ∏ y in t', ∏ x in s' y, f x y := by
  classical
    have : ∀ z : γ × α, (z ∈ s.biUnion fun x => (t x).map <| Function.Embedding.sectr x _) ↔
      z.1 ∈ s ∧ z.2 ∈ t z.1 := by
      rintro ⟨x, y⟩
      simp only [mem_biUnion, mem_map, Function.Embedding.sectr_apply, Prod.mk.injEq,
        exists_eq_right, ← and_assoc]
    exact
      (prod_finset_product' _ _ _ this).symm.trans
        ((prod_finset_product_right' _ _ _) fun ⟨x, y⟩ => (this _).trans ((h x y).trans and_comm))
#align finset.prod_comm' Finset.prod_comm'
#align finset.sum_comm' Finset.sum_comm'

@[to_additive]
theorem prod_comm {s : Finset γ} {t : Finset α} {f : γ → α → β} :
    (∏ x in s, ∏ y in t, f x y) = ∏ y in t, ∏ x in s, f x y :=
  prod_comm' fun _ _ => Iff.rfl
#align finset.prod_comm Finset.prod_comm
#align finset.sum_comm Finset.sum_comm

@[to_additive]
theorem prod_hom_rel [CommMonoid γ] {r : β → γ → Prop} {f : α → β} {g : α → γ} {s : Finset α}
    (h₁ : r 1 1) (h₂ : ∀ a b c, r b c → r (f a * b) (g a * c)) :
    r (∏ x in s, f x) (∏ x in s, g x) := by
  delta Finset.prod
  apply Multiset.prod_hom_rel <;> assumption
#align finset.prod_hom_rel Finset.prod_hom_rel
#align finset.sum_hom_rel Finset.sum_hom_rel

@[to_additive]
theorem prod_filter_of_ne {p : α → Prop} [DecidablePred p] (hp : ∀ x ∈ s, f x ≠ 1 → p x) :
    ∏ x in s.filter p, f x = ∏ x in s, f x :=
  (prod_subset (filter_subset _ _)) fun x => by
    classical
      rw [not_imp_comm, mem_filter]
      exact fun h₁ h₂ => ⟨h₁, by simpa using hp _ h₁ h₂⟩
#align finset.prod_filter_of_ne Finset.prod_filter_of_ne
#align finset.sum_filter_of_ne Finset.sum_filter_of_ne

-- If we use `[DecidableEq β]` here, some rewrites fail because they find a wrong `Decidable`
-- instance first; `{∀ x, Decidable (f x ≠ 1)}` doesn't work with `rw ← prod_filter_ne_one`
@[to_additive]
theorem prod_filter_ne_one (s : Finset α) [∀ x, Decidable (f x ≠ 1)] :
    ∏ x in s.filter fun x => f x ≠ 1, f x = ∏ x in s, f x :=
  prod_filter_of_ne fun _ _ => id
#align finset.prod_filter_ne_one Finset.prod_filter_ne_one
#align finset.sum_filter_ne_zero Finset.sum_filter_ne_zero

@[to_additive]
theorem prod_filter (p : α → Prop) [DecidablePred p] (f : α → β) :
    ∏ a in s.filter p, f a = ∏ a in s, if p a then f a else 1 :=
  calc
    ∏ a in s.filter p, f a = ∏ a in s.filter p, if p a then f a else 1 :=
      prod_congr rfl fun a h => by rw [if_pos]; simpa using (mem_filter.1 h).2
    _ = ∏ a in s, if p a then f a else 1 := by
      { refine' prod_subset (filter_subset _ s) fun x hs h => _
        rw [mem_filter, not_and] at h
        exact if_neg (by simpa using h hs) }
#align finset.prod_filter Finset.prod_filter
#align finset.sum_filter Finset.sum_filter

@[to_additive]
theorem prod_eq_single_of_mem {s : Finset α} {f : α → β} (a : α) (h : a ∈ s)
    (h₀ : ∀ b ∈ s, b ≠ a → f b = 1) : ∏ x in s, f x = f a := by
  haveI := Classical.decEq α
  calc
    ∏ x in s, f x = ∏ x in {a}, f x := by
      { refine' (prod_subset _ _).symm
        · intro _ H
          rwa [mem_singleton.1 H]
        · simpa only [mem_singleton] }
    _ = f a := prod_singleton _ _
#align finset.prod_eq_single_of_mem Finset.prod_eq_single_of_mem
#align finset.sum_eq_single_of_mem Finset.sum_eq_single_of_mem

@[to_additive]
theorem prod_eq_single {s : Finset α} {f : α → β} (a : α) (h₀ : ∀ b ∈ s, b ≠ a → f b = 1)
    (h₁ : a ∉ s → f a = 1) : ∏ x in s, f x = f a :=
  haveI := Classical.decEq α
  by_cases (prod_eq_single_of_mem a · h₀) fun this =>
    (prod_congr rfl fun b hb => h₀ b hb <| by rintro rfl; exact this hb).trans <|
      prod_const_one.trans (h₁ this).symm
#align finset.prod_eq_single Finset.prod_eq_single
#align finset.sum_eq_single Finset.sum_eq_single

@[to_additive]
lemma prod_union_eq_left [DecidableEq α] (hs : ∀ a ∈ s₂, a ∉ s₁ → f a = 1) :
    ∏ a in s₁ ∪ s₂, f a = ∏ a in s₁, f a :=
  Eq.symm <|
    prod_subset (subset_union_left _ _) fun _a ha ha' ↦ hs _ ((mem_union.1 ha).resolve_left ha') ha'

@[to_additive]
lemma prod_union_eq_right [DecidableEq α] (hs : ∀ a ∈ s₁, a ∉ s₂ → f a = 1) :
    ∏ a in s₁ ∪ s₂, f a = ∏ a in s₂, f a := by rw [union_comm, prod_union_eq_left hs]

@[to_additive]
theorem prod_eq_mul_of_mem {s : Finset α} {f : α → β} (a b : α) (ha : a ∈ s) (hb : b ∈ s)
    (hn : a ≠ b) (h₀ : ∀ c ∈ s, c ≠ a ∧ c ≠ b → f c = 1) : ∏ x in s, f x = f a * f b := by
  haveI := Classical.decEq α; let s' := ({a, b} : Finset α)
  have hu : s' ⊆ s := by
    refine' insert_subset_iff.mpr _
    apply And.intro ha
    apply singleton_subset_iff.mpr hb
  have hf : ∀ c ∈ s, c ∉ s' → f c = 1 := by
    intro c hc hcs
    apply h₀ c hc
    apply not_or.mp
    intro hab
    apply hcs
    rw [mem_insert, mem_singleton]
    exact hab
  rw [← prod_subset hu hf]
  exact Finset.prod_pair hn
#align finset.prod_eq_mul_of_mem Finset.prod_eq_mul_of_mem
#align finset.sum_eq_add_of_mem Finset.sum_eq_add_of_mem

@[to_additive]
theorem prod_eq_mul {s : Finset α} {f : α → β} (a b : α) (hn : a ≠ b)
    (h₀ : ∀ c ∈ s, c ≠ a ∧ c ≠ b → f c = 1) (ha : a ∉ s → f a = 1) (hb : b ∉ s → f b = 1) :
    ∏ x in s, f x = f a * f b := by
  haveI := Classical.decEq α; by_cases h₁ : a ∈ s <;> by_cases h₂ : b ∈ s
  · exact prod_eq_mul_of_mem a b h₁ h₂ hn h₀
  · rw [hb h₂, mul_one]
    apply prod_eq_single_of_mem a h₁
    exact fun c hc hca => h₀ c hc ⟨hca, ne_of_mem_of_not_mem hc h₂⟩
  · rw [ha h₁, one_mul]
    apply prod_eq_single_of_mem b h₂
    exact fun c hc hcb => h₀ c hc ⟨ne_of_mem_of_not_mem hc h₁, hcb⟩
  · rw [ha h₁, hb h₂, mul_one]
    exact
      _root_.trans
        (prod_congr rfl fun c hc =>
          h₀ c hc ⟨ne_of_mem_of_not_mem hc h₁, ne_of_mem_of_not_mem hc h₂⟩)
        prod_const_one
#align finset.prod_eq_mul Finset.prod_eq_mul
#align finset.sum_eq_add Finset.sum_eq_add

-- Porting note: simpNF linter complains that LHS doesn't simplify, but it does
/-- A product over `s.subtype p` equals one over `s.filter p`. -/
@[to_additive (attr := simp, nolint simpNF)
  "A sum over `s.subtype p` equals one over `s.filter p`."]
theorem prod_subtype_eq_prod_filter (f : α → β) {p : α → Prop} [DecidablePred p] :
    ∏ x in s.subtype p, f x = ∏ x in s.filter p, f x := by
  conv_lhs => erw [← prod_map (s.subtype p) (Function.Embedding.subtype _) f]
  exact prod_congr (subtype_map _) fun x _hx => rfl
#align finset.prod_subtype_eq_prod_filter Finset.prod_subtype_eq_prod_filter
#align finset.sum_subtype_eq_sum_filter Finset.sum_subtype_eq_sum_filter

/-- If all elements of a `Finset` satisfy the predicate `p`, a product
over `s.subtype p` equals that product over `s`. -/
@[to_additive "If all elements of a `Finset` satisfy the predicate `p`, a sum
over `s.subtype p` equals that sum over `s`."]
theorem prod_subtype_of_mem (f : α → β) {p : α → Prop} [DecidablePred p] (h : ∀ x ∈ s, p x) :
    ∏ x in s.subtype p, f x = ∏ x in s, f x := by
  rw [prod_subtype_eq_prod_filter, filter_true_of_mem]
  simpa using h
#align finset.prod_subtype_of_mem Finset.prod_subtype_of_mem
#align finset.sum_subtype_of_mem Finset.sum_subtype_of_mem

/-- A product of a function over a `Finset` in a subtype equals a
product in the main type of a function that agrees with the first
function on that `Finset`. -/
@[to_additive "A sum of a function over a `Finset` in a subtype equals a
sum in the main type of a function that agrees with the first
function on that `Finset`."]
theorem prod_subtype_map_embedding {p : α → Prop} {s : Finset { x // p x }} {f : { x // p x } → β}
    {g : α → β} (h : ∀ x : { x // p x }, x ∈ s → g x = f x) :
    (∏ x in s.map (Function.Embedding.subtype _), g x) = ∏ x in s, f x := by
  rw [Finset.prod_map]
  exact Finset.prod_congr rfl h
#align finset.prod_subtype_map_embedding Finset.prod_subtype_map_embedding
#align finset.sum_subtype_map_embedding Finset.sum_subtype_map_embedding

variable (f s)

@[to_additive]
theorem prod_coe_sort_eq_attach (f : s → β) : ∏ i : s, f i = ∏ i in s.attach, f i :=
  rfl
#align finset.prod_coe_sort_eq_attach Finset.prod_coe_sort_eq_attach
#align finset.sum_coe_sort_eq_attach Finset.sum_coe_sort_eq_attach

@[to_additive]
theorem prod_coe_sort : ∏ i : s, f i = ∏ i in s, f i := prod_attach _ _
#align finset.prod_coe_sort Finset.prod_coe_sort
#align finset.sum_coe_sort Finset.sum_coe_sort

@[to_additive]
theorem prod_finset_coe (f : α → β) (s : Finset α) : (∏ i : (s : Set α), f i) = ∏ i in s, f i :=
  prod_coe_sort s f
#align finset.prod_finset_coe Finset.prod_finset_coe
#align finset.sum_finset_coe Finset.sum_finset_coe

variable {f s}

@[to_additive]
theorem prod_subtype {p : α → Prop} {F : Fintype (Subtype p)} (s : Finset α) (h : ∀ x, x ∈ s ↔ p x)
    (f : α → β) : ∏ a in s, f a = ∏ a : Subtype p, f a := by
  have : (· ∈ s) = p := Set.ext h
  subst p
  rw [← prod_coe_sort]
  congr!
#align finset.prod_subtype Finset.prod_subtype
#align finset.sum_subtype Finset.sum_subtype

@[to_additive]
lemma prod_preimage' (f : ι → κ) [DecidablePred (· ∈ Set.range f)] (s : Finset κ) (hf) (g : κ → β) :
    ∏ x in s.preimage f hf, g (f x) = ∏ x in s.filter (· ∈ Set.range f), g x := by
  classical
  calc
    ∏ x in preimage s f hf, g (f x) = ∏ x in image f (preimage s f hf), g x :=
      Eq.symm <| prod_image <| by simpa only [mem_preimage, Set.InjOn] using hf
    _ = ∏ x in s.filter fun x => x ∈ Set.range f, g x := by rw [image_preimage]
#align finset.prod_preimage' Finset.prod_preimage'
#align finset.sum_preimage' Finset.sum_preimage'

@[to_additive]
lemma prod_preimage (f : ι → κ) (s : Finset κ) (hf) (g : κ → β)
    (hg : ∀ x ∈ s, x ∉ Set.range f → g x = 1) :
    ∏ x in s.preimage f hf, g (f x) = ∏ x in s, g x := by
  classical rw [prod_preimage', prod_filter_of_ne]; exact fun x hx ↦ Not.imp_symm (hg x hx)
#align finset.prod_preimage Finset.prod_preimage
#align finset.sum_preimage Finset.sum_preimage

@[to_additive]
lemma prod_preimage_of_bij (f : ι → κ) (s : Finset κ) (hf : Set.BijOn f (f ⁻¹' ↑s) ↑s) (g : κ → β) :
    ∏ x in s.preimage f hf.injOn, g (f x) = ∏ x in s, g x :=
  prod_preimage _ _ hf.injOn g fun _ hs h_f ↦ (h_f <| hf.subset_range hs).elim
#align finset.prod_preimage_of_bij Finset.prod_preimage_of_bij
#align finset.sum_preimage_of_bij Finset.sum_preimage_of_bij

@[to_additive]
theorem prod_set_coe (s : Set α) [Fintype s] : (∏ i : s, f i) = ∏ i in s.toFinset, f i :=
(Finset.prod_subtype s.toFinset (fun _ ↦ Set.mem_toFinset) f).symm

/-- The product of a function `g` defined only on a set `s` is equal to
the product of a function `f` defined everywhere,
as long as `f` and `g` agree on `s`, and `f = 1` off `s`. -/
@[to_additive "The sum of a function `g` defined only on a set `s` is equal to
the sum of a function `f` defined everywhere,
as long as `f` and `g` agree on `s`, and `f = 0` off `s`."]
theorem prod_congr_set {α : Type*} [CommMonoid α] {β : Type*} [Fintype β] (s : Set β)
    [DecidablePred (· ∈ s)] (f : β → α) (g : s → α) (w : ∀ (x : β) (h : x ∈ s), f x = g ⟨x, h⟩)
    (w' : ∀ x : β, x ∉ s → f x = 1) : Finset.univ.prod f = Finset.univ.prod g := by
  rw [← @Finset.prod_subset _ _ s.toFinset Finset.univ f _ (by simp)]
  · rw [Finset.prod_subtype]
    · apply Finset.prod_congr rfl
      exact fun ⟨x, h⟩ _ => w x h
    · simp
  · rintro x _ h
    exact w' x (by simpa using h)
#align finset.prod_congr_set Finset.prod_congr_set
#align finset.sum_congr_set Finset.sum_congr_set

@[to_additive]
theorem prod_apply_dite {s : Finset α} {p : α → Prop} {hp : DecidablePred p}
    [DecidablePred fun x => ¬p x] (f : ∀ x : α, p x → γ) (g : ∀ x : α, ¬p x → γ) (h : γ → β) :
    (∏ x in s, h (if hx : p x then f x hx else g x hx)) =
      (∏ x in (s.filter p).attach, h (f x.1 <| by simpa using (mem_filter.mp x.2).2)) *
        ∏ x in (s.filter fun x => ¬p x).attach, h (g x.1 <| by simpa using (mem_filter.mp x.2).2) :=
  calc
    (∏ x in s, h (if hx : p x then f x hx else g x hx)) =
        (∏ x in s.filter p, h (if hx : p x then f x hx else g x hx)) *
          ∏ x in s.filter (¬p ·), h (if hx : p x then f x hx else g x hx) :=
      (prod_filter_mul_prod_filter_not s p _).symm
    _ = (∏ x in (s.filter p).attach, h (if hx : p x.1 then f x.1 hx else g x.1 hx)) *
          ∏ x in (s.filter (¬p ·)).attach, h (if hx : p x.1 then f x.1 hx else g x.1 hx) :=
      congr_arg₂ _ (prod_attach _ _).symm (prod_attach _ _).symm
    _ = (∏ x in (s.filter p).attach, h (f x.1 <| by simpa using (mem_filter.mp x.2).2)) *
          ∏ x in (s.filter (¬p ·)).attach, h (g x.1 <| by simpa using (mem_filter.mp x.2).2) :=
      congr_arg₂ _ (prod_congr rfl fun x _hx ↦
        congr_arg h (dif_pos <| by simpa using (mem_filter.mp x.2).2))
        (prod_congr rfl fun x _hx => congr_arg h (dif_neg <| by simpa using (mem_filter.mp x.2).2))
#align finset.prod_apply_dite Finset.prod_apply_dite
#align finset.sum_apply_dite Finset.sum_apply_dite

@[to_additive]
theorem prod_apply_ite {s : Finset α} {p : α → Prop} {_hp : DecidablePred p} (f g : α → γ)
    (h : γ → β) :
    (∏ x in s, h (if p x then f x else g x)) =
      (∏ x in s.filter p, h (f x)) * ∏ x in s.filter fun x => ¬p x, h (g x) :=
  (prod_apply_dite _ _ _).trans <| congr_arg₂ _ (prod_attach _ (h ∘ f)) (prod_attach _ (h ∘ g))
#align finset.prod_apply_ite Finset.prod_apply_ite
#align finset.sum_apply_ite Finset.sum_apply_ite

@[to_additive]
theorem prod_dite {s : Finset α} {p : α → Prop} {hp : DecidablePred p} (f : ∀ x : α, p x → β)
    (g : ∀ x : α, ¬p x → β) :
    ∏ x in s, (if hx : p x then f x hx else g x hx) =
      (∏ x in (s.filter p).attach, f x.1 (by simpa using (mem_filter.mp x.2).2)) *
        ∏ x in (s.filter fun x => ¬p x).attach, g x.1 (by simpa using (mem_filter.mp x.2).2) := by
  simp [prod_apply_dite _ _ fun x => x]
#align finset.prod_dite Finset.prod_dite
#align finset.sum_dite Finset.sum_dite

@[to_additive]
theorem prod_ite {s : Finset α} {p : α → Prop} {hp : DecidablePred p} (f g : α → β) :
    ∏ x in s, (if p x then f x else g x) =
      (∏ x in s.filter p, f x) * ∏ x in s.filter fun x => ¬p x, g x := by
  simp [prod_apply_ite _ _ fun x => x]
#align finset.prod_ite Finset.prod_ite
#align finset.sum_ite Finset.sum_ite

@[to_additive]
theorem prod_ite_of_false {p : α → Prop} {hp : DecidablePred p} (f g : α → β) (h : ∀ x ∈ s, ¬p x) :
    ∏ x in s, (if p x then f x else g x) = ∏ x in s, g x := by
  rw [prod_ite, filter_false_of_mem, filter_true_of_mem]
  · simp only [prod_empty, one_mul]
  all_goals intros; apply h; assumption
#align finset.prod_ite_of_false Finset.prod_ite_of_false
#align finset.sum_ite_of_false Finset.sum_ite_of_false

@[to_additive]
theorem prod_ite_of_true {p : α → Prop} {hp : DecidablePred p} (f g : α → β) (h : ∀ x ∈ s, p x) :
    ∏ x in s, (if p x then f x else g x) = ∏ x in s, f x := by
  simp_rw [← ite_not (p _)]
  apply prod_ite_of_false
  simpa
#align finset.prod_ite_of_true Finset.prod_ite_of_true
#align finset.sum_ite_of_true Finset.sum_ite_of_true

@[to_additive]
theorem prod_apply_ite_of_false {p : α → Prop} {hp : DecidablePred p} (f g : α → γ) (k : γ → β)
    (h : ∀ x ∈ s, ¬p x) : (∏ x in s, k (if p x then f x else g x)) = ∏ x in s, k (g x) := by
  simp_rw [apply_ite k]
  exact prod_ite_of_false _ _ h
#align finset.prod_apply_ite_of_false Finset.prod_apply_ite_of_false
#align finset.sum_apply_ite_of_false Finset.sum_apply_ite_of_false

@[to_additive]
theorem prod_apply_ite_of_true {p : α → Prop} {hp : DecidablePred p} (f g : α → γ) (k : γ → β)
    (h : ∀ x ∈ s, p x) : (∏ x in s, k (if p x then f x else g x)) = ∏ x in s, k (f x) := by
  simp_rw [apply_ite k]
  exact prod_ite_of_true _ _ h
#align finset.prod_apply_ite_of_true Finset.prod_apply_ite_of_true
#align finset.sum_apply_ite_of_true Finset.sum_apply_ite_of_true

@[to_additive]
theorem prod_extend_by_one [DecidableEq α] (s : Finset α) (f : α → β) :
    ∏ i in s, (if i ∈ s then f i else 1) = ∏ i in s, f i :=
  (prod_congr rfl) fun _i hi => if_pos hi
#align finset.prod_extend_by_one Finset.prod_extend_by_one
#align finset.sum_extend_by_zero Finset.sum_extend_by_zero

@[to_additive (attr := simp)]
theorem prod_ite_mem [DecidableEq α] (s t : Finset α) (f : α → β) :
    ∏ i in s, (if i ∈ t then f i else 1) = ∏ i in s ∩ t, f i := by
  rw [← Finset.prod_filter, Finset.filter_mem_eq_inter]
#align finset.prod_ite_mem Finset.prod_ite_mem
#align finset.sum_ite_mem Finset.sum_ite_mem

@[to_additive (attr := simp)]
theorem prod_dite_eq [DecidableEq α] (s : Finset α) (a : α) (b : ∀ x : α, a = x → β) :
    ∏ x in s, (if h : a = x then b x h else 1) = ite (a ∈ s) (b a rfl) 1 := by
  split_ifs with h
  · rw [Finset.prod_eq_single a, dif_pos rfl]
    · intros _ _ h
      rw [dif_neg]
      exact h.symm
    · simp [h]
  · rw [Finset.prod_eq_one]
    intros
    rw [dif_neg]
    rintro rfl
    contradiction
#align finset.prod_dite_eq Finset.prod_dite_eq
#align finset.sum_dite_eq Finset.sum_dite_eq

@[to_additive (attr := simp)]
theorem prod_dite_eq' [DecidableEq α] (s : Finset α) (a : α) (b : ∀ x : α, x = a → β) :
    ∏ x in s, (if h : x = a then b x h else 1) = ite (a ∈ s) (b a rfl) 1 := by
  split_ifs with h
  · rw [Finset.prod_eq_single a, dif_pos rfl]
    · intros _ _ h
      rw [dif_neg]
      exact h
    · simp [h]
  · rw [Finset.prod_eq_one]
    intros
    rw [dif_neg]
    rintro rfl
    contradiction
#align finset.prod_dite_eq' Finset.prod_dite_eq'
#align finset.sum_dite_eq' Finset.sum_dite_eq'

@[to_additive (attr := simp)]
theorem prod_ite_eq [DecidableEq α] (s : Finset α) (a : α) (b : α → β) :
    (∏ x in s, ite (a = x) (b x) 1) = ite (a ∈ s) (b a) 1 :=
  prod_dite_eq s a fun x _ => b x
#align finset.prod_ite_eq Finset.prod_ite_eq
#align finset.sum_ite_eq Finset.sum_ite_eq

/-- A product taken over a conditional whose condition is an equality test on the index and whose
alternative is `1` has value either the term at that index or `1`.

The difference with `Finset.prod_ite_eq` is that the arguments to `Eq` are swapped. -/
@[to_additive (attr := simp) "A sum taken over a conditional whose condition is an equality
test on the index and whose alternative is `0` has value either the term at that index or `0`.

The difference with `Finset.sum_ite_eq` is that the arguments to `eq` are swapped."]
theorem prod_ite_eq' [DecidableEq α] (s : Finset α) (a : α) (b : α → β) :
    (∏ x in s, ite (x = a) (b x) 1) = ite (a ∈ s) (b a) 1 :=
  prod_dite_eq' s a fun x _ => b x
#align finset.prod_ite_eq' Finset.prod_ite_eq'
#align finset.sum_ite_eq' Finset.sum_ite_eq'

@[to_additive]
theorem prod_ite_index (p : Prop) [Decidable p] (s t : Finset α) (f : α → β) :
    ∏ x in if p then s else t, f x = if p then ∏ x in s, f x else ∏ x in t, f x :=
  apply_ite (fun s => ∏ x in s, f x) _ _ _
#align finset.prod_ite_index Finset.prod_ite_index
#align finset.sum_ite_index Finset.sum_ite_index

@[to_additive (attr := simp)]
theorem prod_ite_irrel (p : Prop) [Decidable p] (s : Finset α) (f g : α → β) :
    ∏ x in s, (if p then f x else g x) = if p then ∏ x in s, f x else ∏ x in s, g x := by
  split_ifs with h <;> rfl
#align finset.prod_ite_irrel Finset.prod_ite_irrel
#align finset.sum_ite_irrel Finset.sum_ite_irrel

@[to_additive (attr := simp)]
theorem prod_dite_irrel (p : Prop) [Decidable p] (s : Finset α) (f : p → α → β) (g : ¬p → α → β) :
    ∏ x in s, (if h : p then f h x else g h x) =
      if h : p then ∏ x in s, f h x else ∏ x in s, g h x := by
  split_ifs with h <;> rfl
#align finset.prod_dite_irrel Finset.prod_dite_irrel
#align finset.sum_dite_irrel Finset.sum_dite_irrel

@[to_additive (attr := simp)]
theorem prod_pi_mulSingle' [DecidableEq α] (a : α) (x : β) (s : Finset α) :
    ∏ a' in s, Pi.mulSingle a x a' = if a ∈ s then x else 1 :=
  prod_dite_eq' _ _ _
#align finset.prod_pi_mul_single' Finset.prod_pi_mulSingle'
#align finset.sum_pi_single' Finset.sum_pi_single'

@[to_additive (attr := simp)]
theorem prod_pi_mulSingle {β : α → Type*} [DecidableEq α] [∀ a, CommMonoid (β a)] (a : α)
    (f : ∀ a, β a) (s : Finset α) :
    (∏ a' in s, Pi.mulSingle a' (f a') a) = if a ∈ s then f a else 1 :=
  prod_dite_eq _ _ _
#align finset.prod_pi_mul_single Finset.prod_pi_mulSingle

@[to_additive]
lemma mulSupport_prod (s : Finset ι) (f : ι → α → β) :
    mulSupport (fun x ↦ ∏ i in s, f i x) ⊆ ⋃ i ∈ s, mulSupport (f i) := by
  simp only [mulSupport_subset_iff', Set.mem_iUnion, not_exists, nmem_mulSupport]
  exact fun x ↦ prod_eq_one
#align function.mul_support_prod Finset.mulSupport_prod
#align function.support_sum Finset.support_sum

section indicator
open Set
variable {κ : Type*}

/-- Consider a product of `g i (f i)` over a finset.  Suppose `g` is a function such as
`n ↦ (· ^ n)`, which maps a second argument of `1` to `1`. Then if `f` is replaced by the
corresponding multiplicative indicator function, the finset may be replaced by a possibly larger
finset without changing the value of the product. -/
@[to_additive "Consider a sum of `g i (f i)` over a finset.  Suppose `g` is a function such as
`n ↦ (n • ·)`, which maps a second argument of `0` to `0` (or a weighted sum of `f i * h i` or
`f i • h i`, where `f` gives the weights that are multiplied by some other function `h`). Then if
`f` is replaced by the corresponding indicator function, the finset may be replaced by a possibly
larger finset without changing the value of the sum."]
lemma prod_mulIndicator_subset_of_eq_one [One α] (f : ι → α) (g : ι → α → β) {s t : Finset ι}
    (h : s ⊆ t) (hg : ∀ a, g a 1 = 1) :
    ∏ i in t, g i (mulIndicator ↑s f i) = ∏ i in s, g i (f i) := by
  calc
    _ = ∏ i in s, g i (mulIndicator ↑s f i) := by rw [prod_subset h fun i _ hn ↦ by simp [hn, hg]]
    -- Porting note: This did not use to need the implicit argument
    _ = _ := prod_congr rfl fun i hi ↦ congr_arg _ <| mulIndicator_of_mem (α := ι) hi f
#align set.prod_mul_indicator_subset_of_eq_one Finset.prod_mulIndicator_subset_of_eq_one
#align set.sum_indicator_subset_of_eq_zero Finset.sum_indicator_subset_of_eq_zero

/-- Taking the product of an indicator function over a possibly larger finset is the same as
taking the original function over the original finset. -/
@[to_additive "Summing an indicator function over a possibly larger `Finset` is the same as summing
  the original function over the original finset."]
lemma prod_mulIndicator_subset (f : ι → β) {s t : Finset ι} (h : s ⊆ t) :
    ∏ i in t, mulIndicator (↑s) f i = ∏ i in s, f i :=
  prod_mulIndicator_subset_of_eq_one _ (fun _ ↦ id) h fun _ ↦ rfl
#align set.prod_mul_indicator_subset Finset.prod_mulIndicator_subset
#align set.sum_indicator_subset Finset.sum_indicator_subset

@[to_additive]
lemma prod_mulIndicator_eq_prod_filter (s : Finset ι) (f : ι → κ → β) (t : ι → Set κ) (g : ι → κ)
    [DecidablePred fun i ↦ g i ∈ t i] :
    ∏ i in s, mulIndicator (t i) (f i) (g i) = ∏ i in s.filter fun i ↦ g i ∈ t i, f i (g i) := by
  refine (prod_filter_mul_prod_filter_not s (fun i ↦ g i ∈ t i) _).symm.trans <|
     Eq.trans (congr_arg₂ (· * ·) ?_ ?_) (mul_one _)
  · exact prod_congr rfl fun x hx ↦ mulIndicator_of_mem (mem_filter.1 hx).2 _
  · exact prod_eq_one fun x hx ↦ mulIndicator_of_not_mem (mem_filter.1 hx).2 _
#align finset.prod_mul_indicator_eq_prod_filter Finset.prod_mulIndicator_eq_prod_filter
#align finset.sum_indicator_eq_sum_filter Finset.sum_indicator_eq_sum_filter

@[to_additive]
lemma prod_mulIndicator_eq_prod_inter [DecidableEq ι] (s t : Finset ι) (f : ι → β) :
    ∏ i in s, (t : Set ι).mulIndicator f i = ∏ i in s ∩ t, f i := by
  rw [← filter_mem_eq_inter, prod_mulIndicator_eq_prod_filter]; rfl

@[to_additive]
lemma mulIndicator_prod (s : Finset ι) (t : Set κ) (f : ι → κ → β) :
    mulIndicator t (∏ i in s, f i) = ∏ i in s, mulIndicator t (f i) :=
  map_prod (mulIndicatorHom _ _) _ _
#align set.mul_indicator_finset_prod Finset.mulIndicator_prod
#align set.indicator_finset_sum Finset.indicator_sum

variable {κ : Type*}
@[to_additive]
lemma mulIndicator_biUnion (s : Finset ι) (t : ι → Set κ) {f : κ → β} :
    ((s : Set ι).PairwiseDisjoint t) →
      mulIndicator (⋃ i ∈ s, t i) f = fun a ↦ ∏ i in s, mulIndicator (t i) f a := by
  classical
  refine Finset.induction_on s (by simp) fun i s hi ih hs ↦ funext fun j ↦ ?_
  rw [prod_insert hi, set_biUnion_insert, mulIndicator_union_of_not_mem_inter,
    ih (hs.subset <| subset_insert _ _)]
  simp only [not_exists, exists_prop, mem_iUnion, mem_inter_iff, not_and]
  exact fun hji i' hi' hji' ↦ (ne_of_mem_of_not_mem hi' hi).symm <|
    hs.elim_set (mem_insert_self _ _) (mem_insert_of_mem hi') _ hji hji'
#align set.mul_indicator_finset_bUnion Finset.mulIndicator_biUnion
#align set.indicator_finset_bUnion Finset.indicator_biUnion

@[to_additive]
lemma mulIndicator_biUnion_apply (s : Finset ι) (t : ι → Set κ) {f : κ → β}
    (h : (s : Set ι).PairwiseDisjoint t) (x : κ) :
    mulIndicator (⋃ i ∈ s, t i) f x = ∏ i in s, mulIndicator (t i) f x := by
  rw [mulIndicator_biUnion s t h]
#align set.mul_indicator_finset_bUnion_apply Finset.mulIndicator_biUnion_apply
#align set.indicator_finset_bUnion_apply Finset.indicator_biUnion_apply

end indicator

@[to_additive]
theorem prod_bij_ne_one {s : Finset α} {t : Finset γ} {f : α → β} {g : γ → β}
    (i : ∀ a ∈ s, f a ≠ 1 → γ) (hi : ∀ a h₁ h₂, i a h₁ h₂ ∈ t)
    (i_inj : ∀ a₁ h₁₁ h₁₂ a₂ h₂₁ h₂₂, i a₁ h₁₁ h₁₂ = i a₂ h₂₁ h₂₂ → a₁ = a₂)
    (i_surj : ∀ b ∈ t, g b ≠ 1 → ∃ a h₁ h₂, i a h₁ h₂ = b) (h : ∀ a h₁ h₂, f a = g (i a h₁ h₂)) :
    ∏ x in s, f x = ∏ x in t, g x := by
  classical
  calc
    ∏ x in s, f x = ∏ x in s.filter fun x => f x ≠ 1, f x := by rw [prod_filter_ne_one]
    _ = ∏ x in t.filter fun x => g x ≠ 1, g x :=
      prod_bij (fun a ha => i a (mem_filter.mp ha).1 <| by simpa using (mem_filter.mp ha).2)
        ?_ ?_ ?_ ?_
    _ = ∏ x in t, g x := prod_filter_ne_one _
  · intros a ha
    refine' (mem_filter.mp ha).elim _
    intros h₁ h₂
    refine (mem_filter.mpr ⟨hi a h₁ _, ?_⟩)
    specialize h a h₁ fun H ↦ by rw [H] at h₂; simp at h₂
    rwa [← h]
  · intros a₁ ha₁ a₂ ha₂
    refine' (mem_filter.mp ha₁).elim fun _ha₁₁ _ha₁₂ ↦ _
    refine' (mem_filter.mp ha₂).elim fun _ha₂₁ _ha₂₂ ↦ _
    apply i_inj
  · intros b hb
    refine' (mem_filter.mp hb).elim fun h₁ h₂ ↦ _
    obtain ⟨a, ha₁, ha₂, eq⟩ := i_surj b h₁ fun H ↦ by rw [H] at h₂; simp at h₂
    exact ⟨a, mem_filter.mpr ⟨ha₁, ha₂⟩, eq⟩
  · refine' (fun a ha => (mem_filter.mp ha).elim fun h₁ h₂ ↦ _)
    exact h a h₁ fun H ↦ by rw [H] at h₂; simp at h₂
#align finset.prod_bij_ne_one Finset.prod_bij_ne_one
#align finset.sum_bij_ne_zero Finset.sum_bij_ne_zero

@[to_additive]
theorem prod_dite_of_false {p : α → Prop} {hp : DecidablePred p} (h : ∀ x ∈ s, ¬p x)
    (f : ∀ x : α, p x → β) (g : ∀ x : α, ¬p x → β) :
    ∏ x in s, (if hx : p x then f x hx else g x hx) = ∏ x : s, g x.val (h x.val x.property) := by
  refine prod_bij' (fun x hx => ⟨x, hx⟩) (fun x _ ↦ x) ?_ ?_ ?_ ?_ ?_ <;> aesop
#align finset.prod_dite_of_false Finset.prod_dite_of_false
#align finset.sum_dite_of_false Finset.sum_dite_of_false

@[to_additive]
theorem prod_dite_of_true {p : α → Prop} {hp : DecidablePred p} (h : ∀ x ∈ s, p x)
    (f : ∀ x : α, p x → β) (g : ∀ x : α, ¬p x → β) :
    ∏ x in s, (if hx : p x then f x hx else g x hx) = ∏ x : s, f x.val (h x.val x.property) := by
  refine prod_bij' (fun x hx => ⟨x, hx⟩) (fun x _ ↦ x) ?_ ?_ ?_ ?_ ?_ <;> aesop
#align finset.prod_dite_of_true Finset.prod_dite_of_true
#align finset.sum_dite_of_true Finset.sum_dite_of_true

@[to_additive]
theorem nonempty_of_prod_ne_one (h : ∏ x in s, f x ≠ 1) : s.Nonempty :=
  s.eq_empty_or_nonempty.elim (fun H => False.elim <| h <| H.symm ▸ prod_empty) id
#align finset.nonempty_of_prod_ne_one Finset.nonempty_of_prod_ne_one
#align finset.nonempty_of_sum_ne_zero Finset.nonempty_of_sum_ne_zero

@[to_additive]
theorem exists_ne_one_of_prod_ne_one (h : ∏ x in s, f x ≠ 1) : ∃ a ∈ s, f a ≠ 1 := by
  classical
    rw [← prod_filter_ne_one] at h
    rcases nonempty_of_prod_ne_one h with ⟨x, hx⟩
    exact ⟨x, (mem_filter.1 hx).1, by simpa using (mem_filter.1 hx).2⟩
#align finset.exists_ne_one_of_prod_ne_one Finset.exists_ne_one_of_prod_ne_one
#align finset.exists_ne_zero_of_sum_ne_zero Finset.exists_ne_zero_of_sum_ne_zero

@[to_additive]
theorem prod_range_succ_comm (f : ℕ → β) (n : ℕ) :
    (∏ x in range (n + 1), f x) = f n * ∏ x in range n, f x := by
  rw [range_succ, prod_insert not_mem_range_self]
#align finset.prod_range_succ_comm Finset.prod_range_succ_comm
#align finset.sum_range_succ_comm Finset.sum_range_succ_comm

@[to_additive]
theorem prod_range_succ (f : ℕ → β) (n : ℕ) :
    (∏ x in range (n + 1), f x) = (∏ x in range n, f x) * f n := by
  simp only [mul_comm, prod_range_succ_comm]
#align finset.prod_range_succ Finset.prod_range_succ
#align finset.sum_range_succ Finset.sum_range_succ

@[to_additive]
theorem prod_range_succ' (f : ℕ → β) :
    ∀ n : ℕ, (∏ k in range (n + 1), f k) = (∏ k in range n, f (k + 1)) * f 0
  | 0 => prod_range_succ _ _
  | n + 1 => by rw [prod_range_succ _ n, mul_right_comm, ← prod_range_succ' _ n, prod_range_succ]
#align finset.prod_range_succ' Finset.prod_range_succ'
#align finset.sum_range_succ' Finset.sum_range_succ'

@[to_additive]
theorem eventually_constant_prod {u : ℕ → β} {N : ℕ} (hu : ∀ n ≥ N, u n = 1) {n : ℕ} (hn : N ≤ n) :
    (∏ k in range n, u k) = ∏ k in range N, u k := by
  obtain ⟨m, rfl : n = N + m⟩ := le_iff_exists_add.mp hn
  clear hn
  induction' m with m hm
  · simp
  erw [prod_range_succ, hm]
  simp [hu, @zero_le' ℕ]
#align finset.eventually_constant_prod Finset.eventually_constant_prod
#align finset.eventually_constant_sum Finset.eventually_constant_sum

@[to_additive]
theorem prod_range_add (f : ℕ → β) (n m : ℕ) :
    (∏ x in range (n + m), f x) = (∏ x in range n, f x) * ∏ x in range m, f (n + x) := by
  induction' m with m hm
  · simp
  · erw [Nat.add_succ, prod_range_succ, prod_range_succ, hm, mul_assoc]
#align finset.prod_range_add Finset.prod_range_add
#align finset.sum_range_add Finset.sum_range_add

@[to_additive]
theorem prod_range_add_div_prod_range {α : Type*} [CommGroup α] (f : ℕ → α) (n m : ℕ) :
    (∏ k in range (n + m), f k) / ∏ k in range n, f k = ∏ k in Finset.range m, f (n + k) :=
  div_eq_of_eq_mul' (prod_range_add f n m)
#align finset.prod_range_add_div_prod_range Finset.prod_range_add_div_prod_range
#align finset.sum_range_add_sub_sum_range Finset.sum_range_add_sub_sum_range

@[to_additive]
theorem prod_range_zero (f : ℕ → β) : ∏ k in range 0, f k = 1 := by rw [range_zero, prod_empty]
#align finset.prod_range_zero Finset.prod_range_zero
#align finset.sum_range_zero Finset.sum_range_zero

@[to_additive sum_range_one]
theorem prod_range_one (f : ℕ → β) : ∏ k in range 1, f k = f 0 := by
  rw [range_one, prod_singleton]
#align finset.prod_range_one Finset.prod_range_one
#align finset.sum_range_one Finset.sum_range_one

open List

@[to_additive]
theorem prod_list_map_count [DecidableEq α] (l : List α) {M : Type*} [CommMonoid M] (f : α → M) :
    (l.map f).prod = ∏ m in l.toFinset, f m ^ l.count m := by
  induction' l with a s IH; · simp only [map_nil, prod_nil, count_nil, pow_zero, prod_const_one]
  simp only [List.map, List.prod_cons, toFinset_cons, IH]
  by_cases has : a ∈ s.toFinset
  · rw [insert_eq_of_mem has, ← insert_erase has, prod_insert (not_mem_erase _ _),
      prod_insert (not_mem_erase _ _), ← mul_assoc, count_cons_self, pow_succ]
    congr 1
    refine' prod_congr rfl fun x hx => _
    rw [count_cons_of_ne (ne_of_mem_erase hx)]
  rw [prod_insert has, count_cons_self, count_eq_zero_of_not_mem (mt mem_toFinset.2 has), pow_one]
  congr 1
  refine' prod_congr rfl fun x hx => _
  rw [count_cons_of_ne]
  rintro rfl
  exact has hx
#align finset.prod_list_map_count Finset.prod_list_map_count
#align finset.sum_list_map_count Finset.sum_list_map_count

@[to_additive]
theorem prod_list_count [DecidableEq α] [CommMonoid α] (s : List α) :
    s.prod = ∏ m in s.toFinset, m ^ s.count m := by simpa using prod_list_map_count s id
#align finset.prod_list_count Finset.prod_list_count
#align finset.sum_list_count Finset.sum_list_count

@[to_additive]
theorem prod_list_count_of_subset [DecidableEq α] [CommMonoid α] (m : List α) (s : Finset α)
    (hs : m.toFinset ⊆ s) : m.prod = ∏ i in s, i ^ m.count i := by
  rw [prod_list_count]
  refine' prod_subset hs fun x _ hx => _
  rw [mem_toFinset] at hx
  rw [count_eq_zero_of_not_mem hx, pow_zero]
#align finset.prod_list_count_of_subset Finset.prod_list_count_of_subset
#align finset.sum_list_count_of_subset Finset.sum_list_count_of_subset

theorem sum_filter_count_eq_countP [DecidableEq α] (p : α → Prop) [DecidablePred p] (l : List α) :
    ∑ x in l.toFinset.filter p, l.count x = l.countP p := by
  simp [Finset.sum, sum_map_count_dedup_filter_eq_countP p l]
#align finset.sum_filter_count_eq_countp Finset.sum_filter_count_eq_countP

open Multiset

@[to_additive]
theorem prod_multiset_map_count [DecidableEq α] (s : Multiset α) {M : Type*} [CommMonoid M]
    (f : α → M) : (s.map f).prod = ∏ m in s.toFinset, f m ^ s.count m := by
  refine' Quot.induction_on s fun l => _
  simp [prod_list_map_count l f]
#align finset.prod_multiset_map_count Finset.prod_multiset_map_count
#align finset.sum_multiset_map_count Finset.sum_multiset_map_count

@[to_additive]
theorem prod_multiset_count [DecidableEq α] [CommMonoid α] (s : Multiset α) :
    s.prod = ∏ m in s.toFinset, m ^ s.count m := by
  convert prod_multiset_map_count s id
  rw [Multiset.map_id]
#align finset.prod_multiset_count Finset.prod_multiset_count
#align finset.sum_multiset_count Finset.sum_multiset_count

@[to_additive]
theorem prod_multiset_count_of_subset [DecidableEq α] [CommMonoid α] (m : Multiset α) (s : Finset α)
    (hs : m.toFinset ⊆ s) : m.prod = ∏ i in s, i ^ m.count i := by
  revert hs
  refine' Quot.induction_on m fun l => _
  simp only [quot_mk_to_coe'', prod_coe, coe_count]
  apply prod_list_count_of_subset l s
#align finset.prod_multiset_count_of_subset Finset.prod_multiset_count_of_subset
#align finset.sum_multiset_count_of_subset Finset.sum_multiset_count_of_subset

@[to_additive]
theorem prod_mem_multiset [DecidableEq α] (m : Multiset α) (f : { x // x ∈ m } → β) (g : α → β)
    (hfg : ∀ x, f x = g x) : ∏ x : { x // x ∈ m }, f x = ∏ x in m.toFinset, g x := by
  refine' prod_bij' (fun x _ ↦ x) (fun x hx ↦ ⟨x, Multiset.mem_toFinset.1 hx⟩) ?_ ?_ ?_ ?_ ?_ <;>
    simp [hfg]
#align finset.prod_mem_multiset Finset.prod_mem_multiset
#align finset.sum_mem_multiset Finset.sum_mem_multiset

/-- To prove a property of a product, it suffices to prove that
the property is multiplicative and holds on factors. -/
@[to_additive "To prove a property of a sum, it suffices to prove that
the property is additive and holds on summands."]
theorem prod_induction {M : Type*} [CommMonoid M] (f : α → M) (p : M → Prop)
    (hom : ∀ a b, p a → p b → p (a * b)) (unit : p 1) (base : ∀ x ∈ s, p <| f x) :
    p <| ∏ x in s, f x :=
  Multiset.prod_induction _ _ hom unit (Multiset.forall_mem_map_iff.mpr base)
#align finset.prod_induction Finset.prod_induction
#align finset.sum_induction Finset.sum_induction

/-- To prove a property of a product, it suffices to prove that
the property is multiplicative and holds on factors. -/
@[to_additive "To prove a property of a sum, it suffices to prove that
the property is additive and holds on summands."]
theorem prod_induction_nonempty {M : Type*} [CommMonoid M] (f : α → M) (p : M → Prop)
    (hom : ∀ a b, p a → p b → p (a * b)) (nonempty : s.Nonempty) (base : ∀ x ∈ s, p <| f x) :
    p <| ∏ x in s, f x :=
  Multiset.prod_induction_nonempty p hom (by simp [nonempty_iff_ne_empty.mp nonempty])
    (Multiset.forall_mem_map_iff.mpr base)
#align finset.prod_induction_nonempty Finset.prod_induction_nonempty
#align finset.sum_induction_nonempty Finset.sum_induction_nonempty

/-- For any product along `{0, ..., n - 1}` of a commutative-monoid-valued function, we can verify
that it's equal to a different function just by checking ratios of adjacent terms.

This is a multiplicative discrete analogue of the fundamental theorem of calculus. -/
@[to_additive "For any sum along `{0, ..., n - 1}` of a commutative-monoid-valued function, we can
verify that it's equal to a different function just by checking differences of adjacent terms.

This is a discrete analogue of the fundamental theorem of calculus."]
theorem prod_range_induction (f s : ℕ → β) (base : s 0 = 1)
    (step : ∀ n, s (n + 1) = s n * f n) (n : ℕ) :
    ∏ k in Finset.range n, f k = s n := by
  induction' n with k hk
  · rw [Finset.prod_range_zero, base]
  · simp only [hk, Finset.prod_range_succ, step, mul_comm]
#align finset.prod_range_induction Finset.prod_range_induction
#align finset.sum_range_induction Finset.sum_range_induction

/-- A telescoping product along `{0, ..., n - 1}` of a commutative group valued function reduces to
the ratio of the last and first factors. -/
@[to_additive "A telescoping sum along `{0, ..., n - 1}` of an additive commutative group valued
function reduces to the difference of the last and first terms."]
theorem prod_range_div {M : Type*} [CommGroup M] (f : ℕ → M) (n : ℕ) :
    (∏ i in range n, f (i + 1) / f i) = f n / f 0 := by apply prod_range_induction <;> simp
#align finset.prod_range_div Finset.prod_range_div
#align finset.sum_range_sub Finset.sum_range_sub

@[to_additive]
theorem prod_range_div' {M : Type*} [CommGroup M] (f : ℕ → M) (n : ℕ) :
    (∏ i in range n, f i / f (i + 1)) = f 0 / f n := by apply prod_range_induction <;> simp
#align finset.prod_range_div' Finset.prod_range_div'
#align finset.sum_range_sub' Finset.sum_range_sub'

@[to_additive]
theorem eq_prod_range_div {M : Type*} [CommGroup M] (f : ℕ → M) (n : ℕ) :
    f n = f 0 * ∏ i in range n, f (i + 1) / f i := by rw [prod_range_div, mul_div_cancel]
#align finset.eq_prod_range_div Finset.eq_prod_range_div
#align finset.eq_sum_range_sub Finset.eq_sum_range_sub

@[to_additive]
theorem eq_prod_range_div' {M : Type*} [CommGroup M] (f : ℕ → M) (n : ℕ) :
    f n = ∏ i in range (n + 1), if i = 0 then f 0 else f i / f (i - 1) := by
  conv_lhs => rw [Finset.eq_prod_range_div f]
  simp [Finset.prod_range_succ', mul_comm]
#align finset.eq_prod_range_div' Finset.eq_prod_range_div'
#align finset.eq_sum_range_sub' Finset.eq_sum_range_sub'

/-- A telescoping sum along `{0, ..., n-1}` of an `ℕ`-valued function
reduces to the difference of the last and first terms
when the function we are summing is monotone.
-/
theorem sum_range_tsub [CanonicallyOrderedAddCommMonoid α] [Sub α] [OrderedSub α]
    [ContravariantClass α α (· + ·) (· ≤ ·)] {f : ℕ → α} (h : Monotone f) (n : ℕ) :
    ∑ i in range n, (f (i + 1) - f i) = f n - f 0 := by
  apply sum_range_induction
  case base => apply tsub_self
  case step =>
    intro n
    have h₁ : f n ≤ f (n + 1) := h (Nat.le_succ _)
    have h₂ : f 0 ≤ f n := h (Nat.zero_le _)
    rw [tsub_add_eq_add_tsub h₂, add_tsub_cancel_of_le h₁]
#align finset.sum_range_tsub Finset.sum_range_tsub

@[to_additive (attr := simp)]
theorem prod_const (b : β) : ∏ _x in s, b = b ^ s.card :=
  (congr_arg _ <| s.val.map_const b).trans <| Multiset.prod_replicate s.card b
#align finset.prod_const Finset.prod_const
#align finset.sum_const Finset.sum_const

@[to_additive sum_eq_card_nsmul]
theorem prod_eq_pow_card {b : β} (hf : ∀ a ∈ s, f a = b) : ∏ a in s, f a = b ^ s.card :=
  (prod_congr rfl hf).trans <| prod_const _
#align finset.prod_eq_pow_card Finset.prod_eq_pow_card
#align finset.sum_eq_card_nsmul Finset.sum_eq_card_nsmul

@[to_additive card_nsmul_add_sum]
theorem pow_card_mul_prod {b : β} : b ^ s.card * ∏ a in s, f a = ∏ a in s, b * f a :=
  (Finset.prod_const b).symm ▸ prod_mul_distrib.symm

@[to_additive sum_add_card_nsmul]
theorem prod_mul_pow_card {b : β} : (∏ a in s, f a) * b ^ s.card = ∏ a in s, f a * b :=
  (Finset.prod_const b).symm ▸ prod_mul_distrib.symm

@[to_additive]
theorem pow_eq_prod_const (b : β) : ∀ n, b ^ n = ∏ _k in range n, b := by simp
#align finset.pow_eq_prod_const Finset.pow_eq_prod_const
#align finset.nsmul_eq_sum_const Finset.nsmul_eq_sum_const

@[to_additive]
theorem prod_pow (s : Finset α) (n : ℕ) (f : α → β) : ∏ x in s, f x ^ n = (∏ x in s, f x) ^ n :=
  Multiset.prod_map_pow
#align finset.prod_pow Finset.prod_pow
#align finset.sum_nsmul Finset.sum_nsmul

@[to_additive sum_nsmul_assoc]
lemma prod_pow_eq_pow_sum  (s : Finset ι) (f : ι → ℕ) (a : β) :
    ∏ i in s, a ^ f i = a ^ ∑ i in s, f i :=
  cons_induction (by simp) (fun _ _ _ _ ↦ by simp [prod_cons, sum_cons, pow_add, *]) s
#align finset.prod_pow_eq_pow_sum Finset.prod_pow_eq_pow_sum

/-- A product over `Finset.powersetCard` which only depends on the size of the sets is constant. -/
@[to_additive
"A sum over `Finset.powersetCard` which only depends on the size of the sets is constant."]
lemma prod_powersetCard (n : ℕ) (s : Finset α) (f : ℕ → β) :
    ∏ t in powersetCard n s, f t.card = f n ^ s.card.choose n := by
  rw [prod_eq_pow_card, card_powersetCard]; rintro a ha; rw [(mem_powersetCard.1 ha).2]

@[to_additive]
theorem prod_flip {n : ℕ} (f : ℕ → β) :
    (∏ r in range (n + 1), f (n - r)) = ∏ k in range (n + 1), f k := by
  induction' n with n ih
  · rw [prod_range_one, prod_range_one]
  · rw [prod_range_succ', prod_range_succ _ (Nat.succ n)]
    simp [← ih]
#align finset.prod_flip Finset.prod_flip
#align finset.sum_flip Finset.sum_flip

@[to_additive]
theorem prod_involution {s : Finset α} {f : α → β} :
    ∀ (g : ∀ a ∈ s, α) (_ : ∀ a ha, f a * f (g a ha) = 1) (_ : ∀ a ha, f a ≠ 1 → g a ha ≠ a)
      (g_mem : ∀ a ha, g a ha ∈ s) (_ : ∀ a ha, g (g a ha) (g_mem a ha) = a),
      ∏ x in s, f x = 1 := by
  haveI := Classical.decEq α; haveI := Classical.decEq β
  exact
    Finset.strongInductionOn s fun s ih g h g_ne g_mem g_inv =>
      s.eq_empty_or_nonempty.elim (fun hs => hs.symm ▸ rfl) fun ⟨x, hx⟩ =>
        have hmem : ∀ y ∈ (s.erase x).erase (g x hx), y ∈ s := fun y hy =>
          mem_of_mem_erase (mem_of_mem_erase hy)
        have g_inj : ∀ {x hx y hy}, g x hx = g y hy → x = y := fun {x hx y hy} h => by
          rw [← g_inv x hx, ← g_inv y hy]; simp [h]
        have ih' : (∏ y in erase (erase s x) (g x hx), f y) = (1 : β) :=
          ih ((s.erase x).erase (g x hx))
            ⟨Subset.trans (erase_subset _ _) (erase_subset _ _), fun h =>
              not_mem_erase (g x hx) (s.erase x) (h (g_mem x hx))⟩
            (fun y hy => g y (hmem y hy)) (fun y hy => h y (hmem y hy))
            (fun y hy => g_ne y (hmem y hy))
            (fun y hy =>
              mem_erase.2
                ⟨fun h : g y _ = g x hx => by simp [g_inj h] at hy,
                  mem_erase.2
                    ⟨fun h : g y _ = x => by
                      have : y = g x hx := g_inv y (hmem y hy) ▸ by simp [h]
                      simp [this] at hy, g_mem y (hmem y hy)⟩⟩)
            fun y hy => g_inv y (hmem y hy)
        if hx1 : f x = 1 then
          ih' ▸
            Eq.symm
              (prod_subset hmem fun y hy hy₁ =>
                have : y = x ∨ y = g x hx := by
                  simpa [hy, -not_and, mem_erase, not_and_or, or_comm] using hy₁
                this.elim (fun hy => hy.symm ▸ hx1) fun hy =>
                  h x hx ▸ hy ▸ hx1.symm ▸ (one_mul _).symm)
        else by
          rw [← insert_erase hx, prod_insert (not_mem_erase _ _), ←
            insert_erase (mem_erase.2 ⟨g_ne x hx hx1, g_mem x hx⟩),
            prod_insert (not_mem_erase _ _), ih', mul_one, h x hx]
#align finset.prod_involution Finset.prod_involution
#align finset.sum_involution Finset.sum_involution

/-- The product of the composition of functions `f` and `g`, is the product over `b ∈ s.image g` of
`f b` to the power of the cardinality of the fibre of `b`. See also `Finset.prod_image`. -/
@[to_additive "The sum of the composition of functions `f` and `g`, is the sum over `b ∈ s.image g`
of `f b` times of the cardinality of the fibre of `b`. See also `Finset.sum_image`."]
theorem prod_comp [DecidableEq γ] (f : γ → β) (g : α → γ) :
    ∏ a in s, f (g a) = ∏ b in s.image g, f b ^ (s.filter fun a => g a = b).card := by
  simp_rw [← prod_const, prod_fiberwise_of_maps_to' fun _ ↦ mem_image_of_mem _]
#align finset.prod_comp Finset.prod_comp
#align finset.sum_comp Finset.sum_comp

@[to_additive]
theorem prod_piecewise [DecidableEq α] (s t : Finset α) (f g : α → β) :
    (∏ x in s, (t.piecewise f g) x) = (∏ x in s ∩ t, f x) * ∏ x in s \ t, g x := by
  erw [prod_ite, filter_mem_eq_inter, ← sdiff_eq_filter]
#align finset.prod_piecewise Finset.prod_piecewise
#align finset.sum_piecewise Finset.sum_piecewise

@[to_additive]
theorem prod_inter_mul_prod_diff [DecidableEq α] (s t : Finset α) (f : α → β) :
    (∏ x in s ∩ t, f x) * ∏ x in s \ t, f x = ∏ x in s, f x := by
  convert (s.prod_piecewise t f f).symm
  simp (config := { unfoldPartialApp := true }) [Finset.piecewise]
#align finset.prod_inter_mul_prod_diff Finset.prod_inter_mul_prod_diff
#align finset.sum_inter_add_sum_diff Finset.sum_inter_add_sum_diff

@[to_additive]
theorem prod_eq_mul_prod_diff_singleton [DecidableEq α] {s : Finset α} {i : α} (h : i ∈ s)
    (f : α → β) : ∏ x in s, f x = f i * ∏ x in s \ {i}, f x := by
  convert (s.prod_inter_mul_prod_diff {i} f).symm
  simp [h]
#align finset.prod_eq_mul_prod_diff_singleton Finset.prod_eq_mul_prod_diff_singleton
#align finset.sum_eq_add_sum_diff_singleton Finset.sum_eq_add_sum_diff_singleton

@[to_additive]
theorem prod_eq_prod_diff_singleton_mul [DecidableEq α] {s : Finset α} {i : α} (h : i ∈ s)
    (f : α → β) : ∏ x in s, f x = (∏ x in s \ {i}, f x) * f i := by
  rw [prod_eq_mul_prod_diff_singleton h, mul_comm]
#align finset.prod_eq_prod_diff_singleton_mul Finset.prod_eq_prod_diff_singleton_mul
#align finset.sum_eq_sum_diff_singleton_add Finset.sum_eq_sum_diff_singleton_add

@[to_additive]
theorem _root_.Fintype.prod_eq_mul_prod_compl [DecidableEq α] [Fintype α] (a : α) (f : α → β) :
    ∏ i, f i = f a * ∏ i in {a}ᶜ, f i :=
  prod_eq_mul_prod_diff_singleton (mem_univ a) f
#align fintype.prod_eq_mul_prod_compl Fintype.prod_eq_mul_prod_compl
#align fintype.sum_eq_add_sum_compl Fintype.sum_eq_add_sum_compl

@[to_additive]
theorem _root_.Fintype.prod_eq_prod_compl_mul [DecidableEq α] [Fintype α] (a : α) (f : α → β) :
    ∏ i, f i = (∏ i in {a}ᶜ, f i) * f a :=
  prod_eq_prod_diff_singleton_mul (mem_univ a) f
#align fintype.prod_eq_prod_compl_mul Fintype.prod_eq_prod_compl_mul
#align fintype.sum_eq_sum_compl_add Fintype.sum_eq_sum_compl_add

theorem dvd_prod_of_mem (f : α → β) {a : α} {s : Finset α} (ha : a ∈ s) : f a ∣ ∏ i in s, f i := by
  classical
    rw [Finset.prod_eq_mul_prod_diff_singleton ha]
    exact dvd_mul_right _ _
#align finset.dvd_prod_of_mem Finset.dvd_prod_of_mem

/-- A product can be partitioned into a product of products, each equivalent under a setoid. -/
@[to_additive "A sum can be partitioned into a sum of sums, each equivalent under a setoid."]
theorem prod_partition (R : Setoid α) [DecidableRel R.r] :
    ∏ x in s, f x = ∏ xbar in s.image Quotient.mk'', ∏ y in s.filter (⟦·⟧ = xbar), f y := by
  refine' (Finset.prod_image' f fun x _hx => _).symm
  rfl
#align finset.prod_partition Finset.prod_partition
#align finset.sum_partition Finset.sum_partition

/-- If we can partition a product into subsets that cancel out, then the whole product cancels. -/
@[to_additive "If we can partition a sum into subsets that cancel out, then the whole sum cancels."]
theorem prod_cancels_of_partition_cancels (R : Setoid α) [DecidableRel R.r]
    (h : ∀ x ∈ s, ∏ a in s.filter fun y => y ≈ x, f a = 1) : ∏ x in s, f x = 1 := by
  rw [prod_partition R, ← Finset.prod_eq_one]
  intro xbar xbar_in_s
  obtain ⟨x, x_in_s, rfl⟩ := mem_image.mp xbar_in_s
  simp only [← Quotient.eq] at h
  exact h x x_in_s
#align finset.prod_cancels_of_partition_cancels Finset.prod_cancels_of_partition_cancels
#align finset.sum_cancels_of_partition_cancels Finset.sum_cancels_of_partition_cancels

@[to_additive]
theorem prod_update_of_not_mem [DecidableEq α] {s : Finset α} {i : α} (h : i ∉ s) (f : α → β)
    (b : β) : ∏ x in s, Function.update f i b x = ∏ x in s, f x := by
  apply prod_congr rfl
  intros j hj
  have : j ≠ i := by
    rintro rfl
    exact h hj
  simp [this]
#align finset.prod_update_of_not_mem Finset.prod_update_of_not_mem
#align finset.sum_update_of_not_mem Finset.sum_update_of_not_mem

@[to_additive]
theorem prod_update_of_mem [DecidableEq α] {s : Finset α} {i : α} (h : i ∈ s) (f : α → β) (b : β) :
    ∏ x in s, Function.update f i b x = b * ∏ x in s \ singleton i, f x := by
  rw [update_eq_piecewise, prod_piecewise]
  simp [h]
#align finset.prod_update_of_mem Finset.prod_update_of_mem
#align finset.sum_update_of_mem Finset.sum_update_of_mem

/-- If a product of a `Finset` of size at most 1 has a given value, so
do the terms in that product. -/
@[to_additive eq_of_card_le_one_of_sum_eq "If a sum of a `Finset` of size at most 1 has a given
value, so do the terms in that sum."]
theorem eq_of_card_le_one_of_prod_eq {s : Finset α} (hc : s.card ≤ 1) {f : α → β} {b : β}
    (h : ∏ x in s, f x = b) : ∀ x ∈ s, f x = b := by
  intro x hx
  by_cases hc0 : s.card = 0
  · exact False.elim (card_ne_zero_of_mem hx hc0)
  · have h1 : s.card = 1 := le_antisymm hc (Nat.one_le_of_lt (Nat.pos_of_ne_zero hc0))
    rw [card_eq_one] at h1
    cases' h1 with x2 hx2
    rw [hx2, mem_singleton] at hx
    simp_rw [hx2] at h
    rw [hx]
    rw [prod_singleton] at h
    exact h
#align finset.eq_of_card_le_one_of_prod_eq Finset.eq_of_card_le_one_of_prod_eq
#align finset.eq_of_card_le_one_of_sum_eq Finset.eq_of_card_le_one_of_sum_eq

/-- Taking a product over `s : Finset α` is the same as multiplying the value on a single element
`f a` by the product of `s.erase a`.

See `Multiset.prod_map_erase` for the `Multiset` version. -/
@[to_additive "Taking a sum over `s : Finset α` is the same as adding the value on a single element
`f a` to the sum over `s.erase a`.

See `Multiset.sum_map_erase` for the `Multiset` version."]
theorem mul_prod_erase [DecidableEq α] (s : Finset α) (f : α → β) {a : α} (h : a ∈ s) :
    (f a * ∏ x in s.erase a, f x) = ∏ x in s, f x := by
  rw [← prod_insert (not_mem_erase a s), insert_erase h]
#align finset.mul_prod_erase Finset.mul_prod_erase
#align finset.add_sum_erase Finset.add_sum_erase

/-- A variant of `Finset.mul_prod_erase` with the multiplication swapped. -/
@[to_additive "A variant of `Finset.add_sum_erase` with the addition swapped."]
theorem prod_erase_mul [DecidableEq α] (s : Finset α) (f : α → β) {a : α} (h : a ∈ s) :
    (∏ x in s.erase a, f x) * f a = ∏ x in s, f x := by rw [mul_comm, mul_prod_erase s f h]
#align finset.prod_erase_mul Finset.prod_erase_mul
#align finset.sum_erase_add Finset.sum_erase_add

/-- If a function applied at a point is 1, a product is unchanged by
removing that point, if present, from a `Finset`. -/
@[to_additive "If a function applied at a point is 0, a sum is unchanged by
removing that point, if present, from a `Finset`."]
theorem prod_erase [DecidableEq α] (s : Finset α) {f : α → β} {a : α} (h : f a = 1) :
    ∏ x in s.erase a, f x = ∏ x in s, f x := by
  rw [← sdiff_singleton_eq_erase]
  refine' prod_subset (sdiff_subset _ _) fun x hx hnx => _
  rw [sdiff_singleton_eq_erase] at hnx
  rwa [eq_of_mem_of_not_mem_erase hx hnx]
#align finset.prod_erase Finset.prod_erase
#align finset.sum_erase Finset.sum_erase

/-- See also `Finset.prod_boole`. -/
@[to_additive "See also `Finset.sum_boole`."]
theorem prod_ite_one (s : Finset α) (p : α → Prop) [DecidablePred p]
    (h : ∀ i ∈ s, ∀ j ∈ s, p i → p j → i = j) (a : β) :
    ∏ i in s, ite (p i) a 1 = ite (∃ i ∈ s, p i) a 1 := by
  split_ifs with h
  · obtain ⟨i, hi, hpi⟩ := h
    rw [prod_eq_single_of_mem _ hi, if_pos hpi]
    exact fun j hj hji ↦ if_neg fun hpj ↦ hji <| h _ hj _ hi hpj hpi
  · push_neg at h
    rw [prod_eq_one]
    exact fun i hi => if_neg (h i hi)
#align finset.prod_ite_one Finset.prod_ite_one
#align finset.sum_ite_zero Finset.sum_ite_zero

@[to_additive]
theorem prod_erase_lt_of_one_lt {γ : Type*} [DecidableEq α] [OrderedCommMonoid γ]
    [CovariantClass γ γ (· * ·) (· < ·)] {s : Finset α} {d : α} (hd : d ∈ s) {f : α → γ}
    (hdf : 1 < f d) : ∏ m : α in s.erase d, f m < ∏ m : α in s, f m := by
  conv in ∏ m in s, f m => rw [← Finset.insert_erase hd]
  rw [Finset.prod_insert (Finset.not_mem_erase d s)]
  exact lt_mul_of_one_lt_left' _ hdf
#align finset.prod_erase_lt_of_one_lt Finset.prod_erase_lt_of_one_lt
#align finset.sum_erase_lt_of_pos Finset.sum_erase_lt_of_pos

/-- If a product is 1 and the function is 1 except possibly at one
point, it is 1 everywhere on the `Finset`. -/
@[to_additive "If a sum is 0 and the function is 0 except possibly at one
point, it is 0 everywhere on the `Finset`."]
theorem eq_one_of_prod_eq_one {s : Finset α} {f : α → β} {a : α} (hp : ∏ x in s, f x = 1)
    (h1 : ∀ x ∈ s, x ≠ a → f x = 1) : ∀ x ∈ s, f x = 1 := by
  intro x hx
  classical
    by_cases h : x = a
    · rw [h]
      rw [h] at hx
      rw [← prod_subset (singleton_subset_iff.2 hx) fun t ht ha => h1 t ht (not_mem_singleton.1 ha),
        prod_singleton] at hp
      exact hp
    · exact h1 x hx h
#align finset.eq_one_of_prod_eq_one Finset.eq_one_of_prod_eq_one
#align finset.eq_zero_of_sum_eq_zero Finset.eq_zero_of_sum_eq_zero

@[to_additive sum_boole_nsmul]
theorem prod_pow_boole [DecidableEq α] (s : Finset α) (f : α → β) (a : α) :
    (∏ x in s, f x ^ ite (a = x) 1 0) = ite (a ∈ s) (f a) 1 := by simp
#align finset.prod_pow_boole Finset.prod_pow_boole

theorem prod_dvd_prod_of_dvd {S : Finset α} (g1 g2 : α → β) (h : ∀ a ∈ S, g1 a ∣ g2 a) :
    S.prod g1 ∣ S.prod g2 := by
  classical
    induction' S using Finset.induction_on' with a T _haS _hTS haT IH
    · simp
    · rw [Finset.prod_insert haT, prod_insert haT]
      exact mul_dvd_mul (h a <| T.mem_insert_self a) <| IH fun b hb ↦ h b <| mem_insert_of_mem hb
#align finset.prod_dvd_prod_of_dvd Finset.prod_dvd_prod_of_dvd

theorem prod_dvd_prod_of_subset {ι M : Type*} [CommMonoid M] (s t : Finset ι) (f : ι → M)
    (h : s ⊆ t) : (∏ i in s, f i) ∣ ∏ i in t, f i :=
  Multiset.prod_dvd_prod_of_le <| Multiset.map_le_map <| by simpa
#align finset.prod_dvd_prod_of_subset Finset.prod_dvd_prod_of_subset

end CommMonoid

/-- If `f = g = h` everywhere but at `i`, where `f i = g i + h i`, then the product of `f` over `s`
  is the sum of the products of `g` and `h`. -/
theorem prod_add_prod_eq [CommSemiring β] {s : Finset α} {i : α} {f g h : α → β} (hi : i ∈ s)
    (h1 : g i + h i = f i) (h2 : ∀ j ∈ s, j ≠ i → g j = f j) (h3 : ∀ j ∈ s, j ≠ i → h j = f j) :
    (∏ i in s, g i) + ∏ i in s, h i = ∏ i in s, f i := by
  classical
    simp_rw [prod_eq_mul_prod_diff_singleton hi, ← h1, right_distrib]
    congr 2 <;> apply prod_congr rfl <;> simpa
#align finset.prod_add_prod_eq Finset.prod_add_prod_eq

theorem card_eq_sum_ones (s : Finset α) : s.card = ∑ x in s, 1 := by
  rw [sum_const, smul_eq_mul, mul_one]
#align finset.card_eq_sum_ones Finset.card_eq_sum_ones

theorem sum_const_nat {m : ℕ} {f : α → ℕ} (h₁ : ∀ x ∈ s, f x = m) :
    ∑ x in s, f x = card s * m := by
  rw [← Nat.nsmul_eq_mul, ← sum_const]
  apply sum_congr rfl h₁
#align finset.sum_const_nat Finset.sum_const_nat

lemma natCast_card_filter [AddCommMonoidWithOne β] (p) [DecidablePred p] (s : Finset α) :
    ((filter p s).card : β) = ∑ a in s, if p a then (1 : β) else 0 := by
  rw [sum_ite, sum_const_zero, add_zero, sum_const, nsmul_one]
#align finset.nat_cast_card_filter Finset.natCast_card_filter

lemma card_filter (p) [DecidablePred p] (s : Finset α) :
    (filter p s).card = ∑ a in s, ite (p a) 1 0 := natCast_card_filter _ _
#align finset.card_filter Finset.card_filter

@[simp]
lemma sum_boole {s : Finset α} {p : α → Prop} [AddCommMonoidWithOne β] [DecidablePred p] :
    (∑ x in s, if p x then 1 else 0 : β) = (s.filter p).card :=
  (natCast_card_filter _ _).symm
#align finset.sum_boole Finset.sum_boole

theorem _root_.Commute.sum_right [NonUnitalNonAssocSemiring β] (s : Finset α) (f : α → β) (b : β)
    (h : ∀ i ∈ s, Commute b (f i)) : Commute b (∑ i in s, f i) :=
  (Commute.multiset_sum_right _ _) fun b hb => by
    obtain ⟨i, hi, rfl⟩ := Multiset.mem_map.mp hb
    exact h _ hi
#align commute.sum_right Commute.sum_right

theorem _root_.Commute.sum_left [NonUnitalNonAssocSemiring β] (s : Finset α) (f : α → β) (b : β)
    (h : ∀ i ∈ s, Commute (f i) b) : Commute (∑ i in s, f i) b :=
  ((Commute.sum_right _ _ _) fun _i hi => (h _ hi).symm).symm
#align commute.sum_left Commute.sum_left

section Opposite

open MulOpposite

/-- Moving to the opposite additive commutative monoid commutes with summing. -/
@[simp]
theorem op_sum [AddCommMonoid β] {s : Finset α} (f : α → β) :
    op (∑ x in s, f x) = ∑ x in s, op (f x) :=
  map_sum (opAddEquiv : β ≃+ βᵐᵒᵖ) _ _
#align finset.op_sum Finset.op_sum

@[simp]
theorem unop_sum [AddCommMonoid β] {s : Finset α} (f : α → βᵐᵒᵖ) :
    unop (∑ x in s, f x) = ∑ x in s, unop (f x) :=
  map_sum (opAddEquiv : β ≃+ βᵐᵒᵖ).symm _ _
#align finset.unop_sum Finset.unop_sum

end Opposite

section DivisionCommMonoid

variable [DivisionCommMonoid β]

@[to_additive (attr := simp)]
theorem prod_inv_distrib : (∏ x in s, (f x)⁻¹) = (∏ x in s, f x)⁻¹ :=
  Multiset.prod_map_inv
#align finset.prod_inv_distrib Finset.prod_inv_distrib
#align finset.sum_neg_distrib Finset.sum_neg_distrib

@[to_additive (attr := simp)]
theorem prod_div_distrib : ∏ x in s, f x / g x = (∏ x in s, f x) / ∏ x in s, g x :=
  Multiset.prod_map_div
#align finset.prod_div_distrib Finset.prod_div_distrib
#align finset.sum_sub_distrib Finset.sum_sub_distrib

@[to_additive]
theorem prod_zpow (f : α → β) (s : Finset α) (n : ℤ) : ∏ a in s, f a ^ n = (∏ a in s, f a) ^ n :=
  Multiset.prod_map_zpow
#align finset.prod_zpow Finset.prod_zpow
#align finset.sum_zsmul Finset.sum_zsmul

end DivisionCommMonoid

section CommGroup

variable [CommGroup β] [DecidableEq α]

@[to_additive (attr := simp)]
theorem prod_sdiff_eq_div (h : s₁ ⊆ s₂) :
    ∏ x in s₂ \ s₁, f x = (∏ x in s₂, f x) / ∏ x in s₁, f x := by
  rw [eq_div_iff_mul_eq', prod_sdiff h]
#align finset.prod_sdiff_eq_div Finset.prod_sdiff_eq_div
#align finset.sum_sdiff_eq_sub Finset.sum_sdiff_eq_sub

@[to_additive]
theorem prod_sdiff_div_prod_sdiff :
    (∏ x in s₂ \ s₁, f x) / ∏ x in s₁ \ s₂, f x = (∏ x in s₂, f x) / ∏ x in s₁, f x := by
  simp [← Finset.prod_sdiff (@inf_le_left _ _ s₁ s₂), ← Finset.prod_sdiff (@inf_le_right _ _ s₁ s₂)]
#align finset.prod_sdiff_div_prod_sdiff Finset.prod_sdiff_div_prod_sdiff
#align finset.sum_sdiff_sub_sum_sdiff Finset.sum_sdiff_sub_sum_sdiff

@[to_additive (attr := simp)]
theorem prod_erase_eq_div {a : α} (h : a ∈ s) :
    ∏ x in s.erase a, f x = (∏ x in s, f x) / f a := by
  rw [eq_div_iff_mul_eq', prod_erase_mul _ _ h]
#align finset.prod_erase_eq_div Finset.prod_erase_eq_div
#align finset.sum_erase_eq_sub Finset.sum_erase_eq_sub

end CommGroup

@[simp]
theorem card_sigma {σ : α → Type*} (s : Finset α) (t : ∀ a, Finset (σ a)) :
    card (s.sigma t) = ∑ a in s, card (t a) :=
  Multiset.card_sigma _ _
#align finset.card_sigma Finset.card_sigma

@[simp]
theorem card_disjiUnion (s : Finset α) (t : α → Finset β) (h) :
    (s.disjiUnion t h).card = s.sum fun i => (t i).card :=
  Multiset.card_bind _ _
#align finset.card_disj_Union Finset.card_disjiUnion

theorem card_biUnion [DecidableEq β] {s : Finset α} {t : α → Finset β}
    (h : ∀ x ∈ s, ∀ y ∈ s, x ≠ y → Disjoint (t x) (t y)) :
    (s.biUnion t).card = ∑ u in s, card (t u) :=
  calc
    (s.biUnion t).card = ∑ i in s.biUnion t, 1 := card_eq_sum_ones _
    _ = ∑ a in s, ∑ _i in t a, 1 := Finset.sum_biUnion h
    _ = ∑ u in s, card (t u) := by simp_rw [card_eq_sum_ones]
#align finset.card_bUnion Finset.card_biUnion

theorem card_biUnion_le [DecidableEq β] {s : Finset α} {t : α → Finset β} :
    (s.biUnion t).card ≤ ∑ a in s, (t a).card :=
  haveI := Classical.decEq α
  Finset.induction_on s (by simp) fun a s has ih =>
    calc
      ((insert a s).biUnion t).card ≤ (t a).card + (s.biUnion t).card := by
        { rw [biUnion_insert]; exact Finset.card_union_le _ _ }
      _ ≤ ∑ a in insert a s, card (t a) := by rw [sum_insert has]; exact add_le_add_left ih _
#align finset.card_bUnion_le Finset.card_biUnion_le

theorem card_eq_sum_card_fiberwise [DecidableEq β] {f : α → β} {s : Finset α} {t : Finset β}
    (H : ∀ x ∈ s, f x ∈ t) : s.card = ∑ a in t, (s.filter fun x => f x = a).card := by
  simp only [card_eq_sum_ones, sum_fiberwise_of_maps_to H]
#align finset.card_eq_sum_card_fiberwise Finset.card_eq_sum_card_fiberwise

theorem card_eq_sum_card_image [DecidableEq β] (f : α → β) (s : Finset α) :
    s.card = ∑ a in s.image f, (s.filter fun x => f x = a).card :=
  card_eq_sum_card_fiberwise fun _ => mem_image_of_mem _
#align finset.card_eq_sum_card_image Finset.card_eq_sum_card_image

theorem mem_sum {f : α → Multiset β} (s : Finset α) (b : β) :
    (b ∈ ∑ x in s, f x) ↔ ∃ a ∈ s, b ∈ f a := by
  classical
    refine' s.induction_on (by simp) _
    · intro a t hi ih
      simp [sum_insert hi, ih, or_and_right, exists_or]
#align finset.mem_sum Finset.mem_sum

section ProdEqZero

variable [CommMonoidWithZero β]

theorem prod_eq_zero (ha : a ∈ s) (h : f a = 0) : ∏ x in s, f x = 0 := by
  haveI := Classical.decEq α
  rw [← prod_erase_mul _ _ ha, h, mul_zero]
#align finset.prod_eq_zero Finset.prod_eq_zero

theorem prod_boole {s : Finset α} {p : α → Prop} [DecidablePred p] :
    (∏ i in s, ite (p i) (1 : β) (0 : β)) = ite (∀ i ∈ s, p i) 1 0 := by
  split_ifs with h
  · apply prod_eq_one
    intro i hi
    rw [if_pos (h i hi)]
  · push_neg at h
    rcases h with ⟨i, hi, hq⟩
    apply prod_eq_zero hi
    rw [if_neg hq]
#align finset.prod_boole Finset.prod_boole

lemma support_prod_subset (s : Finset ι) (f : ι → α → β) :
    support (fun x ↦ ∏ i in s, f i x) ⊆ ⋂ i ∈ s, support (f i) :=
  fun _ hx ↦ Set.mem_iInter₂.2 fun _ hi H ↦ hx <| prod_eq_zero hi H
#align function.support_prod_subset Finset.support_prod_subset

variable [Nontrivial β] [NoZeroDivisors β]

theorem prod_eq_zero_iff : ∏ x in s, f x = 0 ↔ ∃ a ∈ s, f a = 0 := by
  classical
    induction' s using Finset.induction_on with a s ha ih
    · exact ⟨Not.elim one_ne_zero, fun ⟨_, H, _⟩ => by simp at H⟩
    · rw [prod_insert ha, mul_eq_zero, exists_mem_insert, ih]
#align finset.prod_eq_zero_iff Finset.prod_eq_zero_iff

theorem prod_ne_zero_iff : ∏ x in s, f x ≠ 0 ↔ ∀ a ∈ s, f a ≠ 0 := by
  rw [Ne, prod_eq_zero_iff]
  push_neg; rfl
#align finset.prod_ne_zero_iff Finset.prod_ne_zero_iff

lemma support_prod (s : Finset ι) (f : ι → α → β) :
    support (fun x ↦ ∏ i in s, f i x) = ⋂ i ∈ s, support (f i) :=
  Set.ext fun x ↦ by simp [support, prod_eq_zero_iff]
#align function.support_prod Finset.support_prod

end ProdEqZero

@[to_additive]
theorem prod_unique_nonempty {α β : Type*} [CommMonoid β] [Unique α] (s : Finset α) (f : α → β)
    (h : s.Nonempty) : ∏ x in s, f x = f default := by
  rw [h.eq_singleton_default, Finset.prod_singleton]
#align finset.prod_unique_nonempty Finset.prod_unique_nonempty
#align finset.sum_unique_nonempty Finset.sum_unique_nonempty

theorem sum_nat_mod (s : Finset α) (n : ℕ) (f : α → ℕ) :
    (∑ i in s, f i) % n = (∑ i in s, f i % n) % n :=
  (Multiset.sum_nat_mod _ _).trans <| by rw [Finset.sum, Multiset.map_map]; rfl
#align finset.sum_nat_mod Finset.sum_nat_mod

theorem prod_nat_mod (s : Finset α) (n : ℕ) (f : α → ℕ) :
    (∏ i in s, f i) % n = (∏ i in s, f i % n) % n :=
  (Multiset.prod_nat_mod _ _).trans <| by rw [Finset.prod, Multiset.map_map]; rfl
#align finset.prod_nat_mod Finset.prod_nat_mod

theorem sum_int_mod (s : Finset α) (n : ℤ) (f : α → ℤ) :
    (∑ i in s, f i) % n = (∑ i in s, f i % n) % n :=
  (Multiset.sum_int_mod _ _).trans <| by rw [Finset.sum, Multiset.map_map]; rfl
#align finset.sum_int_mod Finset.sum_int_mod

theorem prod_int_mod (s : Finset α) (n : ℤ) (f : α → ℤ) :
    (∏ i in s, f i) % n = (∏ i in s, f i % n) % n :=
  (Multiset.prod_int_mod _ _).trans <| by rw [Finset.prod, Multiset.map_map]; rfl
#align finset.prod_int_mod Finset.prod_int_mod

end Finset

namespace Fintype
variable {ι κ α : Type*} [Fintype ι] [Fintype κ] [CommMonoid α]

open Finset

/-- `Fintype.prod_bijective` is a variant of `Finset.prod_bij` that accepts `Function.Bijective`.

See `Function.Bijective.prod_comp` for a version without `h`. -/
@[to_additive "`Fintype.sum_bijective` is a variant of `Finset.sum_bij` that accepts
`Function.Bijective`.

See `Function.Bijective.sum_comp` for a version without `h`. "]
lemma prod_bijective (e : ι → κ) (he : e.Bijective) (f : ι → α) (g : κ → α)
    (h : ∀ x, f x = g (e x)) : ∏ x, f x = ∏ x, g x :=
  prod_equiv (.ofBijective e he) (by simp) (by simp [h])
#align fintype.prod_bijective Fintype.prod_bijective
#align fintype.sum_bijective Fintype.sum_bijective

@[to_additive] alias _root_.Function.Bijective.finset_prod := prod_bijective

/-- `Fintype.prod_equiv` is a specialization of `Finset.prod_bij` that
automatically fills in most arguments.

See `Equiv.prod_comp` for a version without `h`.
-/
@[to_additive "`Fintype.sum_equiv` is a specialization of `Finset.sum_bij` that
automatically fills in most arguments.

See `Equiv.sum_comp` for a version without `h`."]
lemma prod_equiv (e : ι ≃ κ) (f : ι → α) (g : κ → α) (h : ∀ x, f x = g (e x)) :
    ∏ x, f x = ∏ x, g x := prod_bijective _ e.bijective _ _ h
#align fintype.prod_equiv Fintype.prod_equiv
#align fintype.sum_equiv Fintype.sum_equiv

@[to_additive]
lemma _root_.Function.Bijective.prod_comp {e : ι → κ} (he : e.Bijective) (g : κ → α) :
    ∏ i, g (e i) = ∏ i, g i := prod_bijective _ he _ _ fun _ ↦ rfl
#align function.bijective.prod_comp Function.Bijective.prod_comp
#align function.bijective.sum_comp Function.Bijective.sum_comp

@[to_additive]
lemma _root_.Equiv.prod_comp (e : ι ≃ κ) (g : κ → α) : ∏ i, g (e i) = ∏ i, g i :=
  prod_equiv e _ _ fun _ ↦ rfl
#align equiv.prod_comp Equiv.prod_comp
#align equiv.sum_comp Equiv.sum_comp

@[to_additive]
lemma prod_of_injective (e : ι → κ) (he : Injective e) (f : ι → α) (g : κ → α)
    (h' : ∀ i ∉ Set.range e, g i = 1) (h : ∀ i, f i = g (e i)) : ∏ i, f i = ∏ j, g j :=
  prod_of_injOn e (he.injOn _) (by simp) (by simpa using h') (fun i _ ↦ h i)

@[to_additive]
lemma prod_fiberwise [DecidableEq κ] (g : ι → κ) (f : ι → α) :
    ∏ j, ∏ i : {i // g i = j}, f i = ∏ i, f i := by
  rw [← Finset.prod_fiberwise _ g f]
  congr with j
  exact (prod_subtype _ (by simp) _).symm
#align fintype.prod_fiberwise Fintype.prod_fiberwise
#align fintype.sum_fiberwise Fintype.sum_fiberwise

@[to_additive]
lemma prod_fiberwise' [DecidableEq κ] (g : ι → κ) (f : κ → α) :
    ∏ j, ∏ _i : {i // g i = j}, f j = ∏ i, f (g i) := by
  rw [← Finset.prod_fiberwise' _ g f]
  congr with j
  exact (prod_subtype _ (by simp) fun _ ↦ _).symm

@[to_additive]
theorem prod_unique {α β : Type*} [CommMonoid β] [Unique α] [Fintype α] (f : α → β) :
    ∏ x : α, f x = f default := by rw [univ_unique, prod_singleton]
#align fintype.prod_unique Fintype.prod_unique
#align fintype.sum_unique Fintype.sum_unique

@[to_additive]
theorem prod_empty {α β : Type*} [CommMonoid β] [IsEmpty α] [Fintype α] (f : α → β) :
    ∏ x : α, f x = 1 :=
  Finset.prod_of_empty _
#align fintype.prod_empty Fintype.prod_empty
#align fintype.sum_empty Fintype.sum_empty

@[to_additive]
theorem prod_subsingleton {α β : Type*} [CommMonoid β] [Subsingleton α] [Fintype α] (f : α → β)
    (a : α) : ∏ x : α, f x = f a := by
  haveI : Unique α := uniqueOfSubsingleton a
  rw [prod_unique f, Subsingleton.elim default a]
#align fintype.prod_subsingleton Fintype.prod_subsingleton
#align fintype.sum_subsingleton Fintype.sum_subsingleton

@[to_additive]
theorem prod_subtype_mul_prod_subtype {α β : Type*} [Fintype α] [CommMonoid β] (p : α → Prop)
    (f : α → β) [DecidablePred p] :
    (∏ i : { x // p x }, f i) * ∏ i : { x // ¬p x }, f i = ∏ i, f i := by
  classical
    let s := { x | p x }.toFinset
    rw [← Finset.prod_subtype s, ← Finset.prod_subtype sᶜ]
    · exact Finset.prod_mul_prod_compl _ _
    · simp [s]
    · simp [s]
#align fintype.prod_subtype_mul_prod_subtype Fintype.prod_subtype_mul_prod_subtype
#align fintype.sum_subtype_add_sum_subtype Fintype.sum_subtype_add_sum_subtype

end Fintype

namespace Finset
variable [CommMonoid α]

@[to_additive (attr := simp)]
lemma prod_attach_univ [Fintype ι] (f : {i // i ∈ @univ ι _} → α) :
    ∏ i in univ.attach, f i = ∏ i, f ⟨i, mem_univ _⟩ :=
  Fintype.prod_equiv (Equiv.subtypeUnivEquiv mem_univ) _ _ $ by simp
#align finset.prod_attach_univ Finset.prod_attach_univ
#align finset.sum_attach_univ Finset.sum_attach_univ

@[to_additive]
theorem prod_erase_attach [DecidableEq ι] {s : Finset ι} (f : ι → α) (i : ↑s) :
    ∏ j in s.attach.erase i, f ↑j = ∏ j in s.erase ↑i, f j := by
  rw [← Function.Embedding.coe_subtype, ← prod_map]
  simp [attach_map_val]

end Finset

namespace List

@[to_additive]
theorem prod_toFinset {M : Type*} [DecidableEq α] [CommMonoid M] (f : α → M) :
    ∀ {l : List α} (_hl : l.Nodup), l.toFinset.prod f = (l.map f).prod
  | [], _ => by simp
  | a :: l, hl => by
    let ⟨not_mem, hl⟩ := List.nodup_cons.mp hl
    simp [Finset.prod_insert (mt List.mem_toFinset.mp not_mem), prod_toFinset _ hl]
#align list.prod_to_finset List.prod_toFinset
#align list.sum_to_finset List.sum_toFinset

end List

namespace Multiset

theorem disjoint_list_sum_left {a : Multiset α} {l : List (Multiset α)} :
    Multiset.Disjoint l.sum a ↔ ∀ b ∈ l, Multiset.Disjoint b a := by
  induction' l with b bs ih
  · simp only [zero_disjoint, List.not_mem_nil, IsEmpty.forall_iff, forall_const, List.sum_nil]
  · simp_rw [List.sum_cons, disjoint_add_left, List.mem_cons, forall_eq_or_imp]
    simp [and_congr_left_iff, iff_self_iff, ih]
#align multiset.disjoint_list_sum_left Multiset.disjoint_list_sum_left

theorem disjoint_list_sum_right {a : Multiset α} {l : List (Multiset α)} :
    Multiset.Disjoint a l.sum ↔ ∀ b ∈ l, Multiset.Disjoint a b := by
  simpa only [@disjoint_comm _ a] using disjoint_list_sum_left
#align multiset.disjoint_list_sum_right Multiset.disjoint_list_sum_right

theorem disjoint_sum_left {a : Multiset α} {i : Multiset (Multiset α)} :
    Multiset.Disjoint i.sum a ↔ ∀ b ∈ i, Multiset.Disjoint b a :=
  Quotient.inductionOn i fun l => by
    rw [quot_mk_to_coe, Multiset.sum_coe]
    exact disjoint_list_sum_left
#align multiset.disjoint_sum_left Multiset.disjoint_sum_left

theorem disjoint_sum_right {a : Multiset α} {i : Multiset (Multiset α)} :
    Multiset.Disjoint a i.sum ↔ ∀ b ∈ i, Multiset.Disjoint a b := by
  simpa only [@disjoint_comm _ a] using disjoint_sum_left
#align multiset.disjoint_sum_right Multiset.disjoint_sum_right

theorem disjoint_finset_sum_left {β : Type*} {i : Finset β} {f : β → Multiset α} {a : Multiset α} :
    Multiset.Disjoint (i.sum f) a ↔ ∀ b ∈ i, Multiset.Disjoint (f b) a := by
  convert @disjoint_sum_left _ a (map f i.val)
  simp [and_congr_left_iff, iff_self_iff]
#align multiset.disjoint_finset_sum_left Multiset.disjoint_finset_sum_left

theorem disjoint_finset_sum_right {β : Type*} {i : Finset β} {f : β → Multiset α}
    {a : Multiset α} : Multiset.Disjoint a (i.sum f) ↔ ∀ b ∈ i, Multiset.Disjoint a (f b) := by
  simpa only [disjoint_comm] using disjoint_finset_sum_left
#align multiset.disjoint_finset_sum_right Multiset.disjoint_finset_sum_right

variable [DecidableEq α]

theorem add_eq_union_left_of_le {x y z : Multiset α} (h : y ≤ x) :
    z + x = z ∪ y ↔ z.Disjoint x ∧ x = y := by
  rw [← add_eq_union_iff_disjoint]
  constructor
  · intro h0
    rw [and_iff_right_of_imp]
    · exact (le_of_add_le_add_left <| h0.trans_le <| union_le_add z y).antisymm h
    · rintro rfl
      exact h0
  · rintro ⟨h0, rfl⟩
    exact h0
#align multiset.add_eq_union_left_of_le Multiset.add_eq_union_left_of_le

theorem add_eq_union_right_of_le {x y z : Multiset α} (h : z ≤ y) :
    x + y = x ∪ z ↔ y = z ∧ x.Disjoint y := by
  simpa only [and_comm] using add_eq_union_left_of_le h
#align multiset.add_eq_union_right_of_le Multiset.add_eq_union_right_of_le

theorem finset_sum_eq_sup_iff_disjoint {β : Type*} {i : Finset β} {f : β → Multiset α} :
    i.sum f = i.sup f ↔
      ∀ᵉ (x ∈ i) (y ∈ i), x ≠ y → Multiset.Disjoint (f x) (f y) := by
  induction' i using Finset.cons_induction_on with z i hz hr
  · simp only [Finset.not_mem_empty, IsEmpty.forall_iff, imp_true_iff, Finset.sum_empty,
      Finset.sup_empty, bot_eq_zero, eq_self_iff_true]
  · simp_rw [Finset.sum_cons hz, Finset.sup_cons, Finset.mem_cons, Multiset.sup_eq_union,
      forall_eq_or_imp, Ne.def, not_true_eq_false, IsEmpty.forall_iff, true_and_iff,
      imp_and, forall_and, ← hr, @eq_comm _ z]
    have := fun x (H : x ∈ i) => ne_of_mem_of_not_mem H hz
    simp (config := { contextual := true }) only [this, not_false_iff, true_imp_iff]
    simp_rw [← disjoint_finset_sum_left, ← disjoint_finset_sum_right, disjoint_comm, ← and_assoc,
      and_self_iff]
    exact add_eq_union_left_of_le (Finset.sup_le fun x hx => le_sum_of_mem (mem_map_of_mem f hx))
#align multiset.finset_sum_eq_sup_iff_disjoint Multiset.finset_sum_eq_sup_iff_disjoint

theorem sup_powerset_len {α : Type*} [DecidableEq α] (x : Multiset α) :
    (Finset.sup (Finset.range (card x + 1)) fun k => x.powersetCard k) = x.powerset := by
  convert bind_powerset_len x using 1
  rw [Multiset.bind, Multiset.join, ← Finset.range_val, ← Finset.sum_eq_multiset_sum]
  exact
    Eq.symm (finset_sum_eq_sup_iff_disjoint.mpr fun _ _ _ _ h => pairwise_disjoint_powersetCard x h)
#align multiset.sup_powerset_len Multiset.sup_powerset_len

@[simp]
theorem toFinset_sum_count_eq (s : Multiset α) : ∑ a in s.toFinset, s.count a = card s :=
  calc
    ∑ a in s.toFinset, s.count a = ∑ a in s.toFinset, s.count a • 1 := by
      { simp only [smul_eq_mul, mul_one] }
    _ = (s.map fun _ => 1).sum := (Finset.sum_multiset_map_count _ _).symm
    _ = card s := by simp
#align multiset.to_finset_sum_count_eq Multiset.toFinset_sum_count_eq

@[simp]
theorem sum_count_eq [Fintype α] (s : Multiset α) : ∑ a, s.count a = Multiset.card s := by
  rw [← toFinset_sum_count_eq, ← Finset.sum_filter_ne_zero]
  congr
  ext
  simp

theorem count_sum' {s : Finset β} {a : α} {f : β → Multiset α} :
    count a (∑ x in s, f x) = ∑ x in s, count a (f x) := by
  dsimp only [Finset.sum]
  rw [count_sum]
#align multiset.count_sum' Multiset.count_sum'

@[simp]
theorem toFinset_sum_count_nsmul_eq (s : Multiset α) :
    ∑ a in s.toFinset, s.count a • {a} = s := by
  rw [← Finset.sum_multiset_map_count, Multiset.sum_map_singleton]
#align multiset.to_finset_sum_count_nsmul_eq Multiset.toFinset_sum_count_nsmul_eq

theorem exists_smul_of_dvd_count (s : Multiset α) {k : ℕ}
    (h : ∀ a : α, a ∈ s → k ∣ Multiset.count a s) : ∃ u : Multiset α, s = k • u := by
  use ∑ a in s.toFinset, (s.count a / k) • {a}
  have h₂ :
    (∑ x : α in s.toFinset, k • (count x s / k) • ({x} : Multiset α)) =
      ∑ x : α in s.toFinset, count x s • {x} := by
    apply Finset.sum_congr rfl
    intro x hx
    rw [← mul_nsmul', Nat.mul_div_cancel' (h x (mem_toFinset.mp hx))]
  rw [← Finset.sum_nsmul, h₂, toFinset_sum_count_nsmul_eq]
#align multiset.exists_smul_of_dvd_count Multiset.exists_smul_of_dvd_count

theorem toFinset_prod_dvd_prod [CommMonoid α] (S : Multiset α) : S.toFinset.prod id ∣ S.prod := by
  rw [Finset.prod_eq_multiset_prod]
  refine' Multiset.prod_dvd_prod_of_le _
  simp [Multiset.dedup_le S]
#align multiset.to_finset_prod_dvd_prod Multiset.toFinset_prod_dvd_prod

@[to_additive]
theorem prod_sum {α : Type*} {ι : Type*} [CommMonoid α] (f : ι → Multiset α) (s : Finset ι) :
    (∑ x in s, f x).prod = ∏ x in s, (f x).prod := by
  classical
    induction' s using Finset.induction_on with a t hat ih
    · rw [Finset.sum_empty, Finset.prod_empty, Multiset.prod_zero]
    · rw [Finset.sum_insert hat, Finset.prod_insert hat, Multiset.prod_add, ih]
#align multiset.prod_sum Multiset.prod_sum
#align multiset.sum_sum Multiset.sum_sum

end Multiset

namespace Nat

@[simp, norm_cast]
theorem cast_list_sum [AddMonoidWithOne β] (s : List ℕ) : (↑s.sum : β) = (s.map (↑)).sum :=
  map_list_sum (castAddMonoidHom β) _
#align nat.cast_list_sum Nat.cast_list_sum

@[simp, norm_cast]
theorem cast_list_prod [Semiring β] (s : List ℕ) : (↑s.prod : β) = (s.map (↑)).prod :=
  map_list_prod (castRingHom β) _
#align nat.cast_list_prod Nat.cast_list_prod

@[simp, norm_cast]
theorem cast_multiset_sum [AddCommMonoidWithOne β] (s : Multiset ℕ) :
    (↑s.sum : β) = (s.map (↑)).sum :=
  map_multiset_sum (castAddMonoidHom β) _
#align nat.cast_multiset_sum Nat.cast_multiset_sum

@[simp, norm_cast]
theorem cast_multiset_prod [CommSemiring β] (s : Multiset ℕ) : (↑s.prod : β) = (s.map (↑)).prod :=
  map_multiset_prod (castRingHom β) _
#align nat.cast_multiset_prod Nat.cast_multiset_prod

@[simp, norm_cast]
theorem cast_sum [AddCommMonoidWithOne β] (s : Finset α) (f : α → ℕ) :
    ↑(∑ x in s, f x : ℕ) = ∑ x in s, (f x : β) :=
  map_sum (castAddMonoidHom β) _ _
#align nat.cast_sum Nat.cast_sum

@[simp, norm_cast]
theorem cast_prod [CommSemiring β] (f : α → ℕ) (s : Finset α) :
    (↑(∏ i in s, f i) : β) = ∏ i in s, (f i : β) :=
  map_prod (castRingHom β) _ _
#align nat.cast_prod Nat.cast_prod

end Nat

namespace Int

@[simp, norm_cast]
theorem cast_list_sum [AddGroupWithOne β] (s : List ℤ) : (↑s.sum : β) = (s.map (↑)).sum :=
  map_list_sum (castAddHom β) _
#align int.cast_list_sum Int.cast_list_sum

@[simp, norm_cast]
theorem cast_list_prod [Ring β] (s : List ℤ) : (↑s.prod : β) = (s.map (↑)).prod :=
  map_list_prod (castRingHom β) _
#align int.cast_list_prod Int.cast_list_prod

@[simp, norm_cast]
theorem cast_multiset_sum [AddCommGroupWithOne β] (s : Multiset ℤ) :
    (↑s.sum : β) = (s.map (↑)).sum :=
  map_multiset_sum (castAddHom β) _
#align int.cast_multiset_sum Int.cast_multiset_sum

@[simp, norm_cast]
theorem cast_multiset_prod {R : Type*} [CommRing R] (s : Multiset ℤ) :
    (↑s.prod : R) = (s.map (↑)).prod :=
  map_multiset_prod (castRingHom R) _
#align int.cast_multiset_prod Int.cast_multiset_prod

@[simp, norm_cast]
theorem cast_sum [AddCommGroupWithOne β] (s : Finset α) (f : α → ℤ) :
    ↑(∑ x in s, f x : ℤ) = ∑ x in s, (f x : β) :=
  map_sum (castAddHom β) _ _
#align int.cast_sum Int.cast_sum

@[simp, norm_cast]
theorem cast_prod {R : Type*} [CommRing R] (f : α → ℤ) (s : Finset α) :
    (↑(∏ i in s, f i) : R) = ∏ i in s, (f i : R) :=
  (Int.castRingHom R).map_prod _ _
#align int.cast_prod Int.cast_prod

end Int

@[simp, norm_cast]
theorem Units.coe_prod {M : Type*} [CommMonoid M] (f : α → Mˣ) (s : Finset α) :
    (↑(∏ i in s, f i) : M) = ∏ i in s, (f i : M) :=
  map_prod (Units.coeHom M) _ _
#align units.coe_prod Units.coe_prod

theorem Units.mk0_prod [CommGroupWithZero β] (s : Finset α) (f : α → β) (h) :
    Units.mk0 (∏ b in s, f b) h =
      ∏ b in s.attach, Units.mk0 (f b) fun hh => h (Finset.prod_eq_zero b.2 hh) := by
  classical induction s using Finset.induction_on <;> simp [*]
#align units.mk0_prod Units.mk0_prod

theorem nat_abs_sum_le {ι : Type*} (s : Finset ι) (f : ι → ℤ) :
    (∑ i in s, f i).natAbs ≤ ∑ i in s, (f i).natAbs := by
  classical
    induction' s using Finset.induction_on with i s his IH
    · simp only [Finset.sum_empty, Int.natAbs_zero, le_refl]
    · simp only [his, Finset.sum_insert, not_false_iff]
      exact (Int.natAbs_add_le _ _).trans (add_le_add le_rfl IH)
#align nat_abs_sum_le nat_abs_sum_le

/-! ### `Additive`, `Multiplicative` -/


open Additive Multiplicative

section Monoid

variable [Monoid α]

@[simp]
theorem ofMul_list_prod (s : List α) : ofMul s.prod = (s.map ofMul).sum := by simp [ofMul]; rfl
#align of_mul_list_prod ofMul_list_prod

@[simp]
theorem toMul_list_sum (s : List (Additive α)) : toMul s.sum = (s.map toMul).prod := by
  simp [toMul, ofMul]; rfl
#align to_mul_list_sum toMul_list_sum

end Monoid

section AddMonoid

variable [AddMonoid α]

@[simp]
theorem ofAdd_list_prod (s : List α) : ofAdd s.sum = (s.map ofAdd).prod := by simp [ofAdd]; rfl
#align of_add_list_prod ofAdd_list_prod

@[simp]
theorem toAdd_list_sum (s : List (Multiplicative α)) : toAdd s.prod = (s.map toAdd).sum := by
  simp [toAdd, ofAdd]; rfl
#align to_add_list_sum toAdd_list_sum

end AddMonoid

section CommMonoid

variable [CommMonoid α]

@[simp]
theorem ofMul_multiset_prod (s : Multiset α) : ofMul s.prod = (s.map ofMul).sum := by
  simp [ofMul]; rfl
#align of_mul_multiset_prod ofMul_multiset_prod

@[simp]
theorem toMul_multiset_sum (s : Multiset (Additive α)) : toMul s.sum = (s.map toMul).prod := by
  simp [toMul, ofMul]; rfl
#align to_mul_multiset_sum toMul_multiset_sum

@[simp]
theorem ofMul_prod (s : Finset ι) (f : ι → α) : ofMul (∏ i in s, f i) = ∑ i in s, ofMul (f i) :=
  rfl
#align of_mul_prod ofMul_prod

@[simp]
theorem toMul_sum (s : Finset ι) (f : ι → Additive α) :
    toMul (∑ i in s, f i) = ∏ i in s, toMul (f i) :=
  rfl
#align to_mul_sum toMul_sum

end CommMonoid

section AddCommMonoid

variable [AddCommMonoid α]

@[simp]
theorem ofAdd_multiset_prod (s : Multiset α) : ofAdd s.sum = (s.map ofAdd).prod := by
  simp [ofAdd]; rfl
#align of_add_multiset_prod ofAdd_multiset_prod

@[simp]
theorem toAdd_multiset_sum (s : Multiset (Multiplicative α)) :
    toAdd s.prod = (s.map toAdd).sum := by
  simp [toAdd, ofAdd]; rfl
#align to_add_multiset_sum toAdd_multiset_sum

@[simp]
theorem ofAdd_sum (s : Finset ι) (f : ι → α) : ofAdd (∑ i in s, f i) = ∏ i in s, ofAdd (f i) :=
  rfl
#align of_add_sum ofAdd_sum

@[simp]
theorem toAdd_prod (s : Finset ι) (f : ι → Multiplicative α) :
    toAdd (∏ i in s, f i) = ∑ i in s, toAdd (f i) :=
  rfl
#align to_add_prod toAdd_prod

end AddCommMonoid

/-!
### Deprecated lemmas

Those lemmas were deprecated on the 2023/12/23.
-/

@[deprecated] alias Equiv.prod_comp' := Fintype.prod_equiv
@[deprecated] alias Equiv.sum_comp' := Fintype.sum_equiv<|MERGE_RESOLUTION|>--- conflicted
+++ resolved
@@ -238,13 +238,8 @@
   if s.isAppOfArity ``Finset.univ 2 then
     let binder ←
       if ppDomain then
-<<<<<<< HEAD
-        let ty ← withNaryArg 1 delab
+        let ty ← withNaryArg 0 delab
         `(bigOpBinder| $(.mk i):ident : $ty)
-=======
-        let ty ← withNaryArg 0 delab
-        `(extBinder| $(.mk i):ident : $ty)
->>>>>>> 7f145201
       else
         `(bigOpBinder| $(.mk i):ident)
     `(∏ $binder:bigOpBinder, $body)
@@ -265,13 +260,8 @@
   if s.isAppOfArity ``Finset.univ 2 then
     let binder ←
       if ppDomain then
-<<<<<<< HEAD
-        let ty ← withNaryArg 1 delab
+        let ty ← withNaryArg 0 delab
         `(bigOpBinder| $(.mk i):ident : $ty)
-=======
-        let ty ← withNaryArg 0 delab
-        `(extBinder| $(.mk i):ident : $ty)
->>>>>>> 7f145201
       else
         `(bigOpBinder| $(.mk i):ident)
     `(∑ $binder:bigOpBinder, $body)
