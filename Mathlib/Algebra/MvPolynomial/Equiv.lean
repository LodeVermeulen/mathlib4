--- conflicted
+++ resolved
@@ -290,24 +290,15 @@
     (by ext : 2 <;> simp) (by ext i : 2; cases i <;> simp)
 #align mv_polynomial.option_equiv_left MvPolynomial.optionEquivLeft
 
-<<<<<<< HEAD
+@[simp]
 lemma optionEquivLeft_X_some (x : S₁) : optionEquivLeft R S₁ (X (some x)) = Polynomial.C (X x) := by
   simp only [MvPolynomial.optionEquivLeft_apply, MvPolynomial.aeval_X]
 
+@[simp]
 lemma optionEquivLeft_X_none : optionEquivLeft R S₁ (X none) = Polynomial.X := by
   simp only [MvPolynomial.optionEquivLeft_apply, @MvPolynomial.aeval_X]
 
-=======
-@[simp]
-lemma optionEquivLeft_X_some (x : S₁) : optionEquivLeft R S₁ (X (some x)) = Polynomial.C (X x) := by
-  simp only [MvPolynomial.optionEquivLeft_apply, MvPolynomial.aeval_X]
-
-@[simp]
-lemma optionEquivLeft_X_none : optionEquivLeft R S₁ (X none) = Polynomial.X := by
-  simp only [MvPolynomial.optionEquivLeft_apply, @MvPolynomial.aeval_X]
-
-@[simp]
->>>>>>> 68d82ffe
+@[simp]
 lemma optionEquivLeft_C (r : R) : optionEquivLeft R S₁ (C r) = Polynomial.C (C r) := by
   unfold optionEquivLeft AlgEquiv.ofAlgHom
   simp only [Option.elim, AlgEquiv.coe_mk, aeval_C]
