/-
Copyright (c) 2023 Scott Morrison. All rights reserved.
Released under Apache 2.0 license as described in the file LICENSE.
Authors: Scott Morrison
-/
import Std.Data.HashMap
import Mathlib.Lean.SMap
import Mathlib.Lean.Expr.Basic

/-!
# Additional functions on `Lean.Name`.

<<<<<<< HEAD
We provide `allNames` and `allNamesByModule`.
=======
We provide `Name.getModule`,
and `allNames` and `allNamesByModule`.
>>>>>>> ffeae88c
-/

open Lean Meta Elab

private def isBlackListed (declName : Name) : CoreM Bool := do
  if declName.toString.startsWith "Lean" then return true
  let env ← getEnv
  pure $ declName.isInternal'
   || isAuxRecursor env declName
   || isNoConfusion env declName
  <||> isRec declName <||> isMatcher declName

/--
Retrieve all names in the environment satisfying a predicate.
-/
def allNames (p : Name → Bool) : CoreM (Array Name) := do
  (← getEnv).constants.foldM (init := #[]) fun names n _ => do
    if p n && !(← isBlackListed n) then
      return names.push n
    else
      return names

/--
Retrieve all names in the environment satisfying a predicate,
gathered together into a `HashMap` according to the module they are defined in.
-/
def allNamesByModule (p : Name → Bool) : CoreM (Std.HashMap Name (Array Name)) := do
  (← getEnv).constants.foldM (init := Std.HashMap.empty) fun names n _ => do
    if p n && !(← isBlackListed n) then
      let some m ← findModuleOf? n | return names
      -- TODO use `Std.HashMap.modify` when we bump Std4 (or `alter` if that is written).
      match names.find? m with
      | some others => return names.insert m (others.push n)
      | none => return names.insert m #[n]
    else
      return names

/-- Returns the very first part of a name: for `Mathlib.Data.Set.Basic` it returns `Mathlib`. -/
def getModule (name : Name) (s := "") : Name :=
  match name with
    | .anonymous => s
    | .num _ _ => panic s!"panic in `getModule`: did not expect numerical name: {name}."
    | .str pre s => getModule pre s<|MERGE_RESOLUTION|>--- conflicted
+++ resolved
@@ -10,12 +10,7 @@
 /-!
 # Additional functions on `Lean.Name`.
 
-<<<<<<< HEAD
-We provide `allNames` and `allNamesByModule`.
-=======
-We provide `Name.getModule`,
-and `allNames` and `allNamesByModule`.
->>>>>>> ffeae88c
+We provide `Name.getModule`, `allNames`, and `allNamesByModule`.
 -/
 
 open Lean Meta Elab
