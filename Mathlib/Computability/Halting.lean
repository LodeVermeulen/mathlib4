/-
Copyright (c) 2018 Mario Carneiro. All rights reserved.
Released under Apache 2.0 license as described in the file LICENSE.
Authors: Mario Carneiro
-/
import Mathlib.Computability.PartrecCode
import Mathlib.Data.Set.Basic

#align_import computability.halting from "leanprover-community/mathlib"@"a50170a88a47570ed186b809ca754110590f9476"

/-!
# Computability theory and the halting problem

A universal partial recursive function, Rice's theorem, and the halting problem.

## References

* [Mario Carneiro, *Formalizing computability theory via partial recursive functions*][carneiro2019]
-/


open Encodable Denumerable

namespace Nat.Partrec

open Computable Part

theorem merge' {f g} (hf : Nat.Partrec f) (hg : Nat.Partrec g) :
    ∃ h, Nat.Partrec h ∧
      ∀ a, (∀ x ∈ h a, x ∈ f a ∨ x ∈ g a) ∧ ((h a).Dom ↔ (f a).Dom ∨ (g a).Dom) := by
  obtain ⟨cf, rfl⟩ := Code.exists_code.1 hf
  obtain ⟨cg, rfl⟩ := Code.exists_code.1 hg
  have : Nat.Partrec fun n => Nat.rfindOpt fun k => cf.evaln k n <|> cg.evaln k n :=
    Partrec.nat_iff.1
      (Partrec.rfindOpt <|
        Primrec.option_orElse.to_comp.comp
          (Code.evaln_prim.to_comp.comp <| (snd.pair (const cf)).pair fst)
          (Code.evaln_prim.to_comp.comp <| (snd.pair (const cg)).pair fst))
  refine' ⟨_, this, fun n => _⟩
  have : ∀ x ∈ rfindOpt fun k ↦ HOrElse.hOrElse (Code.evaln k cf n) fun _x ↦ Code.evaln k cg n,
      x ∈ Code.eval cf n ∨ x ∈ Code.eval cg n := by
    intro x h
    obtain ⟨k, e⟩ := Nat.rfindOpt_spec h
    revert e
    simp only [Option.mem_def]
    cases' e' : cf.evaln k n with y <;> simp <;> intro e
    · exact Or.inr (Code.evaln_sound e)
    · subst y
      exact Or.inl (Code.evaln_sound e')
  refine ⟨this, ⟨fun h => (this _ ⟨h, rfl⟩).imp Exists.fst Exists.fst, ?_⟩⟩
  intro h
  rw [Nat.rfindOpt_dom]
  simp only [dom_iff_mem, Code.evaln_complete, Option.mem_def] at h
  obtain ⟨x, k, e⟩ | ⟨x, k, e⟩ := h
  · refine' ⟨k, x, _⟩
    simp only [e, Option.some_orElse, Option.mem_def]
  · refine' ⟨k, _⟩
    cases' cf.evaln k n with y
    · exact ⟨x, by simp only [e, Option.mem_def, Option.none_orElse]⟩
    · exact ⟨y, by simp only [Option.some_orElse, Option.mem_def]⟩

#align nat.partrec.merge' Nat.Partrec.merge'

end Nat.Partrec

namespace Partrec

variable {α : Type*} {β : Type*} {γ : Type*} {σ : Type*}

variable [Primcodable α] [Primcodable β] [Primcodable γ] [Primcodable σ]

open Computable Part

open Nat.Partrec (Code)

open Nat.Partrec.Code

theorem merge' {f g : α →. σ} (hf : Partrec f) (hg : Partrec g) :
    ∃ k : α →. σ,
      Partrec k ∧ ∀ a, (∀ x ∈ k a, x ∈ f a ∨ x ∈ g a) ∧ ((k a).Dom ↔ (f a).Dom ∨ (g a).Dom) := by
  let ⟨k, hk, H⟩ := Nat.Partrec.merge' (bind_decode₂_iff.1 hf) (bind_decode₂_iff.1 hg)
  let k' (a : α) := (k (encode a)).bind fun n => (decode (α := σ) n : Part σ)
  refine'
    ⟨k', ((nat_iff.2 hk).comp Computable.encode).bind (Computable.decode.ofOption.comp snd).to₂,
      fun a => _⟩
  have : ∀ x ∈ k' a, x ∈ f a ∨ x ∈ g a := by
    intro x h'
    simp only [k', exists_prop, mem_coe, mem_bind_iff, Option.mem_def] at h'
    obtain ⟨n, hn, hx⟩ := h'
    have := (H _).1 _ hn
    simp [mem_decode₂, encode_injective.eq_iff] at this
    obtain ⟨a', ha, rfl⟩ | ⟨a', ha, rfl⟩ := this <;> simp only [encodek, Option.some_inj] at hx <;>
      rw [hx] at ha
    · exact Or.inl ha
    · exact Or.inr ha
  refine ⟨this, ⟨fun h => (this _ ⟨h, rfl⟩).imp Exists.fst Exists.fst, ?_⟩⟩
  intro h
  rw [bind_dom]
  have hk : (k (encode a)).Dom :=
    (H _).2.2 (by simpa only [encodek₂, bind_some, coe_some] using h)
  exists hk
  simp only [exists_prop, mem_map_iff, mem_coe, mem_bind_iff, Option.mem_def] at H
  obtain ⟨a', _, y, _, e⟩ | ⟨a', _, y, _, e⟩ := (H _).1 _ ⟨hk, rfl⟩ <;>
    simp only [e.symm, encodek, coe_some, some_dom]
#align partrec.merge' Partrec.merge'

theorem merge {f g : α →. σ} (hf : Partrec f) (hg : Partrec g)
    (H : ∀ (a), ∀ x ∈ f a, ∀ y ∈ g a, x = y) :
    ∃ k : α →. σ, Partrec k ∧ ∀ a x, x ∈ k a ↔ x ∈ f a ∨ x ∈ g a :=
  let ⟨k, hk, K⟩ := merge' hf hg
  ⟨k, hk, fun a x =>
    ⟨(K _).1 _, fun h => by
      have : (k a).Dom := (K _).2.2 (h.imp Exists.fst Exists.fst)
      refine' ⟨this, _⟩
      cases' h with h h <;> cases' (K _).1 _ ⟨this, rfl⟩ with h' h'
      · exact mem_unique h' h
      · exact (H _ _ h _ h').symm
      · exact H _ _ h' _ h
      · exact mem_unique h' h⟩⟩
#align partrec.merge Partrec.merge

theorem cond {c : α → Bool} {f : α →. σ} {g : α →. σ} (hc : Computable c) (hf : Partrec f)
    (hg : Partrec g) : Partrec fun a => cond (c a) (f a) (g a) :=
  let ⟨cf, ef⟩ := exists_code.1 hf
  let ⟨cg, eg⟩ := exists_code.1 hg
  ((eval_part.comp (Computable.cond hc (const cf) (const cg)) Computable.encode).bind
    ((@Computable.decode σ _).comp snd).ofOption.to₂).of_eq
    fun a => by cases c a <;> simp [ef, eg, encodek]
#align partrec.cond Partrec.cond

nonrec theorem sum_casesOn {f : α → Sum β γ} {g : α → β →. σ} {h : α → γ →. σ} (hf : Computable f)
    (hg : Partrec₂ g) (hh : Partrec₂ h) : @Partrec _ σ _ _ fun a => Sum.casesOn (f a) (g a) (h a) :=
  option_some_iff.1 <|
    (cond (sum_casesOn hf (const true).to₂ (const false).to₂)
          (sum_casesOn_left hf (option_some_iff.2 hg).to₂ (const Option.none).to₂)
          (sum_casesOn_right hf (const Option.none).to₂ (option_some_iff.2 hh).to₂)).of_eq
      fun a => by cases f a <;> simp only [Bool.cond_true, Bool.cond_false]
#align partrec.sum_cases Partrec.sum_casesOn

end Partrec

/-- A computable predicate is one whose indicator function is computable. -/
def ComputablePred {α} [Primcodable α] (p : α → Prop) :=
  ∃ _ : DecidablePred p, Computable fun a => decide (p a)
#align computable_pred ComputablePred

/-- A recursively enumerable predicate is one which is the domain of a computable partial function.
 -/
def RePred {α} [Primcodable α] (p : α → Prop) :=
  Partrec fun a => Part.assert (p a) fun _ => Part.some ()
#align re_pred RePred

theorem RePred.of_eq {α} [Primcodable α] {p q : α → Prop} (hp : RePred p) (H : ∀ a, p a ↔ q a) :
    RePred q :=
  (funext fun a => propext (H a) : p = q) ▸ hp
#align re_pred.of_eq RePred.of_eq

theorem Partrec.dom_re {α β} [Primcodable α] [Primcodable β] {f : α →. β} (h : Partrec f) :
    RePred fun a => (f a).Dom :=
  (h.map (Computable.const ()).to₂).of_eq fun n => Part.ext fun _ => by simp [Part.dom_iff_mem]
#align partrec.dom_re Partrec.dom_re

theorem ComputablePred.of_eq {α} [Primcodable α] {p q : α → Prop} (hp : ComputablePred p)
    (H : ∀ a, p a ↔ q a) : ComputablePred q :=
  (funext fun a => propext (H a) : p = q) ▸ hp
#align computable_pred.of_eq ComputablePred.of_eq

namespace ComputablePred

variable {α : Type*} {σ : Type*}

variable [Primcodable α] [Primcodable σ]

open Nat.Partrec (Code)

open Nat.Partrec.Code Computable

theorem computable_iff {p : α → Prop} :
    ComputablePred p ↔ ∃ f : α → Bool, Computable f ∧ p = fun a => (f a : Prop) :=
  ⟨fun ⟨D, h⟩ => ⟨_, h, funext fun a => propext (Bool.decide_iff _).symm⟩, by
    rintro ⟨f, h, rfl⟩; exact ⟨by infer_instance, by simpa using h⟩⟩
#align computable_pred.computable_iff ComputablePred.computable_iff

protected theorem not {p : α → Prop} (hp : ComputablePred p) : ComputablePred fun a => ¬p a := by
  obtain ⟨f, hf, rfl⟩ := computable_iff.1 hp
  exact
    ⟨by infer_instance,
      (cond hf (const false) (const true)).of_eq fun n => by
        simp only [Bool.not_eq_true]
        cases f n <;> rfl⟩
#align computable_pred.not ComputablePred.not

theorem to_re {p : α → Prop} (hp : ComputablePred p) : RePred p := by
  obtain ⟨f, hf, rfl⟩ := computable_iff.1 hp
  unfold RePred
  dsimp only []
  refine'
    (Partrec.cond hf (Decidable.Partrec.const' (Part.some ())) Partrec.none).of_eq fun n =>
      Part.ext fun a => _
  cases a; cases f n <;> simp
#align computable_pred.to_re ComputablePred.to_re

/-- **Rice's Theorem** -/
theorem rice (C : Set (ℕ →. ℕ)) (h : ComputablePred fun c => eval c ∈ C) {f g} (hf : Nat.Partrec f)
    (hg : Nat.Partrec g) (fC : f ∈ C) : g ∈ C := by
  cases' h with _ h
  obtain ⟨c, e⟩ :=
    fixed_point₂
      (Partrec.cond (h.comp fst) ((Partrec.nat_iff.2 hg).comp snd).to₂
          ((Partrec.nat_iff.2 hf).comp snd).to₂).to₂
<<<<<<< HEAD
  simp only [Bool.cond_decide] at e
  by_cases H : eval c ∈ C
  · simp only [H, if_true] at e
    change (fun b => g b) ∈ C
    rwa [← e]
  · simp only [H, if_false] at e
    rw [e] at H
    contradiction
=======
  aesop
>>>>>>> 5887aee0
#align computable_pred.rice ComputablePred.rice

theorem rice₂ (C : Set Code) (H : ∀ cf cg, eval cf = eval cg → (cf ∈ C ↔ cg ∈ C)) :
    (ComputablePred fun c => c ∈ C) ↔ C = ∅ ∨ C = Set.univ := by
  classical exact
      have hC : ∀ f, f ∈ C ↔ eval f ∈ eval '' C := fun f =>
        ⟨Set.mem_image_of_mem _, fun ⟨g, hg, e⟩ => (H _ _ e).1 hg⟩
      ⟨fun h =>
        or_iff_not_imp_left.2 fun C0 =>
          Set.eq_univ_of_forall fun cg =>
            let ⟨cf, fC⟩ := Set.nonempty_iff_ne_empty.2 C0
            (hC _).2 <|
              rice (eval '' C) (h.of_eq hC)
                (Partrec.nat_iff.1 <| eval_part.comp (const cf) Computable.id)
                (Partrec.nat_iff.1 <| eval_part.comp (const cg) Computable.id) ((hC _).1 fC),
        fun h => by {
          obtain rfl | rfl := h <;> simp [ComputablePred, Set.mem_empty_iff_false] <;>
            exact ⟨by infer_instance, Computable.const _⟩ }⟩
#align computable_pred.rice₂ ComputablePred.rice₂

/-- The Halting problem is recursively enumerable -/
theorem halting_problem_re (n) : RePred fun c => (eval c n).Dom :=
  (eval_part.comp Computable.id (Computable.const _)).dom_re
#align computable_pred.halting_problem_re ComputablePred.halting_problem_re

/-- The **Halting problem** is not computable -/
theorem halting_problem (n) : ¬ComputablePred fun c => (eval c n).Dom
  | h => rice { f | (f n).Dom } h Nat.Partrec.zero Nat.Partrec.none trivial
#align computable_pred.halting_problem ComputablePred.halting_problem

-- Post's theorem on the equivalence of r.e., co-r.e. sets and
-- computable sets. The assumption that p is decidable is required
-- unless we assume Markov's principle or LEM.
-- @[nolint decidable_classical]
theorem computable_iff_re_compl_re {p : α → Prop} [DecidablePred p] :
    ComputablePred p ↔ RePred p ∧ RePred fun a => ¬p a :=
  ⟨fun h => ⟨h.to_re, h.not.to_re⟩, fun ⟨h₁, h₂⟩ =>
    ⟨‹_›, by
      obtain ⟨k, pk, hk⟩ :=
        Partrec.merge (h₁.map (Computable.const true).to₂) (h₂.map (Computable.const false).to₂)
        (by
          intro a x hx y hy
          simp only [Part.mem_map_iff, Part.mem_assert_iff, Part.mem_some_iff, exists_prop,
            and_true, exists_const] at hx hy
          cases hy.1 hx.1)
      · refine' Partrec.of_eq pk fun n => Part.eq_some_iff.2 _
        rw [hk]
        simp only [Part.mem_map_iff, Part.mem_assert_iff, Part.mem_some_iff, exists_prop, and_true,
          true_eq_decide_iff, and_self, exists_const, false_eq_decide_iff]
        apply Decidable.em⟩⟩
#align computable_pred.computable_iff_re_compl_re ComputablePred.computable_iff_re_compl_re

theorem computable_iff_re_compl_re' {p : α → Prop} :
    ComputablePred p ↔ RePred p ∧ RePred fun a => ¬p a := by
  classical exact computable_iff_re_compl_re
#align computable_pred.computable_iff_re_compl_re' ComputablePred.computable_iff_re_compl_re'

theorem halting_problem_not_re (n) : ¬RePred fun c => ¬(eval c n).Dom
  | h => halting_problem _ <| computable_iff_re_compl_re'.2 ⟨halting_problem_re _, h⟩
#align computable_pred.halting_problem_not_re ComputablePred.halting_problem_not_re

end ComputablePred

namespace Nat

open Vector Part

/-- A simplified basis for `Partrec`. -/
inductive Partrec' : ∀ {n}, (Vector ℕ n →. ℕ) → Prop
  | prim {n f} : @Primrec' n f → @Partrec' n f
  | comp {m n f} (g : Fin n → Vector ℕ m →. ℕ) :
    Partrec' f → (∀ i, Partrec' (g i)) → Partrec' fun v => (mOfFn fun i => g i v) >>= f
  | rfind {n} {f : Vector ℕ (n + 1) → ℕ} :
    @Partrec' (n + 1) f → Partrec' fun v => rfind fun n => some (f (n ::ᵥ v) = 0)
#align nat.partrec' Nat.Partrec'

end Nat

namespace Nat.Partrec'

open Vector Partrec Computable

open Nat (Partrec')

open Nat.Partrec'

theorem to_part {n f} (pf : @Partrec' n f) : _root_.Partrec f := by
  induction pf with
  | prim hf => exact hf.to_prim.to_comp
  | comp _ _ _ hf hg => exact (Partrec.vector_mOfFn hg).bind (hf.comp snd)
  | rfind _ hf =>
    have := hf.comp (vector_cons.comp snd fst)
    have :=
      ((Primrec.eq.comp _root_.Primrec.id (_root_.Primrec.const 0)).to_comp.comp
        this).to₂.partrec₂
    exact _root_.Partrec.rfind this
#align nat.partrec'.to_part Nat.Partrec'.to_part

theorem of_eq {n} {f g : Vector ℕ n →. ℕ} (hf : Partrec' f) (H : ∀ i, f i = g i) : Partrec' g :=
  (funext H : f = g) ▸ hf
#align nat.partrec'.of_eq Nat.Partrec'.of_eq

theorem of_prim {n} {f : Vector ℕ n → ℕ} (hf : Primrec f) : @Partrec' n f :=
  prim (Nat.Primrec'.of_prim hf)
#align nat.partrec'.of_prim Nat.Partrec'.of_prim

theorem head {n : ℕ} : @Partrec' n.succ (@head ℕ n) :=
  prim Nat.Primrec'.head
#align nat.partrec'.head Nat.Partrec'.head

theorem tail {n f} (hf : @Partrec' n f) : @Partrec' n.succ fun v => f v.tail :=
  (hf.comp _ fun i => @prim _ _ <| Nat.Primrec'.get i.succ).of_eq fun v => by
    simp; rw [← ofFn_get v.tail]; congr; funext i; simp
#align nat.partrec'.tail Nat.Partrec'.tail

protected theorem bind {n f g} (hf : @Partrec' n f) (hg : @Partrec' (n + 1) g) :
    @Partrec' n fun v => (f v).bind fun a => g (a ::ᵥ v) :=
  (@comp n (n + 1) g (fun i => Fin.cases f (fun i v => some (v.get i)) i) hg fun i => by
        refine' Fin.cases _ (fun i => _) i <;> simp [*]
        exact prim (Nat.Primrec'.get _)).of_eq
    fun v => by simp [mOfFn, Part.bind_assoc, pure]
#align nat.partrec'.bind Nat.Partrec'.bind

protected theorem map {n f} {g : Vector ℕ (n + 1) → ℕ} (hf : @Partrec' n f)
    (hg : @Partrec' (n + 1) g) : @Partrec' n fun v => (f v).map fun a => g (a ::ᵥ v) := by
  simp [(Part.bind_some_eq_map _ _).symm]; exact hf.bind hg
#align nat.partrec'.map Nat.Partrec'.map

/-- Analogous to `Nat.Partrec'` for `ℕ`-valued functions, a predicate for partial recursive
  vector-valued functions.-/
def Vec {n m} (f : Vector ℕ n → Vector ℕ m) :=
  ∀ i, Partrec' fun v => (f v).get i
#align nat.partrec'.vec Nat.Partrec'.Vec

nonrec theorem Vec.prim {n m f} (hf : @Nat.Primrec'.Vec n m f) : Vec f := fun i => prim <| hf i
#align nat.partrec'.vec.prim Nat.Partrec'.Vec.prim

protected theorem nil {n} : @Vec n 0 fun _ => nil := fun i => i.elim0
#align nat.partrec'.nil Nat.Partrec'.nil

protected theorem cons {n m} {f : Vector ℕ n → ℕ} {g} (hf : @Partrec' n f) (hg : @Vec n m g) :
    Vec fun v => f v ::ᵥ g v := fun i =>
  Fin.cases (by simpa using hf) (fun i => by simp only [hg i, get_cons_succ]) i
#align nat.partrec'.cons Nat.Partrec'.cons

theorem idv {n} : @Vec n n id :=
  Vec.prim Nat.Primrec'.idv
#align nat.partrec'.idv Nat.Partrec'.idv

theorem comp' {n m f g} (hf : @Partrec' m f) (hg : @Vec n m g) : Partrec' fun v => f (g v) :=
  (hf.comp _ hg).of_eq fun v => by simp
#align nat.partrec'.comp' Nat.Partrec'.comp'

theorem comp₁ {n} (f : ℕ →. ℕ) {g : Vector ℕ n → ℕ} (hf : @Partrec' 1 fun v => f v.head)
    (hg : @Partrec' n g) : @Partrec' n fun v => f (g v) := by
  simpa using hf.comp' (Partrec'.cons hg Partrec'.nil)
#align nat.partrec'.comp₁ Nat.Partrec'.comp₁

theorem rfindOpt {n} {f : Vector ℕ (n + 1) → ℕ} (hf : @Partrec' (n + 1) f) :
    @Partrec' n fun v => Nat.rfindOpt fun a => ofNat (Option ℕ) (f (a ::ᵥ v)) :=
  ((rfind <|
        (of_prim (Primrec.nat_sub.comp (_root_.Primrec.const 1) Primrec.vector_head)).comp₁
          (fun n => Part.some (1 - n)) hf).bind
    ((prim Nat.Primrec'.pred).comp₁ Nat.pred hf)).of_eq
    fun v =>
    Part.ext fun b => by
      simp only [Nat.rfindOpt, exists_prop, tsub_eq_zero_iff_le, PFun.coe_val, Part.mem_bind_iff,
        Part.mem_some_iff, Option.mem_def, Part.mem_coe]
      refine'
        exists_congr fun a => (and_congr (iff_of_eq _) Iff.rfl).trans (and_congr_right fun h => _)
      · congr
        funext n
        cases f (n ::ᵥ v) <;> simp [Nat.succ_le_succ] <;> rfl
      · have := Nat.rfind_spec h
        simp only [Part.coe_some, Part.mem_some_iff] at this
        revert this; cases' f (a ::ᵥ v) with c <;> intro this
        · cases this
        rw [← Option.some_inj, eq_comm]
        rfl
#align nat.partrec'.rfind_opt Nat.Partrec'.rfindOpt

open Nat.Partrec.Code

theorem of_part : ∀ {n f}, _root_.Partrec f → @Partrec' n f :=
  @(suffices ∀ f, Nat.Partrec f → @Partrec' 1 fun v => f v.head from fun {n f} hf => by
      let g := fun n₁ =>
        (Part.ofOption (decode (α := Vector ℕ n) n₁)).bind (fun a => Part.map encode (f a))
      exact
        (comp₁ g (this g hf) (prim Nat.Primrec'.encode)).of_eq fun i => by
          dsimp only [g]; simp [encodek, Part.map_id']
    fun f hf => by
    obtain ⟨c, rfl⟩ := exists_code.1 hf
    simpa [eval_eq_rfindOpt] using
      rfindOpt <|
        of_prim <|
          Primrec.encode_iff.2 <|
            evaln_prim.comp <|
              (Primrec.vector_head.pair (_root_.Primrec.const c)).pair <|
                Primrec.vector_head.comp Primrec.vector_tail)
#align nat.partrec'.of_part Nat.Partrec'.of_part

theorem part_iff {n f} : @Partrec' n f ↔ _root_.Partrec f :=
  ⟨to_part, of_part⟩
#align nat.partrec'.part_iff Nat.Partrec'.part_iff

theorem part_iff₁ {f : ℕ →. ℕ} : (@Partrec' 1 fun v => f v.head) ↔ _root_.Partrec f :=
  part_iff.trans
    ⟨fun h =>
      (h.comp <| (Primrec.vector_ofFn fun _ => _root_.Primrec.id).to_comp).of_eq fun v => by
        simp only [id.def, head_ofFn],
      fun h => h.comp vector_head⟩
#align nat.partrec'.part_iff₁ Nat.Partrec'.part_iff₁

theorem part_iff₂ {f : ℕ → ℕ →. ℕ} : (@Partrec' 2 fun v => f v.head v.tail.head) ↔ Partrec₂ f :=
  part_iff.trans
    ⟨fun h =>
      (h.comp <| vector_cons.comp fst <| vector_cons.comp snd (const nil)).of_eq fun v => by
        simp only [head_cons, tail_cons],
      fun h => h.comp vector_head (vector_head.comp vector_tail)⟩
#align nat.partrec'.part_iff₂ Nat.Partrec'.part_iff₂

theorem vec_iff {m n f} : @Vec m n f ↔ Computable f :=
  ⟨fun h => by simpa only [ofFn_get] using vector_ofFn fun i => to_part (h i), fun h i =>
    of_part <| vector_get.comp h (const i)⟩
#align nat.partrec'.vec_iff Nat.Partrec'.vec_iff

end Nat.Partrec'<|MERGE_RESOLUTION|>--- conflicted
+++ resolved
@@ -208,7 +208,6 @@
     fixed_point₂
       (Partrec.cond (h.comp fst) ((Partrec.nat_iff.2 hg).comp snd).to₂
           ((Partrec.nat_iff.2 hf).comp snd).to₂).to₂
-<<<<<<< HEAD
   simp only [Bool.cond_decide] at e
   by_cases H : eval c ∈ C
   · simp only [H, if_true] at e
@@ -217,9 +216,6 @@
   · simp only [H, if_false] at e
     rw [e] at H
     contradiction
-=======
-  aesop
->>>>>>> 5887aee0
 #align computable_pred.rice ComputablePred.rice
 
 theorem rice₂ (C : Set Code) (H : ∀ cf cg, eval cf = eval cg → (cf ∈ C ↔ cg ∈ C)) :
