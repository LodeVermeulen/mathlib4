--- conflicted
+++ resolved
@@ -388,12 +388,8 @@
 /-- A lax monoidal functor induces a lax monoidal functor between
 the categories of `G`-actions within those categories. -/
 @[simps!]
-<<<<<<< HEAD
-def mapActionAux : LaxMonoidalFunctor (Action V G) (Action W G) := .ofTensorHom
-=======
 def mapActionLax (F : LaxMonoidalFunctor V W) (G : MonCat.{u}) :
     LaxMonoidalFunctor (Action V G) (Action W G) := .ofTensorHom
->>>>>>> 2e59248d
   (F := F.toFunctor.mapAction G)
   (ε :=
     { hom := F.ε
@@ -402,42 +398,21 @@
         rw [Category.id_comp, F.map_id, Category.comp_id] })
   (μ := fun X Y =>
     { hom := F.μ X.V Y.V
-<<<<<<< HEAD
-      comm := fun g => F.toLaxMonoidalFunctor.μ_natural (X.ρ g) (Y.ρ g) })
+      comm := fun g => F.μ_natural (X.ρ g) (Y.ρ g) })
   (μ_natural := by intros; ext; simp)
   (associativity := by intros; ext; simp)
   (left_unitality := by intros; ext; simp)
   (right_unitality := by intros; ext; simp)
-=======
-      comm := fun g => F.μ_natural (X.ρ g) (Y.ρ g) })
-  -- using `dsimp` before `simp` speeds these up
-  (μ_natural := @fun {X Y X' Y'} f g ↦ by ext; dsimp; simp)
-  (associativity := fun X Y Z ↦ by ext; dsimp; simp)
-  (left_unitality := fun X ↦ by ext; dsimp; simp)
-  (right_unitality := fun X ↦ by
-    ext
-    dsimp
-    simp only [MonoidalCategory.rightUnitor_conjugation,
-      LaxMonoidalFunctor.right_unitality, Category.id_comp, Category.assoc,
-      LaxMonoidalFunctor.right_unitality_inv_assoc, Category.comp_id, Iso.hom_inv_id]
-    rw [← F.map_comp, Iso.inv_hom_id, F.map_id, Category.comp_id])
 
 variable (F : MonoidalFunctor V W) (G : MonCat.{u})
->>>>>>> 2e59248d
 
 /-- A monoidal functor induces a monoidal functor between
 the categories of `G`-actions within those categories. -/
 @[simps!]
 def mapAction : MonoidalFunctor (Action V G) (Action W G) :=
-<<<<<<< HEAD
-  { mapActionAux F G with
-    ε_isIso := by dsimp [mapActionAux]; infer_instance
-    μ_isIso := by dsimp [mapActionAux]; infer_instance }
-=======
   { mapActionLax F.toLaxMonoidalFunctor G with
     ε_isIso := by dsimp [mapActionLax]; infer_instance
     μ_isIso := by dsimp [mapActionLax]; infer_instance }
->>>>>>> 2e59248d
 set_option linter.uppercaseLean3 false in
 #align category_theory.monoidal_functor.map_Action CategoryTheory.MonoidalFunctor.mapAction
 
