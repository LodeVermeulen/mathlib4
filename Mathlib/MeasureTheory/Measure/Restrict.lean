/-
Copyright (c) 2017 Johannes Hölzl. All rights reserved.
Released under Apache 2.0 license as described in the file LICENSE.
Authors: Johannes Hölzl, Mario Carneiro
-/
import Mathlib.MeasureTheory.Measure.MeasureSpace

/-!
# Restricting a measure to a subset or a subtype

Given a measure `μ` on a type `α` and a subset `s` of `α`, we define a measure `μ.restrict s` as
the restriction of `μ` to `s` (still as a measure on `α`).

We investigate how this notion interacts with usual operations on measures (sum, pushforward,
pullback), and on sets (inclusion, union, Union).

We also study the relationship between the restriction of a measure to a subtype (given by the
pullback under `Subtype.val`) and the restriction to a set as above.
-/

open scoped ENNReal NNReal Topology BigOperators
open Set MeasureTheory Measure Filter MeasurableSpace ENNReal Function

variable {R α β δ γ ι : Type*}

namespace MeasureTheory

variable {m0 : MeasurableSpace α} [MeasurableSpace β] [MeasurableSpace γ]
variable {μ μ₁ μ₂ μ₃ ν ν' ν₁ ν₂ : Measure α} {s s' t : Set α}

namespace Measure

/-! ### Restricting a measure -/

/-- Restrict a measure `μ` to a set `s` as an `ℝ≥0∞`-linear map. -/
noncomputable def restrictₗ {m0 : MeasurableSpace α} (s : Set α) : Measure α →ₗ[ℝ≥0∞] Measure α :=
  liftLinear (OuterMeasure.restrict s) fun μ s' hs' t => by
    suffices μ (s ∩ t) = μ (s ∩ t ∩ s') + μ ((s ∩ t) \ s') by
      simpa [← Set.inter_assoc, Set.inter_comm _ s, ← inter_diff_assoc]
    exact le_toOuterMeasure_caratheodory _ _ hs' _
#align measure_theory.measure.restrictₗ MeasureTheory.Measure.restrictₗ

/-- Restrict a measure `μ` to a set `s`. -/
@[pp_dot]
noncomputable def restrict {_m0 : MeasurableSpace α} (μ : Measure α) (s : Set α) : Measure α :=
  restrictₗ s μ
#align measure_theory.measure.restrict MeasureTheory.Measure.restrict

@[simp]
theorem restrictₗ_apply {_m0 : MeasurableSpace α} (s : Set α) (μ : Measure α) :
    restrictₗ s μ = μ.restrict s :=
  rfl
#align measure_theory.measure.restrictₗ_apply MeasureTheory.Measure.restrictₗ_apply

/-- This lemma shows that `restrict` and `toOuterMeasure` commute. Note that the LHS has a
restrict on measures and the RHS has a restrict on outer measures. -/
theorem restrict_toOuterMeasure_eq_toOuterMeasure_restrict (h : MeasurableSet s) :
    (μ.restrict s).toOuterMeasure = OuterMeasure.restrict s μ.toOuterMeasure := by
  simp_rw [restrict, restrictₗ, liftLinear, LinearMap.coe_mk, AddHom.coe_mk,
    toMeasure_toOuterMeasure, OuterMeasure.restrict_trim h, μ.trimmed]
#align measure_theory.measure.restrict_to_outer_measure_eq_to_outer_measure_restrict MeasureTheory.Measure.restrict_toOuterMeasure_eq_toOuterMeasure_restrict

<<<<<<< HEAD
theorem restrict_apply₀ (ht : NullMeasurableSet t (μ.restrict s)) : μ.restrict s t = μ (t ∩ s) :=
  (toMeasure_apply₀ _ (fun s' hs' t => by
    suffices μ (s ∩ t) = μ (s ∩ t ∩ s') + μ ((s ∩ t) \ s') by
      simpa [← Set.inter_assoc, Set.inter_comm _ s, ← inter_diff_assoc]
    exact le_toOuterMeasure_caratheodory _ _ hs' _) ht).trans <| by
    simp only [coe_toOuterMeasure, OuterMeasure.restrict_apply]
=======
theorem restrict_apply₀ (ht : NullMeasurableSet t (μ.restrict s)) : μ.restrict s t = μ (t ∩ s) := by
  rw [← restrictₗ_apply, restrictₗ, liftLinear_apply₀ _ ht, OuterMeasure.restrict_apply,
    coe_toOuterMeasure]
>>>>>>> 3502115b
#align measure_theory.measure.restrict_apply₀ MeasureTheory.Measure.restrict_apply₀

/-- If `t` is a measurable set, then the measure of `t` with respect to the restriction of
  the measure to `s` equals the outer measure of `t ∩ s`. An alternate version requiring that `s`
  be measurable instead of `t` exists as `Measure.restrict_apply'`. -/
@[simp]
theorem restrict_apply (ht : MeasurableSet t) : μ.restrict s t = μ (t ∩ s) :=
  restrict_apply₀ ht.nullMeasurableSet
#align measure_theory.measure.restrict_apply MeasureTheory.Measure.restrict_apply

/-- Restriction of a measure to a subset is monotone both in set and in measure. -/
theorem restrict_mono' {_m0 : MeasurableSpace α} ⦃s s' : Set α⦄ ⦃μ ν : Measure α⦄ (hs : s ≤ᵐ[μ] s')
    (hμν : μ ≤ ν) : μ.restrict s ≤ ν.restrict s' :=
  Measure.le_iff.2 fun t ht => calc
    μ.restrict s t = μ (t ∩ s) := restrict_apply ht
    _ ≤ μ (t ∩ s') := (measure_mono_ae <| hs.mono fun _x hx ⟨hxt, hxs⟩ => ⟨hxt, hx hxs⟩)
    _ ≤ ν (t ∩ s') := le_iff'.1 hμν (t ∩ s')
    _ = ν.restrict s' t := (restrict_apply ht).symm
#align measure_theory.measure.restrict_mono' MeasureTheory.Measure.restrict_mono'

/-- Restriction of a measure to a subset is monotone both in set and in measure. -/
@[mono]
theorem restrict_mono {_m0 : MeasurableSpace α} ⦃s s' : Set α⦄ (hs : s ⊆ s') ⦃μ ν : Measure α⦄
    (hμν : μ ≤ ν) : μ.restrict s ≤ ν.restrict s' :=
  restrict_mono' (ae_of_all _ hs) hμν
#align measure_theory.measure.restrict_mono MeasureTheory.Measure.restrict_mono

theorem restrict_mono_ae (h : s ≤ᵐ[μ] t) : μ.restrict s ≤ μ.restrict t :=
  restrict_mono' h (le_refl μ)
#align measure_theory.measure.restrict_mono_ae MeasureTheory.Measure.restrict_mono_ae

theorem restrict_congr_set (h : s =ᵐ[μ] t) : μ.restrict s = μ.restrict t :=
  le_antisymm (restrict_mono_ae h.le) (restrict_mono_ae h.symm.le)
#align measure_theory.measure.restrict_congr_set MeasureTheory.Measure.restrict_congr_set

/-- If `s` is a measurable set, then the outer measure of `t` with respect to the restriction of
the measure to `s` equals the outer measure of `t ∩ s`. This is an alternate version of
`Measure.restrict_apply`, requiring that `s` is measurable instead of `t`. -/
@[simp]
theorem restrict_apply' (hs : MeasurableSet s) : μ.restrict s t = μ (t ∩ s) := by
<<<<<<< HEAD
  rw [← coe_toOuterMeasure, Measure.restrict_toOuterMeasure_eq_toOuterMeasure_restrict hs,
    OuterMeasure.restrict_apply, coe_toOuterMeasure]
=======
  rw [← toOuterMeasure_apply,
    Measure.restrict_toOuterMeasure_eq_toOuterMeasure_restrict hs,
    OuterMeasure.restrict_apply s t _, toOuterMeasure_apply]
>>>>>>> 3502115b
#align measure_theory.measure.restrict_apply' MeasureTheory.Measure.restrict_apply'

theorem restrict_apply₀' (hs : NullMeasurableSet s μ) : μ.restrict s t = μ (t ∩ s) := by
  rw [← restrict_congr_set hs.toMeasurable_ae_eq,
    restrict_apply' (measurableSet_toMeasurable _ _),
    measure_congr ((ae_eq_refl t).inter hs.toMeasurable_ae_eq)]
#align measure_theory.measure.restrict_apply₀' MeasureTheory.Measure.restrict_apply₀'

theorem restrict_le_self : μ.restrict s ≤ μ :=
  Measure.le_iff.2 fun t ht => calc
    μ.restrict s t = μ (t ∩ s) := restrict_apply ht
    _ ≤ μ t := measure_mono <| inter_subset_left t s
#align measure_theory.measure.restrict_le_self MeasureTheory.Measure.restrict_le_self

variable (μ)

theorem restrict_eq_self (h : s ⊆ t) : μ.restrict t s = μ s :=
  (le_iff'.1 restrict_le_self s).antisymm <|
    calc
      μ s ≤ μ (toMeasurable (μ.restrict t) s ∩ t) :=
        measure_mono (subset_inter (subset_toMeasurable _ _) h)
      _ = μ.restrict t s := by
        rw [← restrict_apply (measurableSet_toMeasurable _ _), measure_toMeasurable]
#align measure_theory.measure.restrict_eq_self MeasureTheory.Measure.restrict_eq_self

@[simp]
theorem restrict_apply_self (s : Set α) : (μ.restrict s) s = μ s :=
  restrict_eq_self μ Subset.rfl
#align measure_theory.measure.restrict_apply_self MeasureTheory.Measure.restrict_apply_self

variable {μ}

theorem restrict_apply_univ (s : Set α) : μ.restrict s univ = μ s := by
  rw [restrict_apply MeasurableSet.univ, Set.univ_inter]
#align measure_theory.measure.restrict_apply_univ MeasureTheory.Measure.restrict_apply_univ

theorem le_restrict_apply (s t : Set α) : μ (t ∩ s) ≤ μ.restrict s t :=
  calc
    μ (t ∩ s) = μ.restrict s (t ∩ s) := (restrict_eq_self μ (inter_subset_right _ _)).symm
    _ ≤ μ.restrict s t := measure_mono (inter_subset_left _ _)
#align measure_theory.measure.le_restrict_apply MeasureTheory.Measure.le_restrict_apply

theorem restrict_apply_le (s t : Set α) : μ.restrict s t ≤ μ t :=
  Measure.le_iff'.1 restrict_le_self _

theorem restrict_apply_superset (h : s ⊆ t) : μ.restrict s t = μ s :=
  ((measure_mono (subset_univ _)).trans_eq <| restrict_apply_univ _).antisymm
    ((restrict_apply_self μ s).symm.trans_le <| measure_mono h)
#align measure_theory.measure.restrict_apply_superset MeasureTheory.Measure.restrict_apply_superset

@[simp]
theorem restrict_add {_m0 : MeasurableSpace α} (μ ν : Measure α) (s : Set α) :
    (μ + ν).restrict s = μ.restrict s + ν.restrict s :=
  (restrictₗ s).map_add μ ν
#align measure_theory.measure.restrict_add MeasureTheory.Measure.restrict_add

@[simp]
theorem restrict_zero {_m0 : MeasurableSpace α} (s : Set α) : (0 : Measure α).restrict s = 0 :=
  (restrictₗ s).map_zero
#align measure_theory.measure.restrict_zero MeasureTheory.Measure.restrict_zero

@[simp]
theorem restrict_smul {_m0 : MeasurableSpace α} (c : ℝ≥0∞) (μ : Measure α) (s : Set α) :
    (c • μ).restrict s = c • μ.restrict s :=
  (restrictₗ s).map_smul c μ
#align measure_theory.measure.restrict_smul MeasureTheory.Measure.restrict_smul

theorem restrict_restrict₀ (hs : NullMeasurableSet s (μ.restrict t)) :
    (μ.restrict t).restrict s = μ.restrict (s ∩ t) :=
  ext fun u hu => by
    simp only [Set.inter_assoc, restrict_apply hu,
      restrict_apply₀ (hu.nullMeasurableSet.inter hs)]
#align measure_theory.measure.restrict_restrict₀ MeasureTheory.Measure.restrict_restrict₀

@[simp]
theorem restrict_restrict (hs : MeasurableSet s) : (μ.restrict t).restrict s = μ.restrict (s ∩ t) :=
  restrict_restrict₀ hs.nullMeasurableSet
#align measure_theory.measure.restrict_restrict MeasureTheory.Measure.restrict_restrict

theorem restrict_restrict_of_subset (h : s ⊆ t) : (μ.restrict t).restrict s = μ.restrict s := by
  ext1 u hu
  rw [restrict_apply hu, restrict_apply hu, restrict_eq_self]
  exact (inter_subset_right _ _).trans h
#align measure_theory.measure.restrict_restrict_of_subset MeasureTheory.Measure.restrict_restrict_of_subset

theorem restrict_restrict₀' (ht : NullMeasurableSet t μ) :
    (μ.restrict t).restrict s = μ.restrict (s ∩ t) :=
  ext fun u hu => by simp only [restrict_apply hu, restrict_apply₀' ht, inter_assoc]
#align measure_theory.measure.restrict_restrict₀' MeasureTheory.Measure.restrict_restrict₀'

theorem restrict_restrict' (ht : MeasurableSet t) :
    (μ.restrict t).restrict s = μ.restrict (s ∩ t) :=
  restrict_restrict₀' ht.nullMeasurableSet
#align measure_theory.measure.restrict_restrict' MeasureTheory.Measure.restrict_restrict'

theorem restrict_comm (hs : MeasurableSet s) :
    (μ.restrict t).restrict s = (μ.restrict s).restrict t := by
  rw [restrict_restrict hs, restrict_restrict' hs, inter_comm]
#align measure_theory.measure.restrict_comm MeasureTheory.Measure.restrict_comm

theorem restrict_apply_eq_zero (ht : MeasurableSet t) : μ.restrict s t = 0 ↔ μ (t ∩ s) = 0 := by
  rw [restrict_apply ht]
#align measure_theory.measure.restrict_apply_eq_zero MeasureTheory.Measure.restrict_apply_eq_zero

theorem measure_inter_eq_zero_of_restrict (h : μ.restrict s t = 0) : μ (t ∩ s) = 0 :=
  nonpos_iff_eq_zero.1 (h ▸ le_restrict_apply _ _)
#align measure_theory.measure.measure_inter_eq_zero_of_restrict MeasureTheory.Measure.measure_inter_eq_zero_of_restrict

theorem restrict_apply_eq_zero' (hs : MeasurableSet s) : μ.restrict s t = 0 ↔ μ (t ∩ s) = 0 := by
  rw [restrict_apply' hs]
#align measure_theory.measure.restrict_apply_eq_zero' MeasureTheory.Measure.restrict_apply_eq_zero'

@[simp]
theorem restrict_eq_zero : μ.restrict s = 0 ↔ μ s = 0 := by
  rw [← measure_univ_eq_zero, restrict_apply_univ]
#align measure_theory.measure.restrict_eq_zero MeasureTheory.Measure.restrict_eq_zero

/-- If `μ s ≠ 0`, then `μ.restrict s ≠ 0`, in terms of `NeZero` instances. -/
instance restrict.neZero [NeZero (μ s)] : NeZero (μ.restrict s) :=
  ⟨mt restrict_eq_zero.mp <| NeZero.ne _⟩

theorem restrict_zero_set {s : Set α} (h : μ s = 0) : μ.restrict s = 0 :=
  restrict_eq_zero.2 h
#align measure_theory.measure.restrict_zero_set MeasureTheory.Measure.restrict_zero_set

@[simp]
theorem restrict_empty : μ.restrict ∅ = 0 :=
  restrict_zero_set measure_empty
#align measure_theory.measure.restrict_empty MeasureTheory.Measure.restrict_empty

@[simp]
theorem restrict_univ : μ.restrict univ = μ :=
  ext fun s hs => by simp [hs]
#align measure_theory.measure.restrict_univ MeasureTheory.Measure.restrict_univ

theorem restrict_inter_add_diff₀ (s : Set α) (ht : NullMeasurableSet t μ) :
    μ.restrict (s ∩ t) + μ.restrict (s \ t) = μ.restrict s := by
  ext1 u hu
  simp only [add_apply, restrict_apply hu, ← inter_assoc, diff_eq]
  exact measure_inter_add_diff₀ (u ∩ s) ht
#align measure_theory.measure.restrict_inter_add_diff₀ MeasureTheory.Measure.restrict_inter_add_diff₀

theorem restrict_inter_add_diff (s : Set α) (ht : MeasurableSet t) :
    μ.restrict (s ∩ t) + μ.restrict (s \ t) = μ.restrict s :=
  restrict_inter_add_diff₀ s ht.nullMeasurableSet
#align measure_theory.measure.restrict_inter_add_diff MeasureTheory.Measure.restrict_inter_add_diff

theorem restrict_union_add_inter₀ (s : Set α) (ht : NullMeasurableSet t μ) :
    μ.restrict (s ∪ t) + μ.restrict (s ∩ t) = μ.restrict s + μ.restrict t := by
  rw [← restrict_inter_add_diff₀ (s ∪ t) ht, union_inter_cancel_right, union_diff_right, ←
    restrict_inter_add_diff₀ s ht, add_comm, ← add_assoc, add_right_comm]
#align measure_theory.measure.restrict_union_add_inter₀ MeasureTheory.Measure.restrict_union_add_inter₀

theorem restrict_union_add_inter (s : Set α) (ht : MeasurableSet t) :
    μ.restrict (s ∪ t) + μ.restrict (s ∩ t) = μ.restrict s + μ.restrict t :=
  restrict_union_add_inter₀ s ht.nullMeasurableSet
#align measure_theory.measure.restrict_union_add_inter MeasureTheory.Measure.restrict_union_add_inter

theorem restrict_union_add_inter' (hs : MeasurableSet s) (t : Set α) :
    μ.restrict (s ∪ t) + μ.restrict (s ∩ t) = μ.restrict s + μ.restrict t := by
  simpa only [union_comm, inter_comm, add_comm] using restrict_union_add_inter t hs
#align measure_theory.measure.restrict_union_add_inter' MeasureTheory.Measure.restrict_union_add_inter'

theorem restrict_union₀ (h : AEDisjoint μ s t) (ht : NullMeasurableSet t μ) :
    μ.restrict (s ∪ t) = μ.restrict s + μ.restrict t := by
  simp [← restrict_union_add_inter₀ s ht, restrict_zero_set h]
#align measure_theory.measure.restrict_union₀ MeasureTheory.Measure.restrict_union₀

theorem restrict_union (h : Disjoint s t) (ht : MeasurableSet t) :
    μ.restrict (s ∪ t) = μ.restrict s + μ.restrict t :=
  restrict_union₀ h.aedisjoint ht.nullMeasurableSet
#align measure_theory.measure.restrict_union MeasureTheory.Measure.restrict_union

theorem restrict_union' (h : Disjoint s t) (hs : MeasurableSet s) :
    μ.restrict (s ∪ t) = μ.restrict s + μ.restrict t := by
  rw [union_comm, restrict_union h.symm hs, add_comm]
#align measure_theory.measure.restrict_union' MeasureTheory.Measure.restrict_union'

@[simp]
theorem restrict_add_restrict_compl (hs : MeasurableSet s) :
    μ.restrict s + μ.restrict sᶜ = μ := by
  rw [← restrict_union (@disjoint_compl_right (Set α) _ _) hs.compl, union_compl_self,
    restrict_univ]
#align measure_theory.measure.restrict_add_restrict_compl MeasureTheory.Measure.restrict_add_restrict_compl

@[simp]
theorem restrict_compl_add_restrict (hs : MeasurableSet s) : μ.restrict sᶜ + μ.restrict s = μ :=
  by rw [add_comm, restrict_add_restrict_compl hs]
#align measure_theory.measure.restrict_compl_add_restrict MeasureTheory.Measure.restrict_compl_add_restrict

theorem restrict_union_le (s s' : Set α) : μ.restrict (s ∪ s') ≤ μ.restrict s + μ.restrict s' :=
  le_iff.2 fun t ht ↦ by
    simpa [ht, inter_union_distrib_left] using measure_union_le (t ∩ s) (t ∩ s')
#align measure_theory.measure.restrict_union_le MeasureTheory.Measure.restrict_union_le

theorem restrict_iUnion_apply_ae [Countable ι] {s : ι → Set α} (hd : Pairwise (AEDisjoint μ on s))
    (hm : ∀ i, NullMeasurableSet (s i) μ) {t : Set α} (ht : MeasurableSet t) :
    μ.restrict (⋃ i, s i) t = ∑' i, μ.restrict (s i) t := by
  simp only [restrict_apply, ht, inter_iUnion]
  exact
    measure_iUnion₀ (hd.mono fun i j h => h.mono (inter_subset_right _ _) (inter_subset_right _ _))
      fun i => ht.nullMeasurableSet.inter (hm i)
#align measure_theory.measure.restrict_Union_apply_ae MeasureTheory.Measure.restrict_iUnion_apply_ae

theorem restrict_iUnion_apply [Countable ι] {s : ι → Set α} (hd : Pairwise (Disjoint on s))
    (hm : ∀ i, MeasurableSet (s i)) {t : Set α} (ht : MeasurableSet t) :
    μ.restrict (⋃ i, s i) t = ∑' i, μ.restrict (s i) t :=
  restrict_iUnion_apply_ae hd.aedisjoint (fun i => (hm i).nullMeasurableSet) ht
#align measure_theory.measure.restrict_Union_apply MeasureTheory.Measure.restrict_iUnion_apply

theorem restrict_iUnion_apply_eq_iSup [Countable ι] {s : ι → Set α} (hd : Directed (· ⊆ ·) s)
    {t : Set α} (ht : MeasurableSet t) : μ.restrict (⋃ i, s i) t = ⨆ i, μ.restrict (s i) t := by
  simp only [restrict_apply ht, inter_iUnion]
  rw [measure_iUnion_eq_iSup]
  exacts [hd.mono_comp _ fun s₁ s₂ => inter_subset_inter_right _]
#align measure_theory.measure.restrict_Union_apply_eq_supr MeasureTheory.Measure.restrict_iUnion_apply_eq_iSup

/-- The restriction of the pushforward measure is the pushforward of the restriction. For a version
assuming only `AEMeasurable`, see `restrict_map_of_aemeasurable`. -/
theorem restrict_map {f : α → β} (hf : Measurable f) {s : Set β} (hs : MeasurableSet s) :
    (μ.map f).restrict s = (μ.restrict <| f ⁻¹' s).map f :=
  ext fun t ht => by simp [*, hf ht]
#align measure_theory.measure.restrict_map MeasureTheory.Measure.restrict_map

theorem restrict_toMeasurable (h : μ s ≠ ∞) : μ.restrict (toMeasurable μ s) = μ.restrict s :=
  ext fun t ht => by
    rw [restrict_apply ht, restrict_apply ht, inter_comm, measure_toMeasurable_inter ht h,
      inter_comm]
#align measure_theory.measure.restrict_to_measurable MeasureTheory.Measure.restrict_toMeasurable

theorem restrict_eq_self_of_ae_mem {_m0 : MeasurableSpace α} ⦃s : Set α⦄ ⦃μ : Measure α⦄
    (hs : ∀ᵐ x ∂μ, x ∈ s) : μ.restrict s = μ :=
  calc
    μ.restrict s = μ.restrict univ := restrict_congr_set (eventuallyEq_univ.mpr hs)
    _ = μ := restrict_univ
#align measure_theory.measure.restrict_eq_self_of_ae_mem MeasureTheory.Measure.restrict_eq_self_of_ae_mem

theorem restrict_congr_meas (hs : MeasurableSet s) :
    μ.restrict s = ν.restrict s ↔ ∀ t ⊆ s, MeasurableSet t → μ t = ν t :=
  ⟨fun H t hts ht => by
    rw [← inter_eq_self_of_subset_left hts, ← restrict_apply ht, H, restrict_apply ht], fun H =>
    ext fun t ht => by
      rw [restrict_apply ht, restrict_apply ht, H _ (inter_subset_right _ _) (ht.inter hs)]⟩
#align measure_theory.measure.restrict_congr_meas MeasureTheory.Measure.restrict_congr_meas

theorem restrict_congr_mono (hs : s ⊆ t) (h : μ.restrict t = ν.restrict t) :
    μ.restrict s = ν.restrict s := by
  rw [← restrict_restrict_of_subset hs, h, restrict_restrict_of_subset hs]
#align measure_theory.measure.restrict_congr_mono MeasureTheory.Measure.restrict_congr_mono

/-- If two measures agree on all measurable subsets of `s` and `t`, then they agree on all
measurable subsets of `s ∪ t`. -/
theorem restrict_union_congr :
    μ.restrict (s ∪ t) = ν.restrict (s ∪ t) ↔
      μ.restrict s = ν.restrict s ∧ μ.restrict t = ν.restrict t := by
  refine'
    ⟨fun h =>
      ⟨restrict_congr_mono (subset_union_left _ _) h,
        restrict_congr_mono (subset_union_right _ _) h⟩,
      _⟩
  rintro ⟨hs, ht⟩
  ext1 u hu
  simp only [restrict_apply hu, inter_union_distrib_left]
  rcases exists_measurable_superset₂ μ ν (u ∩ s) with ⟨US, hsub, hm, hμ, hν⟩
  calc
    μ (u ∩ s ∪ u ∩ t) = μ (US ∪ u ∩ t) :=
      measure_union_congr_of_subset hsub hμ.le Subset.rfl le_rfl
    _ = μ US + μ ((u ∩ t) \ US) := (measure_add_diff hm _).symm
    _ = restrict μ s u + restrict μ t (u \ US) := by
      simp only [restrict_apply, hu, hu.diff hm, hμ, ← inter_comm t, inter_diff_assoc]
    _ = restrict ν s u + restrict ν t (u \ US) := by rw [hs, ht]
    _ = ν US + ν ((u ∩ t) \ US) := by
      simp only [restrict_apply, hu, hu.diff hm, hν, ← inter_comm t, inter_diff_assoc]
    _ = ν (US ∪ u ∩ t) := measure_add_diff hm _
    _ = ν (u ∩ s ∪ u ∩ t) := Eq.symm <| measure_union_congr_of_subset hsub hν.le Subset.rfl le_rfl
#align measure_theory.measure.restrict_union_congr MeasureTheory.Measure.restrict_union_congr

theorem restrict_finset_biUnion_congr {s : Finset ι} {t : ι → Set α} :
    μ.restrict (⋃ i ∈ s, t i) = ν.restrict (⋃ i ∈ s, t i) ↔
      ∀ i ∈ s, μ.restrict (t i) = ν.restrict (t i) := by
  classical
  induction' s using Finset.induction_on with i s _ hs; · simp
  simp only [forall_eq_or_imp, iUnion_iUnion_eq_or_left, Finset.mem_insert]
  rw [restrict_union_congr, ← hs]
#align measure_theory.measure.restrict_finset_bUnion_congr MeasureTheory.Measure.restrict_finset_biUnion_congr

theorem restrict_iUnion_congr [Countable ι] {s : ι → Set α} :
    μ.restrict (⋃ i, s i) = ν.restrict (⋃ i, s i) ↔ ∀ i, μ.restrict (s i) = ν.restrict (s i) := by
  refine' ⟨fun h i => restrict_congr_mono (subset_iUnion _ _) h, fun h => _⟩
  ext1 t ht
  have D : Directed (· ⊆ ·) fun t : Finset ι => ⋃ i ∈ t, s i :=
    Monotone.directed_le fun t₁ t₂ ht => biUnion_subset_biUnion_left ht
  rw [iUnion_eq_iUnion_finset]
  simp only [restrict_iUnion_apply_eq_iSup D ht, restrict_finset_biUnion_congr.2 fun i _ => h i]
#align measure_theory.measure.restrict_Union_congr MeasureTheory.Measure.restrict_iUnion_congr

theorem restrict_biUnion_congr {s : Set ι} {t : ι → Set α} (hc : s.Countable) :
    μ.restrict (⋃ i ∈ s, t i) = ν.restrict (⋃ i ∈ s, t i) ↔
      ∀ i ∈ s, μ.restrict (t i) = ν.restrict (t i) := by
  haveI := hc.toEncodable
  simp only [biUnion_eq_iUnion, SetCoe.forall', restrict_iUnion_congr]
#align measure_theory.measure.restrict_bUnion_congr MeasureTheory.Measure.restrict_biUnion_congr

theorem restrict_sUnion_congr {S : Set (Set α)} (hc : S.Countable) :
    μ.restrict (⋃₀ S) = ν.restrict (⋃₀ S) ↔ ∀ s ∈ S, μ.restrict s = ν.restrict s := by
  rw [sUnion_eq_biUnion, restrict_biUnion_congr hc]
#align measure_theory.measure.restrict_sUnion_congr MeasureTheory.Measure.restrict_sUnion_congr

/-- This lemma shows that `Inf` and `restrict` commute for measures. -/
theorem restrict_sInf_eq_sInf_restrict {m0 : MeasurableSpace α} {m : Set (Measure α)}
    (hm : m.Nonempty) (ht : MeasurableSet t) :
    (sInf m).restrict t = sInf ((fun μ : Measure α => μ.restrict t) '' m) := by
  ext1 s hs
  simp_rw [sInf_apply hs, restrict_apply hs, sInf_apply (MeasurableSet.inter hs ht),
    Set.image_image, restrict_toOuterMeasure_eq_toOuterMeasure_restrict ht, ←
    Set.image_image _ toOuterMeasure, ← OuterMeasure.restrict_sInf_eq_sInf_restrict _ (hm.image _),
    OuterMeasure.restrict_apply]
#align measure_theory.measure.restrict_Inf_eq_Inf_restrict MeasureTheory.Measure.restrict_sInf_eq_sInf_restrict

theorem exists_mem_of_measure_ne_zero_of_ae (hs : μ s ≠ 0) {p : α → Prop}
    (hp : ∀ᵐ x ∂μ.restrict s, p x) : ∃ x, x ∈ s ∧ p x := by
  rw [← μ.restrict_apply_self, ← frequently_ae_mem_iff] at hs
  exact (hs.and_eventually hp).exists
#align measure_theory.measure.exists_mem_of_measure_ne_zero_of_ae MeasureTheory.Measure.exists_mem_of_measure_ne_zero_of_ae

/-! ### Extensionality results -/

/-- Two measures are equal if they have equal restrictions on a spanning collection of sets
  (formulated using `Union`). -/
theorem ext_iff_of_iUnion_eq_univ [Countable ι] {s : ι → Set α} (hs : ⋃ i, s i = univ) :
    μ = ν ↔ ∀ i, μ.restrict (s i) = ν.restrict (s i) := by
  rw [← restrict_iUnion_congr, hs, restrict_univ, restrict_univ]
#align measure_theory.measure.ext_iff_of_Union_eq_univ MeasureTheory.Measure.ext_iff_of_iUnion_eq_univ

alias ⟨_, ext_of_iUnion_eq_univ⟩ := ext_iff_of_iUnion_eq_univ
#align measure_theory.measure.ext_of_Union_eq_univ MeasureTheory.Measure.ext_of_iUnion_eq_univ

/-- Two measures are equal if they have equal restrictions on a spanning collection of sets
  (formulated using `biUnion`). -/
theorem ext_iff_of_biUnion_eq_univ {S : Set ι} {s : ι → Set α} (hc : S.Countable)
    (hs : ⋃ i ∈ S, s i = univ) : μ = ν ↔ ∀ i ∈ S, μ.restrict (s i) = ν.restrict (s i) := by
  rw [← restrict_biUnion_congr hc, hs, restrict_univ, restrict_univ]
#align measure_theory.measure.ext_iff_of_bUnion_eq_univ MeasureTheory.Measure.ext_iff_of_biUnion_eq_univ

alias ⟨_, ext_of_biUnion_eq_univ⟩ := ext_iff_of_biUnion_eq_univ
#align measure_theory.measure.ext_of_bUnion_eq_univ MeasureTheory.Measure.ext_of_biUnion_eq_univ

/-- Two measures are equal if they have equal restrictions on a spanning collection of sets
  (formulated using `sUnion`). -/
theorem ext_iff_of_sUnion_eq_univ {S : Set (Set α)} (hc : S.Countable) (hs : ⋃₀ S = univ) :
    μ = ν ↔ ∀ s ∈ S, μ.restrict s = ν.restrict s :=
  ext_iff_of_biUnion_eq_univ hc <| by rwa [← sUnion_eq_biUnion]
#align measure_theory.measure.ext_iff_of_sUnion_eq_univ MeasureTheory.Measure.ext_iff_of_sUnion_eq_univ

alias ⟨_, ext_of_sUnion_eq_univ⟩ := ext_iff_of_sUnion_eq_univ
#align measure_theory.measure.ext_of_sUnion_eq_univ MeasureTheory.Measure.ext_of_sUnion_eq_univ

theorem ext_of_generateFrom_of_cover {S T : Set (Set α)} (h_gen : ‹_› = generateFrom S)
    (hc : T.Countable) (h_inter : IsPiSystem S) (hU : ⋃₀ T = univ) (htop : ∀ t ∈ T, μ t ≠ ∞)
    (ST_eq : ∀ t ∈ T, ∀ s ∈ S, μ (s ∩ t) = ν (s ∩ t)) (T_eq : ∀ t ∈ T, μ t = ν t) : μ = ν := by
  refine' ext_of_sUnion_eq_univ hc hU fun t ht => _
  ext1 u hu
  simp only [restrict_apply hu]
  refine' induction_on_inter h_gen h_inter _ (ST_eq t ht) _ _ hu
  · simp only [Set.empty_inter, measure_empty]
  · intro v hv hvt
    have := T_eq t ht
    rw [Set.inter_comm] at hvt ⊢
    rwa [← measure_inter_add_diff t hv, ← measure_inter_add_diff t hv, ← hvt,
      ENNReal.add_right_inj] at this
    exact ne_top_of_le_ne_top (htop t ht) (measure_mono <| Set.inter_subset_left _ _)
  · intro f hfd hfm h_eq
    simp only [← restrict_apply (hfm _), ← restrict_apply (MeasurableSet.iUnion hfm)] at h_eq ⊢
    simp only [measure_iUnion hfd hfm, h_eq]
#align measure_theory.measure.ext_of_generate_from_of_cover MeasureTheory.Measure.ext_of_generateFrom_of_cover

/-- Two measures are equal if they are equal on the π-system generating the σ-algebra,
  and they are both finite on an increasing spanning sequence of sets in the π-system.
  This lemma is formulated using `sUnion`. -/
theorem ext_of_generateFrom_of_cover_subset {S T : Set (Set α)} (h_gen : ‹_› = generateFrom S)
    (h_inter : IsPiSystem S) (h_sub : T ⊆ S) (hc : T.Countable) (hU : ⋃₀ T = univ)
    (htop : ∀ s ∈ T, μ s ≠ ∞) (h_eq : ∀ s ∈ S, μ s = ν s) : μ = ν := by
  refine' ext_of_generateFrom_of_cover h_gen hc h_inter hU htop _ fun t ht => h_eq t (h_sub ht)
  intro t ht s hs; rcases (s ∩ t).eq_empty_or_nonempty with H | H
  · simp only [H, measure_empty]
  · exact h_eq _ (h_inter _ hs _ (h_sub ht) H)
#align measure_theory.measure.ext_of_generate_from_of_cover_subset MeasureTheory.Measure.ext_of_generateFrom_of_cover_subset

/-- Two measures are equal if they are equal on the π-system generating the σ-algebra,
  and they are both finite on an increasing spanning sequence of sets in the π-system.
  This lemma is formulated using `iUnion`.
  `FiniteSpanningSetsIn.ext` is a reformulation of this lemma. -/
theorem ext_of_generateFrom_of_iUnion (C : Set (Set α)) (B : ℕ → Set α) (hA : ‹_› = generateFrom C)
    (hC : IsPiSystem C) (h1B : ⋃ i, B i = univ) (h2B : ∀ i, B i ∈ C) (hμB : ∀ i, μ (B i) ≠ ∞)
    (h_eq : ∀ s ∈ C, μ s = ν s) : μ = ν := by
  refine' ext_of_generateFrom_of_cover_subset hA hC _ (countable_range B) h1B _ h_eq
  · rintro _ ⟨i, rfl⟩
    apply h2B
  · rintro _ ⟨i, rfl⟩
    apply hμB
#align measure_theory.measure.ext_of_generate_from_of_Union MeasureTheory.Measure.ext_of_generateFrom_of_iUnion

@[simp]
theorem restrict_sum (μ : ι → Measure α) {s : Set α} (hs : MeasurableSet s) :
    (sum μ).restrict s = sum fun i => (μ i).restrict s :=
  ext fun t ht => by simp only [sum_apply, restrict_apply, ht, ht.inter hs]
#align measure_theory.measure.restrict_sum MeasureTheory.Measure.restrict_sum

@[simp]
theorem restrict_sum_of_countable [Countable ι] (μ : ι → Measure α) (s : Set α) :
    (sum μ).restrict s = sum fun i => (μ i).restrict s := by
  ext t ht
  simp_rw [sum_apply _ ht, restrict_apply ht, sum_apply_of_countable]

lemma AbsolutelyContinuous.restrict (h : μ ≪ ν) (s : Set α) : μ.restrict s ≪ ν.restrict s := by
  refine Measure.AbsolutelyContinuous.mk (fun t ht htν ↦ ?_)
  rw [restrict_apply ht] at htν ⊢
  exact h htν

theorem restrict_iUnion_ae [Countable ι] {s : ι → Set α} (hd : Pairwise (AEDisjoint μ on s))
    (hm : ∀ i, NullMeasurableSet (s i) μ) : μ.restrict (⋃ i, s i) = sum fun i => μ.restrict (s i) :=
  ext fun t ht => by simp only [sum_apply _ ht, restrict_iUnion_apply_ae hd hm ht]
#align measure_theory.measure.restrict_Union_ae MeasureTheory.Measure.restrict_iUnion_ae

theorem restrict_iUnion [Countable ι] {s : ι → Set α} (hd : Pairwise (Disjoint on s))
    (hm : ∀ i, MeasurableSet (s i)) : μ.restrict (⋃ i, s i) = sum fun i => μ.restrict (s i) :=
  restrict_iUnion_ae hd.aedisjoint fun i => (hm i).nullMeasurableSet
#align measure_theory.measure.restrict_Union MeasureTheory.Measure.restrict_iUnion

theorem restrict_iUnion_le [Countable ι] {s : ι → Set α} :
    μ.restrict (⋃ i, s i) ≤ sum fun i => μ.restrict (s i) :=
  le_iff.2 fun t ht ↦ by simpa [ht, inter_iUnion] using measure_iUnion_le (t ∩ s ·)
#align measure_theory.measure.restrict_Union_le MeasureTheory.Measure.restrict_iUnion_le

end Measure

@[simp]
theorem ae_restrict_iUnion_eq [Countable ι] (s : ι → Set α) :
    (μ.restrict (⋃ i, s i)).ae = ⨆ i, (μ.restrict (s i)).ae :=
  le_antisymm ((ae_sum_eq fun i => μ.restrict (s i)) ▸ ae_mono restrict_iUnion_le) <|
    iSup_le fun i => ae_mono <| restrict_mono (subset_iUnion s i) le_rfl
#align measure_theory.ae_restrict_Union_eq MeasureTheory.ae_restrict_iUnion_eq

@[simp]
theorem ae_restrict_union_eq (s t : Set α) :
    (μ.restrict (s ∪ t)).ae = (μ.restrict s).ae ⊔ (μ.restrict t).ae := by
  simp [union_eq_iUnion, iSup_bool_eq]
#align measure_theory.ae_restrict_union_eq MeasureTheory.ae_restrict_union_eq

theorem ae_restrict_biUnion_eq (s : ι → Set α) {t : Set ι} (ht : t.Countable) :
    (μ.restrict (⋃ i ∈ t, s i)).ae = ⨆ i ∈ t, (μ.restrict (s i)).ae := by
  haveI := ht.to_subtype
  rw [biUnion_eq_iUnion, ae_restrict_iUnion_eq, ← iSup_subtype'']
#align measure_theory.ae_restrict_bUnion_eq MeasureTheory.ae_restrict_biUnion_eq

theorem ae_restrict_biUnion_finset_eq (s : ι → Set α) (t : Finset ι) :
    (μ.restrict (⋃ i ∈ t, s i)).ae = ⨆ i ∈ t, (μ.restrict (s i)).ae :=
  ae_restrict_biUnion_eq s t.countable_toSet
#align measure_theory.ae_restrict_bUnion_finset_eq MeasureTheory.ae_restrict_biUnion_finset_eq

theorem ae_restrict_iUnion_iff [Countable ι] (s : ι → Set α) (p : α → Prop) :
    (∀ᵐ x ∂μ.restrict (⋃ i, s i), p x) ↔ ∀ i, ∀ᵐ x ∂μ.restrict (s i), p x := by simp
#align measure_theory.ae_restrict_Union_iff MeasureTheory.ae_restrict_iUnion_iff

theorem ae_restrict_union_iff (s t : Set α) (p : α → Prop) :
    (∀ᵐ x ∂μ.restrict (s ∪ t), p x) ↔ (∀ᵐ x ∂μ.restrict s, p x) ∧ ∀ᵐ x ∂μ.restrict t, p x := by simp
#align measure_theory.ae_restrict_union_iff MeasureTheory.ae_restrict_union_iff

theorem ae_restrict_biUnion_iff (s : ι → Set α) {t : Set ι} (ht : t.Countable) (p : α → Prop) :
    (∀ᵐ x ∂μ.restrict (⋃ i ∈ t, s i), p x) ↔ ∀ i ∈ t, ∀ᵐ x ∂μ.restrict (s i), p x := by
  simp_rw [Filter.Eventually, ae_restrict_biUnion_eq s ht, mem_iSup]
#align measure_theory.ae_restrict_bUnion_iff MeasureTheory.ae_restrict_biUnion_iff

@[simp]
theorem ae_restrict_biUnion_finset_iff (s : ι → Set α) (t : Finset ι) (p : α → Prop) :
    (∀ᵐ x ∂μ.restrict (⋃ i ∈ t, s i), p x) ↔ ∀ i ∈ t, ∀ᵐ x ∂μ.restrict (s i), p x := by
  simp_rw [Filter.Eventually, ae_restrict_biUnion_finset_eq s, mem_iSup]
#align measure_theory.ae_restrict_bUnion_finset_iff MeasureTheory.ae_restrict_biUnion_finset_iff

theorem ae_eq_restrict_iUnion_iff [Countable ι] (s : ι → Set α) (f g : α → δ) :
    f =ᵐ[μ.restrict (⋃ i, s i)] g ↔ ∀ i, f =ᵐ[μ.restrict (s i)] g := by
  simp_rw [EventuallyEq, ae_restrict_iUnion_eq, eventually_iSup]
#align measure_theory.ae_eq_restrict_Union_iff MeasureTheory.ae_eq_restrict_iUnion_iff

theorem ae_eq_restrict_biUnion_iff (s : ι → Set α) {t : Set ι} (ht : t.Countable) (f g : α → δ) :
    f =ᵐ[μ.restrict (⋃ i ∈ t, s i)] g ↔ ∀ i ∈ t, f =ᵐ[μ.restrict (s i)] g := by
  simp_rw [ae_restrict_biUnion_eq s ht, EventuallyEq, eventually_iSup]
#align measure_theory.ae_eq_restrict_bUnion_iff MeasureTheory.ae_eq_restrict_biUnion_iff

theorem ae_eq_restrict_biUnion_finset_iff (s : ι → Set α) (t : Finset ι) (f g : α → δ) :
    f =ᵐ[μ.restrict (⋃ i ∈ t, s i)] g ↔ ∀ i ∈ t, f =ᵐ[μ.restrict (s i)] g :=
  ae_eq_restrict_biUnion_iff s t.countable_toSet f g
#align measure_theory.ae_eq_restrict_bUnion_finset_iff MeasureTheory.ae_eq_restrict_biUnion_finset_iff

theorem ae_restrict_uIoc_eq [LinearOrder α] (a b : α) :
    (μ.restrict (Ι a b)).ae = (μ.restrict (Ioc a b)).ae ⊔ (μ.restrict (Ioc b a)).ae := by
  simp only [uIoc_eq_union, ae_restrict_union_eq]
#align measure_theory.ae_restrict_uIoc_eq MeasureTheory.ae_restrict_uIoc_eq

/-- See also `MeasureTheory.ae_uIoc_iff`. -/
theorem ae_restrict_uIoc_iff [LinearOrder α] {a b : α} {P : α → Prop} :
    (∀ᵐ x ∂μ.restrict (Ι a b), P x) ↔
      (∀ᵐ x ∂μ.restrict (Ioc a b), P x) ∧ ∀ᵐ x ∂μ.restrict (Ioc b a), P x :=
  by rw [ae_restrict_uIoc_eq, eventually_sup]
#align measure_theory.ae_restrict_uIoc_iff MeasureTheory.ae_restrict_uIoc_iff

theorem ae_restrict_iff₀ {p : α → Prop} (hp : NullMeasurableSet { x | p x } (μ.restrict s)) :
    (∀ᵐ x ∂μ.restrict s, p x) ↔ ∀ᵐ x ∂μ, x ∈ s → p x := by
  simp only [ae_iff, ← compl_setOf, Measure.restrict_apply₀ hp.compl]
  rw [iff_iff_eq]; congr with x; simp [and_comm]

theorem ae_restrict_iff {p : α → Prop} (hp : MeasurableSet { x | p x }) :
    (∀ᵐ x ∂μ.restrict s, p x) ↔ ∀ᵐ x ∂μ, x ∈ s → p x :=
  ae_restrict_iff₀ hp.nullMeasurableSet
#align measure_theory.ae_restrict_iff MeasureTheory.ae_restrict_iff

theorem ae_imp_of_ae_restrict {s : Set α} {p : α → Prop} (h : ∀ᵐ x ∂μ.restrict s, p x) :
    ∀ᵐ x ∂μ, x ∈ s → p x := by
  simp only [ae_iff] at h ⊢
  simpa [setOf_and, inter_comm] using measure_inter_eq_zero_of_restrict h
#align measure_theory.ae_imp_of_ae_restrict MeasureTheory.ae_imp_of_ae_restrict

theorem ae_restrict_iff'₀ {p : α → Prop} (hs : NullMeasurableSet s μ) :
    (∀ᵐ x ∂μ.restrict s, p x) ↔ ∀ᵐ x ∂μ, x ∈ s → p x := by
  simp only [ae_iff, ← compl_setOf, restrict_apply₀' hs]
  rw [iff_iff_eq]; congr with x; simp [and_comm]
#align measure_theory.ae_restrict_iff'₀ MeasureTheory.ae_restrict_iff'₀

theorem ae_restrict_iff' {p : α → Prop} (hs : MeasurableSet s) :
    (∀ᵐ x ∂μ.restrict s, p x) ↔ ∀ᵐ x ∂μ, x ∈ s → p x :=
  ae_restrict_iff'₀ hs.nullMeasurableSet
#align measure_theory.ae_restrict_iff' MeasureTheory.ae_restrict_iff'

theorem _root_.Filter.EventuallyEq.restrict {f g : α → δ} {s : Set α} (hfg : f =ᵐ[μ] g) :
    f =ᵐ[μ.restrict s] g := by
  -- note that we cannot use `ae_restrict_iff` since we do not require measurability
  refine' hfg.filter_mono _
  rw [Measure.ae_le_iff_absolutelyContinuous]
  exact Measure.absolutelyContinuous_of_le Measure.restrict_le_self
#align filter.eventually_eq.restrict Filter.EventuallyEq.restrict

theorem ae_restrict_mem₀ (hs : NullMeasurableSet s μ) : ∀ᵐ x ∂μ.restrict s, x ∈ s :=
  (ae_restrict_iff'₀ hs).2 (Filter.eventually_of_forall fun _ => id)
#align measure_theory.ae_restrict_mem₀ MeasureTheory.ae_restrict_mem₀

theorem ae_restrict_mem (hs : MeasurableSet s) : ∀ᵐ x ∂μ.restrict s, x ∈ s :=
  ae_restrict_mem₀ hs.nullMeasurableSet
#align measure_theory.ae_restrict_mem MeasureTheory.ae_restrict_mem

theorem ae_restrict_of_ae {s : Set α} {p : α → Prop} (h : ∀ᵐ x ∂μ, p x) : ∀ᵐ x ∂μ.restrict s, p x :=
  h.filter_mono (ae_mono Measure.restrict_le_self)
#align measure_theory.ae_restrict_of_ae MeasureTheory.ae_restrict_of_ae

theorem ae_restrict_of_ae_restrict_of_subset {s t : Set α} {p : α → Prop} (hst : s ⊆ t)
    (h : ∀ᵐ x ∂μ.restrict t, p x) : ∀ᵐ x ∂μ.restrict s, p x :=
  h.filter_mono (ae_mono <| Measure.restrict_mono hst (le_refl μ))
#align measure_theory.ae_restrict_of_ae_restrict_of_subset MeasureTheory.ae_restrict_of_ae_restrict_of_subset

theorem ae_of_ae_restrict_of_ae_restrict_compl (t : Set α) {p : α → Prop}
    (ht : ∀ᵐ x ∂μ.restrict t, p x) (htc : ∀ᵐ x ∂μ.restrict tᶜ, p x) : ∀ᵐ x ∂μ, p x :=
  nonpos_iff_eq_zero.1 <|
    calc
      μ { x | ¬p x } = μ ({ x | ¬p x } ∩ t ∪ { x | ¬p x } ∩ tᶜ) := by
        rw [← inter_union_distrib_left, union_compl_self, inter_univ]
      _ ≤ μ ({ x | ¬p x } ∩ t) + μ ({ x | ¬p x } ∩ tᶜ) := measure_union_le _ _
      _ ≤ μ.restrict t { x | ¬p x } + μ.restrict tᶜ { x | ¬p x } :=
        (add_le_add (le_restrict_apply _ _) (le_restrict_apply _ _))
      _ = 0 := by rw [ae_iff.1 ht, ae_iff.1 htc, zero_add]
#align measure_theory.ae_of_ae_restrict_of_ae_restrict_compl MeasureTheory.ae_of_ae_restrict_of_ae_restrict_compl

theorem mem_map_restrict_ae_iff {β} {s : Set α} {t : Set β} {f : α → β} (hs : MeasurableSet s) :
    t ∈ Filter.map f (μ.restrict s).ae ↔ μ ((f ⁻¹' t)ᶜ ∩ s) = 0 := by
  rw [mem_map, mem_ae_iff, Measure.restrict_apply' hs]
#align measure_theory.mem_map_restrict_ae_iff MeasureTheory.mem_map_restrict_ae_iff

theorem ae_smul_measure {p : α → Prop} [Monoid R] [DistribMulAction R ℝ≥0∞]
    [IsScalarTower R ℝ≥0∞ ℝ≥0∞] (h : ∀ᵐ x ∂μ, p x) (c : R) : ∀ᵐ x ∂c • μ, p x :=
  ae_iff.2 <| by rw [smul_apply, ae_iff.1 h, smul_zero]
#align measure_theory.ae_smul_measure MeasureTheory.ae_smul_measure

theorem ae_add_measure_iff {p : α → Prop} {ν} :
    (∀ᵐ x ∂μ + ν, p x) ↔ (∀ᵐ x ∂μ, p x) ∧ ∀ᵐ x ∂ν, p x :=
  add_eq_zero_iff
#align measure_theory.ae_add_measure_iff MeasureTheory.ae_add_measure_iff

theorem ae_eq_comp' {ν : Measure β} {f : α → β} {g g' : β → δ} (hf : AEMeasurable f μ)
    (h : g =ᵐ[ν] g') (h2 : μ.map f ≪ ν) : g ∘ f =ᵐ[μ] g' ∘ f :=
  (tendsto_ae_map hf).mono_right h2.ae_le h
#align measure_theory.ae_eq_comp' MeasureTheory.ae_eq_comp'

theorem Measure.QuasiMeasurePreserving.ae_eq_comp {ν : Measure β} {f : α → β} {g g' : β → δ}
    (hf : QuasiMeasurePreserving f μ ν) (h : g =ᵐ[ν] g') : g ∘ f =ᵐ[μ] g' ∘ f :=
  ae_eq_comp' hf.aemeasurable h hf.absolutelyContinuous
#align measure_theory.measure.quasi_measure_preserving.ae_eq_comp MeasureTheory.Measure.QuasiMeasurePreserving.ae_eq_comp

theorem ae_eq_comp {f : α → β} {g g' : β → δ} (hf : AEMeasurable f μ) (h : g =ᵐ[μ.map f] g') :
    g ∘ f =ᵐ[μ] g' ∘ f :=
  ae_eq_comp' hf h AbsolutelyContinuous.rfl
#align measure_theory.ae_eq_comp MeasureTheory.ae_eq_comp

@[to_additive]
theorem div_ae_eq_one {β} [Group β] (f g : α → β) : f / g =ᵐ[μ] 1 ↔ f =ᵐ[μ] g := by
  refine ⟨fun h ↦ h.mono fun x hx ↦ ?_, fun h ↦ h.mono fun x hx ↦ ?_⟩
  · rwa [Pi.div_apply, Pi.one_apply, div_eq_one] at hx
  · rwa [Pi.div_apply, Pi.one_apply, div_eq_one]
#align measure_theory.sub_ae_eq_zero MeasureTheory.sub_ae_eq_zero

@[to_additive sub_nonneg_ae]
lemma one_le_div_ae {β : Type*} [Group β] [LE β]
    [CovariantClass β β (Function.swap (· * ·)) (· ≤ ·)] (f g : α → β) :
    1 ≤ᵐ[μ] g / f ↔ f ≤ᵐ[μ] g := by
  refine ⟨fun h ↦ h.mono fun a ha ↦ ?_, fun h ↦ h.mono fun a ha ↦ ?_⟩
  · rwa [Pi.one_apply, Pi.div_apply, one_le_div'] at ha
  · rwa [Pi.one_apply, Pi.div_apply, one_le_div']

theorem le_ae_restrict : μ.ae ⊓ 𝓟 s ≤ (μ.restrict s).ae := fun _s hs =>
  eventually_inf_principal.2 (ae_imp_of_ae_restrict hs)
#align measure_theory.le_ae_restrict MeasureTheory.le_ae_restrict

@[simp]
theorem ae_restrict_eq (hs : MeasurableSet s) : (μ.restrict s).ae = μ.ae ⊓ 𝓟 s := by
  ext t
  simp only [mem_inf_principal, mem_ae_iff, restrict_apply_eq_zero' hs, compl_setOf,
    Classical.not_imp, fun a => and_comm (a := a ∈ s) (b := ¬a ∈ t)]
  rfl
#align measure_theory.ae_restrict_eq MeasureTheory.ae_restrict_eq

-- @[simp] -- Porting note (#10618): simp can prove this
theorem ae_restrict_eq_bot {s} : (μ.restrict s).ae = ⊥ ↔ μ s = 0 :=
  ae_eq_bot.trans restrict_eq_zero
#align measure_theory.ae_restrict_eq_bot MeasureTheory.ae_restrict_eq_bot

theorem ae_restrict_neBot {s} : (μ.restrict s).ae.NeBot ↔ μ s ≠ 0 :=
  neBot_iff.trans ae_restrict_eq_bot.not
#align measure_theory.ae_restrict_ne_bot MeasureTheory.ae_restrict_neBot

theorem self_mem_ae_restrict {s} (hs : MeasurableSet s) : s ∈ (μ.restrict s).ae := by
  simp only [ae_restrict_eq hs, exists_prop, mem_principal, mem_inf_iff]
  exact ⟨_, univ_mem, s, Subset.rfl, (univ_inter s).symm⟩
#align measure_theory.self_mem_ae_restrict MeasureTheory.self_mem_ae_restrict

/-- If two measurable sets are ae_eq then any proposition that is almost everywhere true on one
is almost everywhere true on the other -/
theorem ae_restrict_of_ae_eq_of_ae_restrict {s t} (hst : s =ᵐ[μ] t) {p : α → Prop} :
    (∀ᵐ x ∂μ.restrict s, p x) → ∀ᵐ x ∂μ.restrict t, p x := by simp [Measure.restrict_congr_set hst]
#align measure_theory.ae_restrict_of_ae_eq_of_ae_restrict MeasureTheory.ae_restrict_of_ae_eq_of_ae_restrict

/-- If two measurable sets are ae_eq then any proposition that is almost everywhere true on one
is almost everywhere true on the other -/
theorem ae_restrict_congr_set {s t} (hst : s =ᵐ[μ] t) {p : α → Prop} :
    (∀ᵐ x ∂μ.restrict s, p x) ↔ ∀ᵐ x ∂μ.restrict t, p x :=
  ⟨ae_restrict_of_ae_eq_of_ae_restrict hst, ae_restrict_of_ae_eq_of_ae_restrict hst.symm⟩
#align measure_theory.ae_restrict_congr_set MeasureTheory.ae_restrict_congr_set

/-- A version of the **Borel-Cantelli lemma**: if `pᵢ` is a sequence of predicates such that
`∑ μ {x | pᵢ x}` is finite, then the measure of `x` such that `pᵢ x` holds frequently as `i → ∞` (or
equivalently, `pᵢ x` holds for infinitely many `i`) is equal to zero. -/
theorem measure_setOf_frequently_eq_zero {p : ℕ → α → Prop} (hp : ∑' i, μ { x | p i x } ≠ ∞) :
    μ { x | ∃ᶠ n in atTop, p n x } = 0 := by
  simpa only [limsup_eq_iInf_iSup_of_nat, frequently_atTop, ← bex_def, setOf_forall,
    setOf_exists] using measure_limsup_eq_zero hp
#align measure_theory.measure_set_of_frequently_eq_zero MeasureTheory.measure_setOf_frequently_eq_zero

/-- A version of the **Borel-Cantelli lemma**: if `sᵢ` is a sequence of sets such that
`∑ μ sᵢ` exists, then for almost all `x`, `x` does not belong to almost all `sᵢ`. -/
theorem ae_eventually_not_mem {s : ℕ → Set α} (hs : (∑' i, μ (s i)) ≠ ∞) :
    ∀ᵐ x ∂μ, ∀ᶠ n in atTop, x ∉ s n :=
  measure_setOf_frequently_eq_zero hs
#align measure_theory.ae_eventually_not_mem MeasureTheory.ae_eventually_not_mem

lemma NullMeasurable.measure_preimage_eq_measure_restrict_preimage_of_ae_compl_eq_const
    {β : Type*} [MeasurableSpace β] {b : β} {f : α → β} {s : Set α}
    (f_mble : NullMeasurable f (μ.restrict s)) (hs : f =ᵐ[Measure.restrict μ sᶜ] (fun _ ↦ b))
    {t : Set β} (t_mble : MeasurableSet t) (ht : b ∉ t) :
    μ (f ⁻¹' t) = μ.restrict s (f ⁻¹' t) := by
  rw [Measure.restrict_apply₀ (f_mble t_mble)]
  rw [EventuallyEq, ae_iff, Measure.restrict_apply₀] at hs
  · apply le_antisymm _ (measure_mono (inter_subset_left _ _))
    apply (measure_mono (Eq.symm (inter_union_compl (f ⁻¹' t) s)).le).trans
    apply (measure_union_le _ _).trans
    have obs : μ ((f ⁻¹' t) ∩ sᶜ) = 0 := by
      apply le_antisymm _ (zero_le _)
      rw [← hs]
      apply measure_mono (inter_subset_inter_left _ _)
      intro x hx hfx
      simp only [mem_preimage, mem_setOf_eq] at hx hfx
      exact ht (hfx ▸ hx)
    simp only [obs, add_zero, le_refl]
  · exact NullMeasurableSet.of_null hs

namespace Measure

section Subtype

/-! ### Subtype of a measure space -/

section ComapAnyMeasure

theorem MeasurableSet.nullMeasurableSet_subtype_coe {t : Set s} (hs : NullMeasurableSet s μ)
    (ht : MeasurableSet t) : NullMeasurableSet ((↑) '' t) μ := by
  rw [Subtype.instMeasurableSpace, comap_eq_generateFrom] at ht
  refine'
    generateFrom_induction (p := fun t : Set s => NullMeasurableSet ((↑) '' t) μ)
      { t : Set s | ∃ s' : Set α, MeasurableSet s' ∧ (↑) ⁻¹' s' = t } _ _ _ _ ht
  · rintro t' ⟨s', hs', rfl⟩
    rw [Subtype.image_preimage_coe]
    exact hs.inter (hs'.nullMeasurableSet)
  · simp only [image_empty, nullMeasurableSet_empty]
  · intro t'
    simp only [← range_diff_image Subtype.coe_injective, Subtype.range_coe_subtype, setOf_mem_eq]
    exact hs.diff
  · intro f
    dsimp only []
    rw [image_iUnion]
    exact NullMeasurableSet.iUnion
#align measure_theory.measure.measurable_set.null_measurable_set_subtype_coe MeasureTheory.Measure.MeasurableSet.nullMeasurableSet_subtype_coe

theorem NullMeasurableSet.subtype_coe {t : Set s} (hs : NullMeasurableSet s μ)
    (ht : NullMeasurableSet t (μ.comap Subtype.val)) : NullMeasurableSet (((↑) : s → α) '' t) μ :=
  NullMeasurableSet.image (↑) μ Subtype.coe_injective
    (fun _ => MeasurableSet.nullMeasurableSet_subtype_coe hs) ht
#align measure_theory.measure.null_measurable_set.subtype_coe MeasureTheory.Measure.NullMeasurableSet.subtype_coe

theorem measure_subtype_coe_le_comap (hs : NullMeasurableSet s μ) (t : Set s) :
    μ (((↑) : s → α) '' t) ≤ μ.comap Subtype.val t :=
  le_comap_apply _ _ Subtype.coe_injective (fun _ =>
    MeasurableSet.nullMeasurableSet_subtype_coe hs) _
#align measure_theory.measure.measure_subtype_coe_le_comap MeasureTheory.Measure.measure_subtype_coe_le_comap

theorem measure_subtype_coe_eq_zero_of_comap_eq_zero (hs : NullMeasurableSet s μ) {t : Set s}
    (ht : μ.comap Subtype.val t = 0) : μ (((↑) : s → α) '' t) = 0 :=
  eq_bot_iff.mpr <| (measure_subtype_coe_le_comap hs t).trans ht.le
#align measure_theory.measure.measure_subtype_coe_eq_zero_of_comap_eq_zero MeasureTheory.Measure.measure_subtype_coe_eq_zero_of_comap_eq_zero

end ComapAnyMeasure

section MeasureSpace

variable {u : Set δ} [MeasureSpace δ] {p : δ → Prop}

/-- In a measure space, one can restrict the measure to a subtype to get a new measure space.
Not registered as an instance, as there are other natural choices such as the normalized restriction
for a probability measure, or the subspace measure when restricting to a vector subspace. Enable
locally if needed with `attribute [local instance] Measure.Subtype.measureSpace`. -/
noncomputable def Subtype.measureSpace : MeasureSpace (Subtype p) where
  volume := Measure.comap Subtype.val volume
#align measure_theory.measure.subtype.measure_space MeasureTheory.Measure.Subtype.measureSpace

attribute [local instance] Subtype.measureSpace

theorem Subtype.volume_def : (volume : Measure u) = volume.comap Subtype.val :=
  rfl
#align measure_theory.measure.subtype.volume_def MeasureTheory.Measure.Subtype.volume_def

theorem Subtype.volume_univ (hu : NullMeasurableSet u) : volume (univ : Set u) = volume u := by
  rw [Subtype.volume_def, comap_apply₀ _ _ _ _ MeasurableSet.univ.nullMeasurableSet]
  · congr
    simp only [image_univ, Subtype.range_coe_subtype, setOf_mem_eq]
  · exact Subtype.coe_injective
  · exact fun t => MeasurableSet.nullMeasurableSet_subtype_coe hu
#align measure_theory.measure.subtype.volume_univ MeasureTheory.Measure.Subtype.volume_univ

theorem volume_subtype_coe_le_volume (hu : NullMeasurableSet u) (t : Set u) :
    volume (((↑) : u → δ) '' t) ≤ volume t :=
  measure_subtype_coe_le_comap hu t
#align measure_theory.measure.volume_subtype_coe_le_volume MeasureTheory.Measure.volume_subtype_coe_le_volume

theorem volume_subtype_coe_eq_zero_of_volume_eq_zero (hu : NullMeasurableSet u) {t : Set u}
    (ht : volume t = 0) : volume (((↑) : u → δ) '' t) = 0 :=
  measure_subtype_coe_eq_zero_of_comap_eq_zero hu ht
#align measure_theory.measure.volume_subtype_coe_eq_zero_of_volume_eq_zero MeasureTheory.Measure.volume_subtype_coe_eq_zero_of_volume_eq_zero

end MeasureSpace

end Subtype

end Measure

end MeasureTheory

open MeasureTheory Measure

namespace MeasurableEmbedding

variable {m0 : MeasurableSpace α} {m1 : MeasurableSpace β} {f : α → β} (hf : MeasurableEmbedding f)

theorem map_comap (μ : Measure β) : (comap f μ).map f = μ.restrict (range f) := by
  ext1 t ht
  rw [hf.map_apply, comap_apply f hf.injective hf.measurableSet_image' _ (hf.measurable ht),
    image_preimage_eq_inter_range, Measure.restrict_apply ht]
#align measurable_embedding.map_comap MeasurableEmbedding.map_comap

theorem comap_apply (μ : Measure β) (s : Set α) : comap f μ s = μ (f '' s) :=
  calc
    comap f μ s = comap f μ (f ⁻¹' (f '' s)) := by rw [hf.injective.preimage_image]
    _ = (comap f μ).map f (f '' s) := (hf.map_apply _ _).symm
    _ = μ (f '' s) := by
      rw [hf.map_comap, restrict_apply' hf.measurableSet_range,
        inter_eq_self_of_subset_left (image_subset_range _ _)]
#align measurable_embedding.comap_apply MeasurableEmbedding.comap_apply

theorem comap_map (μ : Measure α) : (map f μ).comap f = μ := by
  ext t _
  rw [hf.comap_apply, hf.map_apply, preimage_image_eq _ hf.injective]

theorem ae_map_iff {p : β → Prop} {μ : Measure α} : (∀ᵐ x ∂μ.map f, p x) ↔ ∀ᵐ x ∂μ, p (f x) := by
  simp only [ae_iff, hf.map_apply, preimage_setOf_eq]
#align measurable_embedding.ae_map_iff MeasurableEmbedding.ae_map_iff

theorem restrict_map (μ : Measure α) (s : Set β) :
    (μ.map f).restrict s = (μ.restrict <| f ⁻¹' s).map f :=
  Measure.ext fun t ht => by simp [hf.map_apply, ht, hf.measurable ht]
#align measurable_embedding.restrict_map MeasurableEmbedding.restrict_map

protected theorem comap_preimage (μ : Measure β) (s : Set β) :
    μ.comap f (f ⁻¹' s) = μ (s ∩ range f) := by
  rw [← hf.map_apply, hf.map_comap, restrict_apply' hf.measurableSet_range]
#align measurable_embedding.comap_preimage MeasurableEmbedding.comap_preimage

lemma comap_restrict (μ : Measure β) (s : Set β) :
    (μ.restrict s).comap f = (μ.comap f).restrict (f ⁻¹' s) := by
  ext t ht
  rw [Measure.restrict_apply ht, comap_apply hf, comap_apply hf,
    Measure.restrict_apply (hf.measurableSet_image.2 ht), image_inter_preimage]

lemma restrict_comap (μ : Measure β) (s : Set α) :
    (μ.comap f).restrict s = (μ.restrict (f '' s)).comap f := by
  rw [comap_restrict hf, preimage_image_eq _ hf.injective]

theorem _root_.MeasurableEquiv.restrict_map (e : α ≃ᵐ β) (μ : Measure α) (s : Set β) :
    (μ.map e).restrict s = (μ.restrict <| e ⁻¹' s).map e :=
  e.measurableEmbedding.restrict_map _ _
#align measurable_equiv.restrict_map MeasurableEquiv.restrict_map

end MeasurableEmbedding

section Subtype

theorem comap_subtype_coe_apply {_m0 : MeasurableSpace α} {s : Set α} (hs : MeasurableSet s)
    (μ : Measure α) (t : Set s) : comap (↑) μ t = μ ((↑) '' t) :=
  (MeasurableEmbedding.subtype_coe hs).comap_apply _ _
#align comap_subtype_coe_apply comap_subtype_coe_apply

theorem map_comap_subtype_coe {m0 : MeasurableSpace α} {s : Set α} (hs : MeasurableSet s)
    (μ : Measure α) : (comap (↑) μ).map ((↑) : s → α) = μ.restrict s := by
  rw [(MeasurableEmbedding.subtype_coe hs).map_comap, Subtype.range_coe]
#align map_comap_subtype_coe map_comap_subtype_coe

theorem ae_restrict_iff_subtype {m0 : MeasurableSpace α} {μ : Measure α} {s : Set α}
    (hs : MeasurableSet s) {p : α → Prop} :
    (∀ᵐ x ∂μ.restrict s, p x) ↔ ∀ᵐ (x : s) ∂comap ((↑) : s → α) μ, p x := by
  rw [← map_comap_subtype_coe hs, (MeasurableEmbedding.subtype_coe hs).ae_map_iff]
#align ae_restrict_iff_subtype ae_restrict_iff_subtype

variable [MeasureSpace α] {s t : Set α}

/-!
### Volume on `s : Set α`

Note the instance is provided earlier as `Subtype.measureSpace`.
-/
attribute [local instance] Subtype.measureSpace

#align set_coe.measure_space MeasureTheory.Measure.Subtype.measureSpace

theorem volume_set_coe_def (s : Set α) : (volume : Measure s) = comap ((↑) : s → α) volume :=
  rfl
#align volume_set_coe_def volume_set_coe_def

theorem MeasurableSet.map_coe_volume {s : Set α} (hs : MeasurableSet s) :
    volume.map ((↑) : s → α) = restrict volume s := by
  rw [volume_set_coe_def, (MeasurableEmbedding.subtype_coe hs).map_comap volume, Subtype.range_coe]
#align measurable_set.map_coe_volume MeasurableSet.map_coe_volume

theorem volume_image_subtype_coe {s : Set α} (hs : MeasurableSet s) (t : Set s) :
    volume ((↑) '' t : Set α) = volume t :=
  (comap_subtype_coe_apply hs volume t).symm
#align volume_image_subtype_coe volume_image_subtype_coe

@[simp]
theorem volume_preimage_coe (hs : NullMeasurableSet s) (ht : MeasurableSet t) :
    volume (((↑) : s → α) ⁻¹' t) = volume (t ∩ s) := by
  rw [volume_set_coe_def,
    comap_apply₀ _ _ Subtype.coe_injective
      (fun h => MeasurableSet.nullMeasurableSet_subtype_coe hs)
      (measurable_subtype_coe ht).nullMeasurableSet,
    image_preimage_eq_inter_range, Subtype.range_coe]
#align volume_preimage_coe volume_preimage_coe

end Subtype

section Piecewise

variable [MeasurableSpace α] {μ : Measure α} {s t : Set α} {f g : α → β}

theorem piecewise_ae_eq_restrict [DecidablePred (· ∈ s)] (hs : MeasurableSet s) :
    piecewise s f g =ᵐ[μ.restrict s] f := by
  rw [ae_restrict_eq hs]
  exact (piecewise_eqOn s f g).eventuallyEq.filter_mono inf_le_right
#align piecewise_ae_eq_restrict piecewise_ae_eq_restrict

theorem piecewise_ae_eq_restrict_compl [DecidablePred (· ∈ s)] (hs : MeasurableSet s) :
    piecewise s f g =ᵐ[μ.restrict sᶜ] g := by
  rw [ae_restrict_eq hs.compl]
  exact (piecewise_eqOn_compl s f g).eventuallyEq.filter_mono inf_le_right
#align piecewise_ae_eq_restrict_compl piecewise_ae_eq_restrict_compl

theorem piecewise_ae_eq_of_ae_eq_set [DecidablePred (· ∈ s)] [DecidablePred (· ∈ t)]
    (hst : s =ᵐ[μ] t) : s.piecewise f g =ᵐ[μ] t.piecewise f g :=
  hst.mem_iff.mono fun x hx => by simp [piecewise, hx]
#align piecewise_ae_eq_of_ae_eq_set piecewise_ae_eq_of_ae_eq_set

end Piecewise

section IndicatorFunction

variable [MeasurableSpace α] {μ : Measure α} {s t : Set α} {f : α → β}

theorem mem_map_indicator_ae_iff_mem_map_restrict_ae_of_zero_mem [Zero β] {t : Set β}
    (ht : (0 : β) ∈ t) (hs : MeasurableSet s) :
    t ∈ Filter.map (s.indicator f) μ.ae ↔ t ∈ Filter.map f (μ.restrict s).ae := by
  classical
  simp_rw [mem_map, mem_ae_iff]
  rw [Measure.restrict_apply' hs, Set.indicator_preimage, Set.ite]
  simp_rw [Set.compl_union, Set.compl_inter]
  change μ (((f ⁻¹' t)ᶜ ∪ sᶜ) ∩ ((fun _ => (0 : β)) ⁻¹' t \ s)ᶜ) = 0 ↔ μ ((f ⁻¹' t)ᶜ ∩ s) = 0
  simp only [ht, ← Set.compl_eq_univ_diff, compl_compl, Set.compl_union, if_true,
    Set.preimage_const]
  simp_rw [Set.union_inter_distrib_right, Set.compl_inter_self s, Set.union_empty]
#align mem_map_indicator_ae_iff_mem_map_restrict_ae_of_zero_mem mem_map_indicator_ae_iff_mem_map_restrict_ae_of_zero_mem

theorem mem_map_indicator_ae_iff_of_zero_nmem [Zero β] {t : Set β} (ht : (0 : β) ∉ t) :
    t ∈ Filter.map (s.indicator f) μ.ae ↔ μ ((f ⁻¹' t)ᶜ ∪ sᶜ) = 0 := by
  classical
  rw [mem_map, mem_ae_iff, Set.indicator_preimage, Set.ite, Set.compl_union, Set.compl_inter]
  change μ (((f ⁻¹' t)ᶜ ∪ sᶜ) ∩ ((fun _ => (0 : β)) ⁻¹' t \ s)ᶜ) = 0 ↔ μ ((f ⁻¹' t)ᶜ ∪ sᶜ) = 0
  simp only [ht, if_false, Set.compl_empty, Set.empty_diff, Set.inter_univ, Set.preimage_const]
#align mem_map_indicator_ae_iff_of_zero_nmem mem_map_indicator_ae_iff_of_zero_nmem

theorem map_restrict_ae_le_map_indicator_ae [Zero β] (hs : MeasurableSet s) :
    Filter.map f (μ.restrict s).ae ≤ Filter.map (s.indicator f) μ.ae := by
  intro t
  by_cases ht : (0 : β) ∈ t
  · rw [mem_map_indicator_ae_iff_mem_map_restrict_ae_of_zero_mem ht hs]
    exact id
  rw [mem_map_indicator_ae_iff_of_zero_nmem ht, mem_map_restrict_ae_iff hs]
  exact fun h => measure_mono_null ((Set.inter_subset_left _ _).trans (Set.subset_union_left _ _)) h
#align map_restrict_ae_le_map_indicator_ae map_restrict_ae_le_map_indicator_ae

variable [Zero β]

theorem indicator_ae_eq_restrict (hs : MeasurableSet s) : indicator s f =ᵐ[μ.restrict s] f := by
  classical exact piecewise_ae_eq_restrict hs
#align indicator_ae_eq_restrict indicator_ae_eq_restrict

theorem indicator_ae_eq_restrict_compl (hs : MeasurableSet s) :
    indicator s f =ᵐ[μ.restrict sᶜ] 0 := by
  classical exact piecewise_ae_eq_restrict_compl hs
#align indicator_ae_eq_restrict_compl indicator_ae_eq_restrict_compl

theorem indicator_ae_eq_of_restrict_compl_ae_eq_zero (hs : MeasurableSet s)
    (hf : f =ᵐ[μ.restrict sᶜ] 0) : s.indicator f =ᵐ[μ] f := by
  rw [Filter.EventuallyEq, ae_restrict_iff' hs.compl] at hf
  filter_upwards [hf] with x hx
  by_cases hxs : x ∈ s
  · simp only [hxs, Set.indicator_of_mem]
  · simp only [hx hxs, Pi.zero_apply, Set.indicator_apply_eq_zero, eq_self_iff_true, imp_true_iff]
#align indicator_ae_eq_of_restrict_compl_ae_eq_zero indicator_ae_eq_of_restrict_compl_ae_eq_zero

theorem indicator_ae_eq_zero_of_restrict_ae_eq_zero (hs : MeasurableSet s)
    (hf : f =ᵐ[μ.restrict s] 0) : s.indicator f =ᵐ[μ] 0 := by
  rw [Filter.EventuallyEq, ae_restrict_iff' hs] at hf
  filter_upwards [hf] with x hx
  by_cases hxs : x ∈ s
  · simp only [hxs, hx hxs, Set.indicator_of_mem]
  · simp [hx, hxs]
#align indicator_ae_eq_zero_of_restrict_ae_eq_zero indicator_ae_eq_zero_of_restrict_ae_eq_zero

theorem indicator_ae_eq_of_ae_eq_set (hst : s =ᵐ[μ] t) : s.indicator f =ᵐ[μ] t.indicator f := by
  classical exact piecewise_ae_eq_of_ae_eq_set hst
#align indicator_ae_eq_of_ae_eq_set indicator_ae_eq_of_ae_eq_set

theorem indicator_meas_zero (hs : μ s = 0) : indicator s f =ᵐ[μ] 0 :=
  indicator_empty' f ▸ indicator_ae_eq_of_ae_eq_set (ae_eq_empty.2 hs)
#align indicator_meas_zero indicator_meas_zero

theorem ae_eq_restrict_iff_indicator_ae_eq {g : α → β} (hs : MeasurableSet s) :
    f =ᵐ[μ.restrict s] g ↔ s.indicator f =ᵐ[μ] s.indicator g := by
  rw [Filter.EventuallyEq, ae_restrict_iff' hs]
  refine' ⟨fun h => _, fun h => _⟩ <;> filter_upwards [h] with x hx
  · by_cases hxs : x ∈ s
    · simp [hxs, hx hxs]
    · simp [hxs]
  · intro hxs
    simpa [hxs] using hx
#align ae_eq_restrict_iff_indicator_ae_eq ae_eq_restrict_iff_indicator_ae_eq

end IndicatorFunction<|MERGE_RESOLUTION|>--- conflicted
+++ resolved
@@ -60,18 +60,9 @@
     toMeasure_toOuterMeasure, OuterMeasure.restrict_trim h, μ.trimmed]
 #align measure_theory.measure.restrict_to_outer_measure_eq_to_outer_measure_restrict MeasureTheory.Measure.restrict_toOuterMeasure_eq_toOuterMeasure_restrict
 
-<<<<<<< HEAD
-theorem restrict_apply₀ (ht : NullMeasurableSet t (μ.restrict s)) : μ.restrict s t = μ (t ∩ s) :=
-  (toMeasure_apply₀ _ (fun s' hs' t => by
-    suffices μ (s ∩ t) = μ (s ∩ t ∩ s') + μ ((s ∩ t) \ s') by
-      simpa [← Set.inter_assoc, Set.inter_comm _ s, ← inter_diff_assoc]
-    exact le_toOuterMeasure_caratheodory _ _ hs' _) ht).trans <| by
-    simp only [coe_toOuterMeasure, OuterMeasure.restrict_apply]
-=======
 theorem restrict_apply₀ (ht : NullMeasurableSet t (μ.restrict s)) : μ.restrict s t = μ (t ∩ s) := by
   rw [← restrictₗ_apply, restrictₗ, liftLinear_apply₀ _ ht, OuterMeasure.restrict_apply,
     coe_toOuterMeasure]
->>>>>>> 3502115b
 #align measure_theory.measure.restrict_apply₀ MeasureTheory.Measure.restrict_apply₀
 
 /-- If `t` is a measurable set, then the measure of `t` with respect to the restriction of
@@ -112,14 +103,9 @@
 `Measure.restrict_apply`, requiring that `s` is measurable instead of `t`. -/
 @[simp]
 theorem restrict_apply' (hs : MeasurableSet s) : μ.restrict s t = μ (t ∩ s) := by
-<<<<<<< HEAD
-  rw [← coe_toOuterMeasure, Measure.restrict_toOuterMeasure_eq_toOuterMeasure_restrict hs,
-    OuterMeasure.restrict_apply, coe_toOuterMeasure]
-=======
   rw [← toOuterMeasure_apply,
     Measure.restrict_toOuterMeasure_eq_toOuterMeasure_restrict hs,
     OuterMeasure.restrict_apply s t _, toOuterMeasure_apply]
->>>>>>> 3502115b
 #align measure_theory.measure.restrict_apply' MeasureTheory.Measure.restrict_apply'
 
 theorem restrict_apply₀' (hs : NullMeasurableSet s μ) : μ.restrict s t = μ (t ∩ s) := by
