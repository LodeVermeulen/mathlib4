/-
Copyright (c) 2021 Kalle Kytölä. All rights reserved.
Released under Apache 2.0 license as described in the file LICENSE.
Authors: Kalle Kytölä
-/
import Mathlib.Topology.Algebra.Module.WeakDual
import Mathlib.MeasureTheory.Integral.BoundedContinuousFunction
import Mathlib.MeasureTheory.Measure.HasOuterApproxClosed

#align_import measure_theory.measure.finite_measure from "leanprover-community/mathlib"@"f2ce6086713c78a7f880485f7917ea547a215982"

/-!
# Finite measures

This file defines the type of finite measures on a given measurable space. When the underlying
space has a topology and the measurable space structure (sigma algebra) is finer than the Borel
sigma algebra, then the type of finite measures is equipped with the topology of weak convergence
of measures. The topology of weak convergence is the coarsest topology w.r.t. which
for every bounded continuous `ℝ≥0`-valued function `f`, the integration of `f` against the
measure is continuous.

## Main definitions

The main definitions are
 * `MeasureTheory.FiniteMeasure Ω`: The type of finite measures on `Ω` with the topology of weak
   convergence of measures.
 * `MeasureTheory.FiniteMeasure.toWeakDualBCNN : FiniteMeasure Ω → (WeakDual ℝ≥0 (Ω →ᵇ ℝ≥0))`:
   Interpret a finite measure as a continuous linear functional on the space of
   bounded continuous nonnegative functions on `Ω`. This is used for the definition of the
   topology of weak convergence.
 * `MeasureTheory.FiniteMeasure.map`: The push-forward `f* μ` of a finite measure `μ` on `Ω`
   along a measurable function `f : Ω → Ω'`.
 * `MeasureTheory.FiniteMeasure.mapClm`: The push-forward along a given continuous `f : Ω → Ω'`
   as a continuous linear map `f* : FiniteMeasure Ω →L[ℝ≥0] FiniteMeasure Ω'`.

## Main results

 * Finite measures `μ` on `Ω` give rise to continuous linear functionals on the space of
   bounded continuous nonnegative functions on `Ω` via integration:
   `MeasureTheory.FiniteMeasure.toWeakDualBCNN : FiniteMeasure Ω → (WeakDual ℝ≥0 (Ω →ᵇ ℝ≥0))`
 * `MeasureTheory.FiniteMeasure.tendsto_iff_forall_integral_tendsto`: Convergence of finite
   measures is characterized by the convergence of integrals of all bounded continuous functions.
   This shows that the chosen definition of topology coincides with the common textbook definition
   of weak convergence of measures. A similar characterization by the convergence of integrals (in
   the `MeasureTheory.lintegral` sense) of all bounded continuous nonnegative functions is
   `MeasureTheory.FiniteMeasure.tendsto_iff_forall_lintegral_tendsto`.
 * `MeasureTheory.FiniteMeasure.continuous_map`: For a continuous function `f : Ω → Ω'`, the
   push-forward of finite measures `f* : FiniteMeasure Ω → FiniteMeasure Ω'` is continuous.
 * `MeasureTheory.FiniteMeasure.t2Space`: The topology of weak convergence of finite Borel measures
   is Hausdorff on spaces where indicators of closed sets have continuous decreasing approximating
   sequences (in particular on any pseudo-metrizable spaces).

## Implementation notes

The topology of weak convergence of finite Borel measures is defined using a mapping from
`MeasureTheory.FiniteMeasure Ω` to `WeakDual ℝ≥0 (Ω →ᵇ ℝ≥0)`, inheriting the topology from the
latter.

The implementation of `MeasureTheory.FiniteMeasure Ω` and is directly as a subtype of
`MeasureTheory.Measure Ω`, and the coercion to a function is the composition `ENNReal.toNNReal`
and the coercion to function of `MeasureTheory.Measure Ω`. Another alternative would have been to
use a bijection with `MeasureTheory.VectorMeasure Ω ℝ≥0` as an intermediate step. Some
considerations:
 * Potential advantages of using the `NNReal`-valued vector measure alternative:
   * The coercion to function would avoid need to compose with `ENNReal.toNNReal`, the
     `NNReal`-valued API could be more directly available.
 * Potential drawbacks of the vector measure alternative:
   * The coercion to function would lose monotonicity, as non-measurable sets would be defined to
     have measure 0.
   * No integration theory directly. E.g., the topology definition requires
     `MeasureTheory.lintegral` w.r.t. a coercion to `MeasureTheory.Measure Ω` in any case.

## References

* [Billingsley, *Convergence of probability measures*][billingsley1999]

## Tags

weak convergence of measures, finite measure

-/


noncomputable section

open MeasureTheory

open Set

open Filter

open BoundedContinuousFunction

open scoped Topology ENNReal NNReal BoundedContinuousFunction

namespace MeasureTheory

namespace FiniteMeasure

section FiniteMeasure

/-! ### Finite measures

In this section we define the `Type` of `MeasureTheory.FiniteMeasure Ω`, when `Ω` is a measurable
space. Finite measures on `Ω` are a module over `ℝ≥0`.

If `Ω` is moreover a topological space and the sigma algebra on `Ω` is finer than the Borel sigma
algebra (i.e. `[OpensMeasurableSpace Ω]`), then `MeasureTheory.FiniteMeasure Ω` is equipped with
the topology of weak convergence of measures. This is implemented by defining a pairing of finite
measures `μ` on `Ω` with continuous bounded nonnegative functions `f : Ω →ᵇ ℝ≥0` via integration,
and using the associated weak topology (essentially the weak-star topology on the dual of
`Ω →ᵇ ℝ≥0`).
-/


variable {Ω : Type*} [MeasurableSpace Ω]

/-- Finite measures are defined as the subtype of measures that have the property of being finite
measures (i.e., their total mass is finite). -/
def _root_.MeasureTheory.FiniteMeasure (Ω : Type*) [MeasurableSpace Ω] : Type _ :=
  { μ : Measure Ω // IsFiniteMeasure μ }
#align measure_theory.finite_measure MeasureTheory.FiniteMeasure

-- porting note: as with other subtype synonyms (e.g., `ℝ≥0`, we need a new function for the
-- coercion instead of relying on `Subtype.val`.
/-- Coercion from `MeasureTheory.FiniteMeasure Ω` to `MeasureTheory.Measure Ω`. -/
@[coe]
abbrev toMeasure : FiniteMeasure Ω → Measure Ω := Subtype.val

/-- A finite measure can be interpreted as a measure. -/
instance instCoe : Coe (FiniteMeasure Ω) (MeasureTheory.Measure Ω) where
  coe := toMeasure

instance isFiniteMeasure (μ : FiniteMeasure Ω) : IsFiniteMeasure (μ : Measure Ω) :=
  μ.prop
#align measure_theory.finite_measure.is_finite_measure MeasureTheory.FiniteMeasure.isFiniteMeasure

instance instFunLike : FunLike (FiniteMeasure Ω) (Set Ω) (fun _ => ℝ≥0) where
  coe μ s := ((μ : Measure Ω) s).toNNReal
  coe_injective' μ₁ μ₂ h := by
    cases μ₁; cases μ₂; congr; ext s
    apply (ENNReal.toNNReal_eq_toNNReal_iff' _ _).mp (congr_fun h s) <;> exact measure_ne_top _ _

lemma coeFn_eq_toNNReal_coeFn_toMeasure (ν : FiniteMeasure Ω) :
    (ν : Set Ω → ℝ≥0) = fun s ↦ ((ν : Measure Ω) s).toNNReal := rfl
#align measure_theory.finite_measure.coe_fn_eq_to_nnreal_coe_fn_to_measure MeasureTheory.FiniteMeasure.coeFn_eq_toNNReal_coeFn_toMeasure

@[simp]
theorem ennreal_coeFn_eq_coeFn_toMeasure (ν : FiniteMeasure Ω) (s : Set Ω) :
    (ν s : ℝ≥0∞) = (ν : Measure Ω) s :=
  ENNReal.coe_toNNReal (measure_lt_top (↑ν) s).ne
#align measure_theory.finite_measure.ennreal_coe_fn_eq_coe_fn_to_measure MeasureTheory.FiniteMeasure.ennreal_coeFn_eq_coeFn_toMeasure

@[simp]
theorem val_eq_toMeasure (ν : FiniteMeasure Ω) : ν.val = (ν : Measure Ω) :=
  rfl
#align measure_theory.finite_measure.val_eq_to_measure MeasureTheory.FiniteMeasure.val_eq_toMeasure

theorem toMeasure_injective : Function.Injective ((↑) : FiniteMeasure Ω → Measure Ω) :=
  Subtype.coe_injective
#align measure_theory.finite_measure.coe_injective MeasureTheory.FiniteMeasure.toMeasure_injective

theorem apply_mono (μ : FiniteMeasure Ω) {s₁ s₂ : Set Ω} (h : s₁ ⊆ s₂) : μ s₁ ≤ μ s₂ := by
  change ((μ : Measure Ω) s₁).toNNReal ≤ ((μ : Measure Ω) s₂).toNNReal
  have key : (μ : Measure Ω) s₁ ≤ (μ : Measure Ω) s₂ := (μ : Measure Ω).mono h
  apply (ENNReal.toNNReal_le_toNNReal (measure_ne_top _ s₁) (measure_ne_top _ s₂)).mpr key
#align measure_theory.finite_measure.apply_mono MeasureTheory.FiniteMeasure.apply_mono

/-- The (total) mass of a finite measure `μ` is `μ univ`, i.e., the cast to `NNReal` of
`(μ : measure Ω) univ`. -/
def mass (μ : FiniteMeasure Ω) : ℝ≥0 :=
  μ univ
#align measure_theory.finite_measure.mass MeasureTheory.FiniteMeasure.mass

@[simp] theorem apply_le_mass (μ : FiniteMeasure Ω) (s : Set Ω) : μ s ≤ μ.mass := by
  simpa using apply_mono μ (subset_univ s)

@[simp]
theorem ennreal_mass {μ : FiniteMeasure Ω} : (μ.mass : ℝ≥0∞) = (μ : Measure Ω) univ :=
  ennreal_coeFn_eq_coeFn_toMeasure μ Set.univ
#align measure_theory.finite_measure.ennreal_mass MeasureTheory.FiniteMeasure.ennreal_mass

instance instZero : Zero (FiniteMeasure Ω) where zero := ⟨0, MeasureTheory.isFiniteMeasureZero⟩
#align measure_theory.finite_measure.has_zero MeasureTheory.FiniteMeasure.instZero

@[simp]
theorem zero_mass : (0 : FiniteMeasure Ω).mass = 0 :=
  rfl
#align measure_theory.finite_measure.zero.mass MeasureTheory.FiniteMeasure.zero_mass

@[simp]
theorem mass_zero_iff (μ : FiniteMeasure Ω) : μ.mass = 0 ↔ μ = 0 := by
  refine' ⟨fun μ_mass => _, fun hμ => by simp only [hμ, zero_mass]⟩
  apply toMeasure_injective
  apply Measure.measure_univ_eq_zero.mp
  rwa [← ennreal_mass, ENNReal.coe_eq_zero]
#align measure_theory.finite_measure.mass_zero_iff MeasureTheory.FiniteMeasure.mass_zero_iff

theorem mass_nonzero_iff (μ : FiniteMeasure Ω) : μ.mass ≠ 0 ↔ μ ≠ 0 := by
  rw [not_iff_not]
  exact FiniteMeasure.mass_zero_iff μ
#align measure_theory.finite_measure.mass_nonzero_iff MeasureTheory.FiniteMeasure.mass_nonzero_iff

@[ext]
theorem eq_of_forall_toMeasure_apply_eq (μ ν : FiniteMeasure Ω)
    (h : ∀ s : Set Ω, MeasurableSet s → (μ : Measure Ω) s = (ν : Measure Ω) s) : μ = ν := by
  apply Subtype.ext
  ext1 s s_mble
  exact h s s_mble
#align measure_theory.finite_measure.eq_of_forall_measure_apply_eq MeasureTheory.FiniteMeasure.eq_of_forall_toMeasure_apply_eq

theorem eq_of_forall_apply_eq (μ ν : FiniteMeasure Ω)
    (h : ∀ s : Set Ω, MeasurableSet s → μ s = ν s) : μ = ν := by
  ext1 s s_mble
  simpa [ennreal_coeFn_eq_coeFn_toMeasure] using congr_arg ((↑) : ℝ≥0 → ℝ≥0∞) (h s s_mble)
#align measure_theory.finite_measure.eq_of_forall_apply_eq MeasureTheory.FiniteMeasure.eq_of_forall_apply_eq

instance instInhabited : Inhabited (FiniteMeasure Ω) :=
  ⟨0⟩

instance instAdd : Add (FiniteMeasure Ω) where add μ ν := ⟨μ + ν, MeasureTheory.isFiniteMeasureAdd⟩

variable {R : Type*} [SMul R ℝ≥0] [SMul R ℝ≥0∞] [IsScalarTower R ℝ≥0 ℝ≥0∞]
  [IsScalarTower R ℝ≥0∞ ℝ≥0∞]

instance instSMul : SMul R (FiniteMeasure Ω) where
  smul (c : R) μ := ⟨c • (μ : Measure Ω), MeasureTheory.isFiniteMeasureSMulOfNNRealTower⟩

@[simp, norm_cast]
theorem coe_zero : ((↑) : FiniteMeasure Ω → Measure Ω) 0 = 0 :=
  rfl
#align measure_theory.finite_measure.coe_zero MeasureTheory.FiniteMeasure.coe_zero

@[simp, norm_cast]
theorem coe_add (μ ν : FiniteMeasure Ω) : ↑(μ + ν) = (↑μ + ↑ν : Measure Ω) :=
  rfl
#align measure_theory.finite_measure.coe_add MeasureTheory.FiniteMeasure.coe_add

@[simp, norm_cast]
theorem coe_smul (c : R) (μ : FiniteMeasure Ω) : ↑(c • μ) = c • (μ : Measure Ω) :=
  rfl
#align measure_theory.finite_measure.coe_smul MeasureTheory.FiniteMeasure.coe_smul

@[simp, norm_cast]
theorem coeFn_zero : (⇑(0 : FiniteMeasure Ω) : Set Ω → ℝ≥0) = (0 : Set Ω → ℝ≥0) := by
  funext; rfl
#align measure_theory.finite_measure.coe_fn_zero MeasureTheory.FiniteMeasure.coeFn_zero

@[simp, norm_cast]
theorem coeFn_add (μ ν : FiniteMeasure Ω) : (⇑(μ + ν) : Set Ω → ℝ≥0) = (⇑μ + ⇑ν : Set Ω → ℝ≥0) := by
  funext; simp [← ENNReal.coe_eq_coe]
#align measure_theory.finite_measure.coe_fn_add MeasureTheory.FiniteMeasure.coeFn_add

@[simp, norm_cast]
theorem coeFn_smul [IsScalarTower R ℝ≥0 ℝ≥0] (c : R) (μ : FiniteMeasure Ω) :
    (⇑(c • μ) : Set Ω → ℝ≥0) = c • (⇑μ : Set Ω → ℝ≥0) := by
  funext; simp [← ENNReal.coe_eq_coe, ENNReal.coe_smul]
#align measure_theory.finite_measure.coe_fn_smul MeasureTheory.FiniteMeasure.coeFn_smul

instance instAddCommMonoid : AddCommMonoid (FiniteMeasure Ω) :=
  toMeasure_injective.addCommMonoid (↑) coe_zero coe_add fun _ _ => coe_smul _ _

/-- Coercion is an `AddMonoidHom`. -/
@[simps]
def toMeasureAddMonoidHom : FiniteMeasure Ω →+ Measure Ω where
  toFun := (↑)
  map_zero' := coe_zero
  map_add' := coe_add
#align measure_theory.finite_measure.coe_add_monoid_hom MeasureTheory.FiniteMeasure.toMeasureAddMonoidHom

instance {Ω : Type*} [MeasurableSpace Ω] : Module ℝ≥0 (FiniteMeasure Ω) :=
  Function.Injective.module _ toMeasureAddMonoidHom toMeasure_injective coe_smul

-- porting note: `@[simp]` breaks the LHS of `coeFn_smul`
theorem coeFn_smul_apply [IsScalarTower R ℝ≥0 ℝ≥0] (c : R) (μ : FiniteMeasure Ω) (s : Set Ω) :
    (c • μ) s = c • μ s := by
  rw [coeFn_smul, Pi.smul_apply]
#align measure_theory.finite_measure.coe_fn_smul_apply MeasureTheory.FiniteMeasure.coeFn_smul_apply

/-- Restrict a finite measure μ to a set A. -/
def restrict (μ : FiniteMeasure Ω) (A : Set Ω) : FiniteMeasure Ω where
  val := (μ : Measure Ω).restrict A
  property := MeasureTheory.isFiniteMeasureRestrict (μ : Measure Ω) A
#align measure_theory.finite_measure.restrict MeasureTheory.FiniteMeasure.restrict

theorem restrict_measure_eq (μ : FiniteMeasure Ω) (A : Set Ω) :
    (μ.restrict A : Measure Ω) = (μ : Measure Ω).restrict A :=
  rfl
#align measure_theory.finite_measure.restrict_measure_eq MeasureTheory.FiniteMeasure.restrict_measure_eq

theorem restrict_apply_measure (μ : FiniteMeasure Ω) (A : Set Ω) {s : Set Ω}
    (s_mble : MeasurableSet s) : (μ.restrict A : Measure Ω) s = (μ : Measure Ω) (s ∩ A) :=
  Measure.restrict_apply s_mble
#align measure_theory.finite_measure.restrict_apply_measure MeasureTheory.FiniteMeasure.restrict_apply_measure

theorem restrict_apply (μ : FiniteMeasure Ω) (A : Set Ω) {s : Set Ω} (s_mble : MeasurableSet s) :
    (μ.restrict A) s = μ (s ∩ A) := by
  apply congr_arg ENNReal.toNNReal
  exact Measure.restrict_apply s_mble
#align measure_theory.finite_measure.restrict_apply MeasureTheory.FiniteMeasure.restrict_apply

theorem restrict_mass (μ : FiniteMeasure Ω) (A : Set Ω) : (μ.restrict A).mass = μ A := by
  simp only [mass, restrict_apply μ A MeasurableSet.univ, univ_inter]
#align measure_theory.finite_measure.restrict_mass MeasureTheory.FiniteMeasure.restrict_mass

theorem restrict_eq_zero_iff (μ : FiniteMeasure Ω) (A : Set Ω) : μ.restrict A = 0 ↔ μ A = 0 := by
  rw [← mass_zero_iff, restrict_mass]
#align measure_theory.finite_measure.restrict_eq_zero_iff MeasureTheory.FiniteMeasure.restrict_eq_zero_iff

theorem restrict_nonzero_iff (μ : FiniteMeasure Ω) (A : Set Ω) : μ.restrict A ≠ 0 ↔ μ A ≠ 0 := by
  rw [← mass_nonzero_iff, restrict_mass]
#align measure_theory.finite_measure.restrict_nonzero_iff MeasureTheory.FiniteMeasure.restrict_nonzero_iff

variable [TopologicalSpace Ω]

/-- Two finite Borel measures are equal if the integrals of all bounded continuous functions with
respect to both agree. -/
theorem ext_of_forall_lintegral_eq [HasOuterApproxClosed Ω] [BorelSpace Ω]
    {μ ν : FiniteMeasure Ω} (h : ∀ (f : Ω →ᵇ ℝ≥0), ∫⁻ x, f x ∂μ = ∫⁻ x, f x ∂ν) :
    μ = ν := by
  apply Subtype.ext
  change (μ : Measure Ω) = (ν : Measure Ω)
  exact ext_of_forall_lintegral_eq_of_IsFiniteMeasure h

/-- The pairing of a finite (Borel) measure `μ` with a nonnegative bounded continuous
function is obtained by (Lebesgue) integrating the (test) function against the measure.
This is `MeasureTheory.FiniteMeasure.testAgainstNN`. -/
def testAgainstNN (μ : FiniteMeasure Ω) (f : Ω →ᵇ ℝ≥0) : ℝ≥0 :=
  (∫⁻ ω, f ω ∂(μ : Measure Ω)).toNNReal
#align measure_theory.finite_measure.test_against_nn MeasureTheory.FiniteMeasure.testAgainstNN

@[simp]
theorem testAgainstNN_coe_eq {μ : FiniteMeasure Ω} {f : Ω →ᵇ ℝ≥0} :
    (μ.testAgainstNN f : ℝ≥0∞) = ∫⁻ ω, f ω ∂(μ : Measure Ω) :=
  ENNReal.coe_toNNReal (f.lintegral_lt_top_of_nnreal _).ne
#align measure_theory.finite_measure.test_against_nn_coe_eq MeasureTheory.FiniteMeasure.testAgainstNN_coe_eq

theorem testAgainstNN_const (μ : FiniteMeasure Ω) (c : ℝ≥0) :
    μ.testAgainstNN (BoundedContinuousFunction.const Ω c) = c * μ.mass := by
  simp [← ENNReal.coe_eq_coe]
#align measure_theory.finite_measure.test_against_nn_const MeasureTheory.FiniteMeasure.testAgainstNN_const

theorem testAgainstNN_mono (μ : FiniteMeasure Ω) {f g : Ω →ᵇ ℝ≥0} (f_le_g : (f : Ω → ℝ≥0) ≤ g) :
    μ.testAgainstNN f ≤ μ.testAgainstNN g := by
  simp only [← ENNReal.coe_le_coe, testAgainstNN_coe_eq]
  gcongr
  apply f_le_g
#align measure_theory.finite_measure.test_against_nn_mono MeasureTheory.FiniteMeasure.testAgainstNN_mono

@[simp]
theorem testAgainstNN_zero (μ : FiniteMeasure Ω) : μ.testAgainstNN 0 = 0 := by
  simpa only [zero_mul] using μ.testAgainstNN_const 0
#align measure_theory.finite_measure.test_against_nn_zero MeasureTheory.FiniteMeasure.testAgainstNN_zero

@[simp]
theorem testAgainstNN_one (μ : FiniteMeasure Ω) : μ.testAgainstNN 1 = μ.mass := by
  simp only [testAgainstNN, coe_one, Pi.one_apply, ENNReal.coe_one, lintegral_one]
  rfl
#align measure_theory.finite_measure.test_against_nn_one MeasureTheory.FiniteMeasure.testAgainstNN_one

@[simp]
theorem zero_testAgainstNN_apply (f : Ω →ᵇ ℝ≥0) : (0 : FiniteMeasure Ω).testAgainstNN f = 0 := by
  simp only [testAgainstNN, coe_zero, lintegral_zero_measure, ENNReal.zero_toNNReal]
#align measure_theory.finite_measure.zero.test_against_nn_apply MeasureTheory.FiniteMeasure.zero_testAgainstNN_apply

theorem zero_testAgainstNN : (0 : FiniteMeasure Ω).testAgainstNN = 0 := by
  funext;
  simp only [zero_testAgainstNN_apply, Pi.zero_apply]
#align measure_theory.finite_measure.zero.test_against_nn MeasureTheory.FiniteMeasure.zero_testAgainstNN

@[simp]
theorem smul_testAgainstNN_apply (c : ℝ≥0) (μ : FiniteMeasure Ω) (f : Ω →ᵇ ℝ≥0) :
    (c • μ).testAgainstNN f = c • μ.testAgainstNN f := by
  simp only [testAgainstNN, coe_smul, smul_eq_mul, ← ENNReal.smul_toNNReal, ENNReal.smul_def,
    lintegral_smul_measure]
#align measure_theory.finite_measure.smul_test_against_nn_apply MeasureTheory.FiniteMeasure.smul_testAgainstNN_apply

section weak_convergence

variable [OpensMeasurableSpace Ω]

theorem testAgainstNN_add (μ : FiniteMeasure Ω) (f₁ f₂ : Ω →ᵇ ℝ≥0) :
    μ.testAgainstNN (f₁ + f₂) = μ.testAgainstNN f₁ + μ.testAgainstNN f₂ := by
  simp only [← ENNReal.coe_eq_coe, BoundedContinuousFunction.coe_add, ENNReal.coe_add, Pi.add_apply,
    testAgainstNN_coe_eq]
  exact lintegral_add_left (BoundedContinuousFunction.measurable_coe_ennreal_comp _) _
#align measure_theory.finite_measure.test_against_nn_add MeasureTheory.FiniteMeasure.testAgainstNN_add

theorem testAgainstNN_smul [IsScalarTower R ℝ≥0 ℝ≥0] [PseudoMetricSpace R] [Zero R]
    [BoundedSMul R ℝ≥0] (μ : FiniteMeasure Ω) (c : R) (f : Ω →ᵇ ℝ≥0) :
    μ.testAgainstNN (c • f) = c • μ.testAgainstNN f := by
  simp only [← ENNReal.coe_eq_coe, BoundedContinuousFunction.coe_smul, testAgainstNN_coe_eq,
    ENNReal.coe_smul]
  simp_rw [← smul_one_smul ℝ≥0∞ c (f _ : ℝ≥0∞), ← smul_one_smul ℝ≥0∞ c (lintegral _ _ : ℝ≥0∞),
    smul_eq_mul]
  exact
    @lintegral_const_mul _ _ (μ : Measure Ω) (c • (1 : ℝ≥0∞)) _ f.measurable_coe_ennreal_comp
#align measure_theory.finite_measure.test_against_nn_smul MeasureTheory.FiniteMeasure.testAgainstNN_smul

theorem testAgainstNN_lipschitz_estimate (μ : FiniteMeasure Ω) (f g : Ω →ᵇ ℝ≥0) :
    μ.testAgainstNN f ≤ μ.testAgainstNN g + nndist f g * μ.mass := by
  simp only [← μ.testAgainstNN_const (nndist f g), ← testAgainstNN_add, ← ENNReal.coe_le_coe,
    BoundedContinuousFunction.coe_add, const_apply, ENNReal.coe_add, Pi.add_apply,
    coe_nnreal_ennreal_nndist, testAgainstNN_coe_eq]
  apply lintegral_mono
  have le_dist : ∀ ω, dist (f ω) (g ω) ≤ nndist f g := BoundedContinuousFunction.dist_coe_le_dist
  intro ω
  have le' : f ω ≤ g ω + nndist f g := by
    apply (NNReal.le_add_nndist (f ω) (g ω)).trans
    rw [add_le_add_iff_left]
    exact dist_le_coe.mp (le_dist ω)
  have le : (f ω : ℝ≥0∞) ≤ (g ω : ℝ≥0∞) + nndist f g := by
    rw [← ENNReal.coe_add];
    exact ENNReal.coe_mono le'
  rwa [coe_nnreal_ennreal_nndist] at le
#align measure_theory.finite_measure.test_against_nn_lipschitz_estimate MeasureTheory.FiniteMeasure.testAgainstNN_lipschitz_estimate

theorem testAgainstNN_lipschitz (μ : FiniteMeasure Ω) :
    LipschitzWith μ.mass fun f : Ω →ᵇ ℝ≥0 => μ.testAgainstNN f := by
  rw [lipschitzWith_iff_dist_le_mul]
  intro f₁ f₂
  suffices abs (μ.testAgainstNN f₁ - μ.testAgainstNN f₂ : ℝ) ≤ μ.mass * dist f₁ f₂ by
    rwa [NNReal.dist_eq]
  apply abs_le.mpr
  constructor
  · have key' := μ.testAgainstNN_lipschitz_estimate f₂ f₁
    rw [mul_comm] at key'
    suffices ↑(μ.testAgainstNN f₂) ≤ ↑(μ.testAgainstNN f₁) + ↑μ.mass * dist f₁ f₂ by linarith
    have key := NNReal.coe_mono key'
    rwa [NNReal.coe_add, NNReal.coe_mul, nndist_comm] at key
  · have key' := μ.testAgainstNN_lipschitz_estimate f₁ f₂
    rw [mul_comm] at key'
    suffices ↑(μ.testAgainstNN f₁) ≤ ↑(μ.testAgainstNN f₂) + ↑μ.mass * dist f₁ f₂ by linarith
    have key := NNReal.coe_mono key'
    rwa [NNReal.coe_add, NNReal.coe_mul] at key
#align measure_theory.finite_measure.test_against_nn_lipschitz MeasureTheory.FiniteMeasure.testAgainstNN_lipschitz

/-- Finite measures yield elements of the `WeakDual` of bounded continuous nonnegative
functions via `MeasureTheory.FiniteMeasure.testAgainstNN`, i.e., integration. -/
def toWeakDualBCNN (μ : FiniteMeasure Ω) : WeakDual ℝ≥0 (Ω →ᵇ ℝ≥0) where
  toFun f := μ.testAgainstNN f
  map_add' := testAgainstNN_add μ
  map_smul' := testAgainstNN_smul μ
  cont := μ.testAgainstNN_lipschitz.continuous
#align measure_theory.finite_measure.to_weak_dual_bcnn MeasureTheory.FiniteMeasure.toWeakDualBCNN

@[simp]
theorem coe_toWeakDualBCNN (μ : FiniteMeasure Ω) : ⇑μ.toWeakDualBCNN = μ.testAgainstNN :=
  rfl
#align measure_theory.finite_measure.coe_to_weak_dual_bcnn MeasureTheory.FiniteMeasure.coe_toWeakDualBCNN

@[simp]
theorem toWeakDualBCNN_apply (μ : FiniteMeasure Ω) (f : Ω →ᵇ ℝ≥0) :
    μ.toWeakDualBCNN f = (∫⁻ x, f x ∂(μ : Measure Ω)).toNNReal :=
  rfl
#align measure_theory.finite_measure.to_weak_dual_bcnn_apply MeasureTheory.FiniteMeasure.toWeakDualBCNN_apply

/-- The topology of weak convergence on `MeasureTheory.FiniteMeasure Ω` is inherited (induced)
from the weak-* topology on `WeakDual ℝ≥0 (Ω →ᵇ ℝ≥0)` via the function
`MeasureTheory.FiniteMeasure.toWeakDualBCNN`. -/
instance instTopologicalSpace : TopologicalSpace (FiniteMeasure Ω) :=
  TopologicalSpace.induced toWeakDualBCNN inferInstance

theorem toWeakDualBCNN_continuous : Continuous (@toWeakDualBCNN Ω _ _ _) :=
  continuous_induced_dom
#align measure_theory.finite_measure.to_weak_dual_bcnn_continuous MeasureTheory.FiniteMeasure.toWeakDualBCNN_continuous

/- Integration of (nonnegative bounded continuous) test functions against finite Borel measures
depends continuously on the measure. -/
theorem continuous_testAgainstNN_eval (f : Ω →ᵇ ℝ≥0) :
    Continuous fun μ : FiniteMeasure Ω => μ.testAgainstNN f := by
  show Continuous ((fun φ : WeakDual ℝ≥0 (Ω →ᵇ ℝ≥0) => φ f) ∘ toWeakDualBCNN)
  refine Continuous.comp ?_ (toWeakDualBCNN_continuous (Ω := Ω))
  exact @WeakBilin.eval_continuous _ _ _ _ _ _ ContinuousLinearMap.module _ _ _ _
  /- porting note: without explicitly providing `ContinuousLinearMap.module`, TC synthesis times
  out trying to find `Module ℝ≥0 ((Ω →ᵇ ℝ≥0) →L[ℝ≥0] ℝ≥0)`, but it can find it with enough time:
  `set_option synthInstance.maxHeartbeats 47000` was sufficient. -/
#align measure_theory.finite_measure.continuous_test_against_nn_eval MeasureTheory.FiniteMeasure.continuous_testAgainstNN_eval

/-- The total mass of a finite measure depends continuously on the measure. -/
theorem continuous_mass : Continuous fun μ : FiniteMeasure Ω => μ.mass := by
  simp_rw [← testAgainstNN_one]; exact continuous_testAgainstNN_eval 1
#align measure_theory.finite_measure.continuous_mass MeasureTheory.FiniteMeasure.continuous_mass

/-- Convergence of finite measures implies the convergence of their total masses. -/
theorem _root_.Filter.Tendsto.mass {γ : Type*} {F : Filter γ} {μs : γ → FiniteMeasure Ω}
    {μ : FiniteMeasure Ω} (h : Tendsto μs F (𝓝 μ)) : Tendsto (fun i => (μs i).mass) F (𝓝 μ.mass) :=
  (continuous_mass.tendsto μ).comp h
#align filter.tendsto.mass Filter.Tendsto.mass

theorem tendsto_iff_weak_star_tendsto {γ : Type*} {F : Filter γ} {μs : γ → FiniteMeasure Ω}
    {μ : FiniteMeasure Ω} :
    Tendsto μs F (𝓝 μ) ↔ Tendsto (fun i => (μs i).toWeakDualBCNN) F (𝓝 μ.toWeakDualBCNN) :=
  Inducing.tendsto_nhds_iff ⟨rfl⟩
#align measure_theory.finite_measure.tendsto_iff_weak_star_tendsto MeasureTheory.FiniteMeasure.tendsto_iff_weak_star_tendsto

theorem tendsto_iff_forall_toWeakDualBCNN_tendsto {γ : Type*} {F : Filter γ}
    {μs : γ → FiniteMeasure Ω} {μ : FiniteMeasure Ω} :
    Tendsto μs F (𝓝 μ) ↔
      ∀ f : Ω →ᵇ ℝ≥0, Tendsto (fun i => (μs i).toWeakDualBCNN f) F (𝓝 (μ.toWeakDualBCNN f)) :=
  by rw [tendsto_iff_weak_star_tendsto, tendsto_iff_forall_eval_tendsto_topDualPairing]; rfl
#align measure_theory.finite_measure.tendsto_iff_forall_to_weak_dual_bcnn_tendsto MeasureTheory.FiniteMeasure.tendsto_iff_forall_toWeakDualBCNN_tendsto

theorem tendsto_iff_forall_testAgainstNN_tendsto {γ : Type*} {F : Filter γ}
    {μs : γ → FiniteMeasure Ω} {μ : FiniteMeasure Ω} :
    Tendsto μs F (𝓝 μ) ↔
      ∀ f : Ω →ᵇ ℝ≥0, Tendsto (fun i => (μs i).testAgainstNN f) F (𝓝 (μ.testAgainstNN f)) :=
  by rw [FiniteMeasure.tendsto_iff_forall_toWeakDualBCNN_tendsto]; rfl
#align measure_theory.finite_measure.tendsto_iff_forall_test_against_nn_tendsto MeasureTheory.FiniteMeasure.tendsto_iff_forall_testAgainstNN_tendsto

/-- If the total masses of finite measures tend to zero, then the measures tend to
zero. This formulation concerns the associated functionals on bounded continuous
nonnegative test functions. See `MeasureTheory.FiniteMeasure.tendsto_zero_of_tendsto_zero_mass` for
a formulation stating the weak convergence of measures. -/
theorem tendsto_zero_testAgainstNN_of_tendsto_zero_mass {γ : Type*} {F : Filter γ}
    {μs : γ → FiniteMeasure Ω} (mass_lim : Tendsto (fun i => (μs i).mass) F (𝓝 0)) (f : Ω →ᵇ ℝ≥0) :
    Tendsto (fun i => (μs i).testAgainstNN f) F (𝓝 0) := by
  apply tendsto_iff_dist_tendsto_zero.mpr
  have obs := fun i => (μs i).testAgainstNN_lipschitz_estimate f 0
  simp_rw [testAgainstNN_zero, zero_add] at obs
  simp_rw [show ∀ i, dist ((μs i).testAgainstNN f) 0 = (μs i).testAgainstNN f by
      simp only [dist_nndist, NNReal.nndist_zero_eq_val', eq_self_iff_true, imp_true_iff]]
  refine' squeeze_zero (fun i => NNReal.coe_nonneg _) obs _
  have lim_pair : Tendsto (fun i => (⟨nndist f 0, (μs i).mass⟩ : ℝ × ℝ)) F (𝓝 ⟨nndist f 0, 0⟩) := by
    refine' (Prod.tendsto_iff _ _).mpr ⟨tendsto_const_nhds, _⟩
    exact (NNReal.continuous_coe.tendsto 0).comp mass_lim
  have key := tendsto_mul.comp lim_pair
  rwa [mul_zero] at key
#align measure_theory.finite_measure.tendsto_zero_test_against_nn_of_tendsto_zero_mass MeasureTheory.FiniteMeasure.tendsto_zero_testAgainstNN_of_tendsto_zero_mass

/-- If the total masses of finite measures tend to zero, then the measures tend to zero. -/
theorem tendsto_zero_of_tendsto_zero_mass {γ : Type*} {F : Filter γ} {μs : γ → FiniteMeasure Ω}
    (mass_lim : Tendsto (fun i => (μs i).mass) F (𝓝 0)) : Tendsto μs F (𝓝 0) := by
  rw [tendsto_iff_forall_testAgainstNN_tendsto]
  intro f
  convert tendsto_zero_testAgainstNN_of_tendsto_zero_mass mass_lim f
  rw [zero_testAgainstNN_apply]
#align measure_theory.finite_measure.tendsto_zero_of_tendsto_zero_mass MeasureTheory.FiniteMeasure.tendsto_zero_of_tendsto_zero_mass

/-- A characterization of weak convergence in terms of integrals of bounded continuous
nonnegative functions. -/
theorem tendsto_iff_forall_lintegral_tendsto {γ : Type*} {F : Filter γ} {μs : γ → FiniteMeasure Ω}
    {μ : FiniteMeasure Ω} :
    Tendsto μs F (𝓝 μ) ↔
      ∀ f : Ω →ᵇ ℝ≥0,
        Tendsto (fun i => ∫⁻ x, f x ∂(μs i : Measure Ω)) F (𝓝 (∫⁻ x, f x ∂(μ : Measure Ω))) := by
  rw [tendsto_iff_forall_toWeakDualBCNN_tendsto]
  simp_rw [toWeakDualBCNN_apply _ _, ← testAgainstNN_coe_eq, ENNReal.tendsto_coe,
    ENNReal.toNNReal_coe]
#align measure_theory.finite_measure.tendsto_iff_forall_lintegral_tendsto MeasureTheory.FiniteMeasure.tendsto_iff_forall_lintegral_tendsto

end weak_convergence -- section

section Hausdorff

variable [HasOuterApproxClosed Ω] [BorelSpace Ω]

open Function

/-- The mapping `toWeakDualBCNN` from finite Borel measures to the weak dual of `Ω →ᵇ ℝ≥0` is
injective, if in the underlying space `Ω`, indicator functions of closed sets have decreasing
approximations by sequences of continuous functions (in particular if `Ω` is pseudometrizable). -/
lemma injective_toWeakDualBCNN :
    Injective (toWeakDualBCNN : FiniteMeasure Ω → WeakDual ℝ≥0 (Ω →ᵇ ℝ≥0)) := by
  intro μ ν hμν
  apply ext_of_forall_lintegral_eq
  intro f
  have key := congr_fun (congrArg FunLike.coe hμν) f
  apply (ENNReal.toNNReal_eq_toNNReal_iff' ?_ ?_).mp key
  · exact (lintegral_lt_top_of_nnreal μ f).ne
  · exact (lintegral_lt_top_of_nnreal ν f).ne

variable (Ω)

lemma embedding_toWeakDualBCNN :
    Embedding (toWeakDualBCNN : FiniteMeasure Ω → WeakDual ℝ≥0 (Ω →ᵇ ℝ≥0)) where
  induced := rfl
  inj := injective_toWeakDualBCNN

/-- On topological spaces where indicators of closed sets have decreasing approximating sequences of
continuous functions (`HasOuterApproxClosed`), the topology of weak convergence of finite Borel
measures is Hausdorff (`T2Space`). -/
instance t2Space : T2Space (FiniteMeasure Ω) :=
  Embedding.t2Space (embedding_toWeakDualBCNN Ω)

end Hausdorff -- section

end FiniteMeasure

-- section
section FiniteMeasureBoundedConvergence

/-! ### Bounded convergence results for finite measures

This section is about bounded convergence theorems for finite measures.
-/


variable {Ω : Type*} [MeasurableSpace Ω] [TopologicalSpace Ω] [OpensMeasurableSpace Ω]

/-- A bounded convergence theorem for a finite measure:
If a sequence of bounded continuous non-negative functions are uniformly bounded by a constant
and tend pointwise to a limit, then their integrals (`MeasureTheory.lintegral`) against the finite
measure tend to the integral of the limit.

A related result with more general assumptions is
`MeasureTheory.tendsto_lintegral_nn_filter_of_le_const`.
-/
theorem tendsto_lintegral_nn_of_le_const (μ : FiniteMeasure Ω) {fs : ℕ → Ω →ᵇ ℝ≥0} {c : ℝ≥0}
    (fs_le_const : ∀ n ω, fs n ω ≤ c) {f : Ω → ℝ≥0}
    (fs_lim : ∀ ω, Tendsto (fun n => fs n ω) atTop (𝓝 (f ω))) :
    Tendsto (fun n => ∫⁻ ω, fs n ω ∂(μ : Measure Ω)) atTop (𝓝 (∫⁻ ω, f ω ∂(μ : Measure Ω))) :=
  tendsto_lintegral_nn_filter_of_le_const μ
    (eventually_of_forall fun n => eventually_of_forall (fs_le_const n))
    (eventually_of_forall fs_lim)
#align measure_theory.finite_measure.tendsto_lintegral_nn_of_le_const MeasureTheory.FiniteMeasure.tendsto_lintegral_nn_of_le_const

/-- A bounded convergence theorem for a finite measure:
If bounded continuous non-negative functions are uniformly bounded by a constant and tend to a
limit, then their integrals against the finite measure tend to the integral of the limit.
This formulation assumes:
 * the functions tend to a limit along a countably generated filter;
 * the limit is in the almost everywhere sense;
 * boundedness holds almost everywhere;
 * integration is the pairing against non-negative continuous test functions
   (`MeasureTheory.FiniteMeasure.testAgainstNN`).

A related result using `MeasureTheory.lintegral` for integration is
`MeasureTheory.FiniteMeasure.tendsto_lintegral_nn_filter_of_le_const`.
-/
theorem tendsto_testAgainstNN_filter_of_le_const {ι : Type*} {L : Filter ι}
    [L.IsCountablyGenerated] {μ : FiniteMeasure Ω} {fs : ι → Ω →ᵇ ℝ≥0} {c : ℝ≥0}
    (fs_le_const : ∀ᶠ i in L, ∀ᵐ ω : Ω ∂(μ : Measure Ω), fs i ω ≤ c) {f : Ω →ᵇ ℝ≥0}
    (fs_lim : ∀ᵐ ω : Ω ∂(μ : Measure Ω), Tendsto (fun i => fs i ω) L (𝓝 (f ω))) :
    Tendsto (fun i => μ.testAgainstNN (fs i)) L (𝓝 (μ.testAgainstNN f)) := by
  apply (ENNReal.tendsto_toNNReal (f.lintegral_lt_top_of_nnreal (μ : Measure Ω)).ne).comp
  exact tendsto_lintegral_nn_filter_of_le_const μ fs_le_const fs_lim
#align measure_theory.finite_measure.tendsto_test_against_nn_filter_of_le_const MeasureTheory.FiniteMeasure.tendsto_testAgainstNN_filter_of_le_const

/-- A bounded convergence theorem for a finite measure:
If a sequence of bounded continuous non-negative functions are uniformly bounded by a constant and
tend pointwise to a limit, then their integrals (`MeasureTheory.FiniteMeasure.testAgainstNN`)
against the finite measure tend to the integral of the limit.

Related results:
 * `MeasureTheory.FiniteMeasure.tendsto_testAgainstNN_filter_of_le_const`:
   more general assumptions
 * `MeasureTheory.FiniteMeasure.tendsto_lintegral_nn_of_le_const`:
   using `MeasureTheory.lintegral` for integration.
-/
theorem tendsto_testAgainstNN_of_le_const {μ : FiniteMeasure Ω} {fs : ℕ → Ω →ᵇ ℝ≥0} {c : ℝ≥0}
    (fs_le_const : ∀ n ω, fs n ω ≤ c) {f : Ω →ᵇ ℝ≥0}
    (fs_lim : ∀ ω, Tendsto (fun n => fs n ω) atTop (𝓝 (f ω))) :
    Tendsto (fun n => μ.testAgainstNN (fs n)) atTop (𝓝 (μ.testAgainstNN f)) :=
  tendsto_testAgainstNN_filter_of_le_const
    (eventually_of_forall fun n => eventually_of_forall (fs_le_const n))
    (eventually_of_forall fs_lim)
#align measure_theory.finite_measure.tendsto_test_against_nn_of_le_const MeasureTheory.FiniteMeasure.tendsto_testAgainstNN_of_le_const

end FiniteMeasureBoundedConvergence

-- section
section FiniteMeasureConvergenceByBoundedContinuousFunctions

/-! ### Weak convergence of finite measures with bounded continuous real-valued functions

In this section we characterize the weak convergence of finite measures by the usual (defining)
condition that the integrals of all bounded continuous real-valued functions converge.
-/


variable {Ω : Type*} [MeasurableSpace Ω] [TopologicalSpace Ω] [OpensMeasurableSpace Ω]

theorem tendsto_of_forall_integral_tendsto {γ : Type*} {F : Filter γ} {μs : γ → FiniteMeasure Ω}
    {μ : FiniteMeasure Ω}
    (h :
      ∀ f : Ω →ᵇ ℝ,
        Tendsto (fun i => ∫ x, f x ∂(μs i : Measure Ω)) F (𝓝 (∫ x, f x ∂(μ : Measure Ω)))) :
    Tendsto μs F (𝓝 μ) := by
  apply (@tendsto_iff_forall_lintegral_tendsto Ω _ _ _ γ F μs μ).mpr
  intro f
  have key :=
    @ENNReal.tendsto_toReal_iff _ F _
      (fun i => (f.lintegral_lt_top_of_nnreal (μs i)).ne) _ (f.lintegral_lt_top_of_nnreal μ).ne
  simp only [ENNReal.ofReal_coe_nnreal] at key
  apply key.mp
  have lip : LipschitzWith 1 ((↑) : ℝ≥0 → ℝ) := isometry_subtype_coe.lipschitz
  set f₀ := BoundedContinuousFunction.comp _ lip f with _def_f₀
  have f₀_eq : ⇑f₀ = ((↑) : ℝ≥0 → ℝ) ∘ ⇑f := rfl
  have f₀_nn : 0 ≤ ⇑f₀ := fun _ => by
    simp only [f₀_eq, Pi.zero_apply, Function.comp_apply, NNReal.zero_le_coe]
  have f₀_ae_nn : 0 ≤ᵐ[(μ : Measure Ω)] ⇑f₀ := eventually_of_forall f₀_nn
  have f₀_ae_nns : ∀ i, 0 ≤ᵐ[(μs i : Measure Ω)] ⇑f₀ := fun i => eventually_of_forall f₀_nn
  have aux :=
    integral_eq_lintegral_of_nonneg_ae f₀_ae_nn f₀.continuous.measurable.aestronglyMeasurable
  have auxs := fun i =>
    integral_eq_lintegral_of_nonneg_ae (f₀_ae_nns i) f₀.continuous.measurable.aestronglyMeasurable
  simp_rw [f₀_eq, Function.comp_apply, ENNReal.ofReal_coe_nnreal] at aux auxs
  simpa only [← aux, ← auxs] using h f₀
#align measure_theory.finite_measure.tendsto_of_forall_integral_tendsto MeasureTheory.FiniteMeasure.tendsto_of_forall_integral_tendsto

/-- A characterization of weak convergence in terms of integrals of bounded continuous
real-valued functions. -/
theorem tendsto_iff_forall_integral_tendsto {γ : Type*} {F : Filter γ} {μs : γ → FiniteMeasure Ω}
    {μ : FiniteMeasure Ω} :
    Tendsto μs F (𝓝 μ) ↔
      ∀ f : Ω →ᵇ ℝ,
        Tendsto (fun i => ∫ x, f x ∂(μs i : Measure Ω)) F (𝓝 (∫ x, f x ∂(μ : Measure Ω))) := by
  refine' ⟨_, tendsto_of_forall_integral_tendsto⟩
  rw [tendsto_iff_forall_lintegral_tendsto]
  intro h f
  simp_rw [BoundedContinuousFunction.integral_eq_integral_nnrealPart_sub]
  set f_pos := f.nnrealPart with _def_f_pos
  set f_neg := (-f).nnrealPart with _def_f_neg
  have tends_pos := (ENNReal.tendsto_toReal (f_pos.lintegral_lt_top_of_nnreal μ).ne).comp (h f_pos)
  have tends_neg := (ENNReal.tendsto_toReal (f_neg.lintegral_lt_top_of_nnreal μ).ne).comp (h f_neg)
  have aux :
    ∀ g : Ω →ᵇ ℝ≥0,
      (ENNReal.toReal ∘ fun i : γ => ∫⁻ x : Ω, ↑(g x) ∂(μs i : Measure Ω)) = fun i : γ =>
        (∫⁻ x : Ω, ↑(g x) ∂(μs i : Measure Ω)).toReal :=
    fun _ => rfl
  simp_rw [aux, BoundedContinuousFunction.toReal_lintegral_coe_eq_integral] at tends_pos tends_neg
  exact Tendsto.sub tends_pos tends_neg
#align measure_theory.finite_measure.tendsto_iff_forall_integral_tendsto MeasureTheory.FiniteMeasure.tendsto_iff_forall_integral_tendsto

end FiniteMeasureConvergenceByBoundedContinuousFunctions -- section

section map

variable {Ω Ω' : Type*} [MeasurableSpace Ω] [MeasurableSpace Ω']

/-- The push-forward of a finite measure by a function between measurable spaces. -/
noncomputable def map (ν : FiniteMeasure Ω) (f : Ω → Ω') : FiniteMeasure Ω' :=
  ⟨(ν : Measure Ω).map f, by
    constructor
    by_cases f_aemble : AEMeasurable f ν
    · rw [Measure.map_apply_of_aemeasurable f_aemble MeasurableSet.univ]
      exact measure_lt_top (↑ν) (f ⁻¹' univ)
    · simp [Measure.map, f_aemble]⟩

@[simp] lemma toMeasure_map (ν : FiniteMeasure Ω) (f : Ω → Ω') :
    (ν.map f).toMeasure = ν.toMeasure.map f := rfl

/-- Note that this is an equality of elements of `ℝ≥0∞`. See also
`MeasureTheory.FiniteMeasure.map_apply` for the corresponding equality as elements of `ℝ≥0`. -/
lemma map_apply' (ν : FiniteMeasure Ω) {f : Ω → Ω'} (f_aemble : AEMeasurable f ν)
    {A : Set Ω'} (A_mble : MeasurableSet A) :
    (ν.map f : Measure Ω') A = (ν : Measure Ω) (f ⁻¹' A) :=
  Measure.map_apply_of_aemeasurable f_aemble A_mble

lemma map_apply_of_aemeasurable (ν : FiniteMeasure Ω) {f : Ω → Ω'} (f_aemble : AEMeasurable f ν)
    {A : Set Ω'} (A_mble : MeasurableSet A) :
    ν.map f A = ν (f ⁻¹' A) := by
  have := ν.map_apply' f_aemble A_mble
  exact (ENNReal.toNNReal_eq_toNNReal_iff' (measure_ne_top _ _) (measure_ne_top _ _)).mpr this

lemma map_apply (ν : FiniteMeasure Ω) {f : Ω → Ω'} (f_mble : Measurable f)
    {A : Set Ω'} (A_mble : MeasurableSet A) :
    ν.map f A = ν (f ⁻¹' A) :=
  map_apply_of_aemeasurable ν f_mble.aemeasurable A_mble

@[simp] lemma map_add {f : Ω → Ω'} (f_mble : Measurable f) (ν₁ ν₂ : FiniteMeasure Ω) :
    (ν₁ + ν₂).map f = ν₁.map f + ν₂.map f := by
  ext s s_mble
<<<<<<< HEAD
  simp [map_apply' _ f_mble.aemeasurable s_mble, coe_add]
=======
  simp only [map_apply' _ f_mble.aemeasurable s_mble, toMeasure_add, Measure.add_apply]
>>>>>>> 4160b2aa

@[simp] lemma map_smul {f : Ω → Ω'} (c : ℝ≥0) (ν : FiniteMeasure Ω) :
    (c • ν).map f = c • (ν.map f) := by
<<<<<<< HEAD
  ext s s_mble
  simp [map_apply' _ f_mble.aemeasurable s_mble, coe_smul]
=======
  ext s _
  simp [toMeasure_smul]
>>>>>>> 4160b2aa

/-- The push-forward of a finite measure by a function between measurable spaces as a linear map. -/
noncomputable def mapHom {f : Ω → Ω'} (f_mble : Measurable f) :
    FiniteMeasure Ω →ₗ[ℝ≥0] FiniteMeasure Ω' where
  toFun := fun ν ↦ ν.map f
  map_add' := map_add f_mble
  map_smul' := map_smul

variable [TopologicalSpace Ω] [OpensMeasurableSpace Ω]
variable [TopologicalSpace Ω'] [BorelSpace Ω']

/-- If `f : X → Y` is continuous and `Y` is equipped with the Borel sigma algebra, then
(weak) convergence of `FiniteMeasure`s on `X` implies (weak) convergence of the push-forwards
of these measures by `f`. -/
lemma tendsto_map_of_tendsto_of_continuous {ι : Type*} {L : Filter ι}
    (νs : ι → FiniteMeasure Ω) (ν : FiniteMeasure Ω) (lim : Tendsto νs L (𝓝 ν))
    {f : Ω → Ω'} (f_cont : Continuous f) :
    Tendsto (fun i ↦ (νs i).map f) L (𝓝 (ν.map f)) := by
  rw [FiniteMeasure.tendsto_iff_forall_lintegral_tendsto] at lim ⊢
  intro g
  convert lim (g.compContinuous ⟨f, f_cont⟩) <;>
  · simp only [map, compContinuous_apply, ContinuousMap.coe_mk]
    refine lintegral_map ?_ f_cont.measurable
    exact (ENNReal.continuous_coe.comp g.continuous).measurable

/-- If `f : X → Y` is continuous and `Y` is equipped with the Borel sigma algebra, then
the push-forward of finite measures `f* : FiniteMeasure X → FiniteMeasure Y` is continuous
(in the topologies of weak convergence of measures). -/
lemma continuous_map {f : Ω → Ω'} (f_cont : Continuous f) :
    Continuous (fun ν ↦ FiniteMeasure.map ν f) := by
  rw [continuous_iff_continuousAt]
  exact fun _ ↦ tendsto_map_of_tendsto_of_continuous _ _ continuous_id.continuousAt f_cont

/-- The push-forward of a finite measure by a continuous function between Borel spaces as
a continuous linear map. -/
noncomputable def mapClm {f : Ω → Ω'} (f_cont : Continuous f) :
    FiniteMeasure Ω →L[ℝ≥0] FiniteMeasure Ω' where
  toFun := fun ν ↦ ν.map f
  map_add' := map_add f_cont.measurable
  map_smul' := map_smul
  cont := continuous_map f_cont

end map -- section

end FiniteMeasure -- namespace

end MeasureTheory -- namespace<|MERGE_RESOLUTION|>--- conflicted
+++ resolved
@@ -762,21 +762,12 @@
 @[simp] lemma map_add {f : Ω → Ω'} (f_mble : Measurable f) (ν₁ ν₂ : FiniteMeasure Ω) :
     (ν₁ + ν₂).map f = ν₁.map f + ν₂.map f := by
   ext s s_mble
-<<<<<<< HEAD
-  simp [map_apply' _ f_mble.aemeasurable s_mble, coe_add]
-=======
-  simp only [map_apply' _ f_mble.aemeasurable s_mble, toMeasure_add, Measure.add_apply]
->>>>>>> 4160b2aa
+  simp only [map_apply' _ f_mble.aemeasurable s_mble, coe_add]
 
 @[simp] lemma map_smul {f : Ω → Ω'} (c : ℝ≥0) (ν : FiniteMeasure Ω) :
     (c • ν).map f = c • (ν.map f) := by
-<<<<<<< HEAD
   ext s s_mble
   simp [map_apply' _ f_mble.aemeasurable s_mble, coe_smul]
-=======
-  ext s _
-  simp [toMeasure_smul]
->>>>>>> 4160b2aa
 
 /-- The push-forward of a finite measure by a function between measurable spaces as a linear map. -/
 noncomputable def mapHom {f : Ω → Ω'} (f_mble : Measurable f) :
