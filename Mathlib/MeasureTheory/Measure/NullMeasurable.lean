/-
Copyright (c) 2017 Johannes Hölzl. All rights reserved.
Released under Apache 2.0 license as described in the file LICENSE.
Authors: Johannes Hölzl, Mario Carneiro, Yury Kudryashov
-/
import Mathlib.MeasureTheory.Measure.AEDisjoint

#align_import measure_theory.measure.null_measurable from "leanprover-community/mathlib"@"e4edb23029fff178210b9945dcb77d293f001e1c"

/-!
# Null measurable sets and complete measures

## Main definitions

### Null measurable sets and functions

A set `s : Set α` is called *null measurable* (`MeasureTheory.NullMeasurableSet`) if it satisfies
any of the following equivalent conditions:

* there exists a measurable set `t` such that `s =ᵐ[μ] t` (this is used as a definition);
* `MeasureTheory.toMeasurable μ s =ᵐ[μ] s`;
* there exists a measurable subset `t ⊆ s` such that `t =ᵐ[μ] s` (in this case the latter equality
  means that `μ (s \ t) = 0`);
* `s` can be represented as a union of a measurable set and a set of measure zero;
* `s` can be represented as a difference of a measurable set and a set of measure zero.

Null measurable sets form a σ-algebra that is registered as a `MeasurableSpace` instance on
`MeasureTheory.NullMeasurableSpace α μ`. We also say that `f : α → β` is
`MeasureTheory.NullMeasurable` if the preimage of a measurable set is a null measurable set.
In other words, `f : α → β` is null measurable if it is measurable as a function
`MeasureTheory.NullMeasurableSpace α μ → β`.

### Complete measures

We say that a measure `μ` is complete w.r.t. the `MeasurableSpace α` σ-algebra (or the σ-algebra is
complete w.r.t measure `μ`) if every set of measure zero is measurable. In this case all null
measurable sets and functions are measurable.

For each measure `μ`, we define `MeasureTheory.Measure.completion μ` to be the same measure
interpreted as a measure on `MeasureTheory.NullMeasurableSpace α μ` and prove that this is a
complete measure.

## Implementation notes

We define `MeasureTheory.NullMeasurableSet` as `@MeasurableSet (NullMeasurableSpace α μ) _` so
that theorems about `MeasurableSet`s like `MeasurableSet.union` can be applied to
`NullMeasurableSet`s. However, these lemmas output terms of the same form
`@MeasurableSet (NullMeasurableSpace α μ) _ _`. While this is definitionally equal to the
expected output `NullMeasurableSet s μ`, it looks different and may be misleading. So we copy all
standard lemmas about measurable sets to the `MeasureTheory.NullMeasurableSet` namespace and fix
the output type.

## Tags

measurable, measure, null measurable, completion
-/


open Filter Set Encodable

variable {ι α β γ : Type*}

namespace MeasureTheory

/-- A type tag for `α` with `MeasurableSet` given by `NullMeasurableSet`. -/
@[nolint unusedArguments]
def NullMeasurableSpace (α : Type*) [MeasurableSpace α]
    (_μ : Measure α := by volume_tac) : Type _ :=
  α
#align measure_theory.null_measurable_space MeasureTheory.NullMeasurableSpace

section

variable {m0 : MeasurableSpace α} {μ : Measure α} {s t : Set α}

instance NullMeasurableSpace.instInhabited [h : Inhabited α] :
    Inhabited (NullMeasurableSpace α μ) :=
  h
#align measure_theory.null_measurable_space.inhabited MeasureTheory.NullMeasurableSpace.instInhabited

instance NullMeasurableSpace.instSubsingleton [h : Subsingleton α] :
    Subsingleton (NullMeasurableSpace α μ) :=
  h
#align measure_theory.null_measurable_space.subsingleton MeasureTheory.NullMeasurableSpace.instSubsingleton

instance NullMeasurableSpace.instMeasurableSpace : MeasurableSpace (NullMeasurableSpace α μ) where
  MeasurableSet' s := ∃ t, MeasurableSet t ∧ s =ᵐ[μ] t
  measurableSet_empty := ⟨∅, MeasurableSet.empty, ae_eq_refl _⟩
  measurableSet_compl := fun s ⟨t, htm, hts⟩ => ⟨tᶜ, htm.compl, hts.compl⟩
  measurableSet_iUnion s hs := by
    choose t htm hts using hs
    exact ⟨⋃ i, t i, MeasurableSet.iUnion htm, EventuallyEq.countable_iUnion hts⟩
#align measure_theory.null_measurable_space.measurable_space MeasureTheory.NullMeasurableSpace.instMeasurableSpace

/-- A set is called `NullMeasurableSet` if it can be approximated by a measurable set up to
a set of null measure. -/
def NullMeasurableSet [MeasurableSpace α] (s : Set α)
    (μ : Measure α := by volume_tac) : Prop :=
  @MeasurableSet (NullMeasurableSpace α μ) _ s
#align measure_theory.null_measurable_set MeasureTheory.NullMeasurableSet

@[simp]
theorem _root_.MeasurableSet.nullMeasurableSet (h : MeasurableSet s) : NullMeasurableSet s μ :=
  ⟨s, h, ae_eq_refl _⟩
#align measurable_set.null_measurable_set MeasurableSet.nullMeasurableSet

-- @[simp] -- Porting note (#10618): simp can prove this
theorem nullMeasurableSet_empty : NullMeasurableSet ∅ μ :=
  MeasurableSet.empty
#align measure_theory.null_measurable_set_empty MeasureTheory.nullMeasurableSet_empty

-- @[simp] -- Porting note (#10618): simp can prove this
theorem nullMeasurableSet_univ : NullMeasurableSet univ μ :=
  MeasurableSet.univ
#align measure_theory.null_measurable_set_univ MeasureTheory.nullMeasurableSet_univ

namespace NullMeasurableSet

theorem of_null (h : μ s = 0) : NullMeasurableSet s μ :=
  ⟨∅, MeasurableSet.empty, ae_eq_empty.2 h⟩
#align measure_theory.null_measurable_set.of_null MeasureTheory.NullMeasurableSet.of_null

theorem compl (h : NullMeasurableSet s μ) : NullMeasurableSet sᶜ μ :=
  MeasurableSet.compl h
#align measure_theory.null_measurable_set.compl MeasureTheory.NullMeasurableSet.compl

theorem of_compl (h : NullMeasurableSet sᶜ μ) : NullMeasurableSet s μ :=
  MeasurableSet.of_compl h
#align measure_theory.null_measurable_set.of_compl MeasureTheory.NullMeasurableSet.of_compl

@[simp]
theorem compl_iff : NullMeasurableSet sᶜ μ ↔ NullMeasurableSet s μ :=
  MeasurableSet.compl_iff
#align measure_theory.null_measurable_set.compl_iff MeasureTheory.NullMeasurableSet.compl_iff

@[nontriviality]
theorem of_subsingleton [Subsingleton α] : NullMeasurableSet s μ :=
  Subsingleton.measurableSet
#align measure_theory.null_measurable_set.of_subsingleton MeasureTheory.NullMeasurableSet.of_subsingleton

protected theorem congr (hs : NullMeasurableSet s μ) (h : s =ᵐ[μ] t) : NullMeasurableSet t μ :=
  let ⟨s', hm, hs'⟩ := hs
  ⟨s', hm, h.symm.trans hs'⟩
#align measure_theory.null_measurable_set.congr MeasureTheory.NullMeasurableSet.congr

protected theorem iUnion {ι : Sort*} [Countable ι] {s : ι → Set α}
    (h : ∀ i, NullMeasurableSet (s i) μ) : NullMeasurableSet (⋃ i, s i) μ :=
  MeasurableSet.iUnion h
#align measure_theory.null_measurable_set.Union MeasureTheory.NullMeasurableSet.iUnion

@[deprecated iUnion]
protected theorem biUnion_decode₂ [Encodable ι] ⦃f : ι → Set α⦄ (h : ∀ i, NullMeasurableSet (f i) μ)
    (n : ℕ) : NullMeasurableSet (⋃ b ∈ Encodable.decode₂ ι n, f b) μ :=
  .iUnion fun _ => .iUnion fun _ => h _
#align measure_theory.null_measurable_set.bUnion_decode₂ MeasureTheory.NullMeasurableSet.biUnion_decode₂

protected theorem biUnion {f : ι → Set α} {s : Set ι} (hs : s.Countable)
    (h : ∀ b ∈ s, NullMeasurableSet (f b) μ) : NullMeasurableSet (⋃ b ∈ s, f b) μ :=
  MeasurableSet.biUnion hs h
#align measure_theory.null_measurable_set.bUnion MeasureTheory.NullMeasurableSet.biUnion

protected theorem sUnion {s : Set (Set α)} (hs : s.Countable) (h : ∀ t ∈ s, NullMeasurableSet t μ) :
    NullMeasurableSet (⋃₀ s) μ := by
  rw [sUnion_eq_biUnion]
  exact MeasurableSet.biUnion hs h
#align measure_theory.null_measurable_set.sUnion MeasureTheory.NullMeasurableSet.sUnion

protected theorem iInter {ι : Sort*} [Countable ι] {f : ι → Set α}
    (h : ∀ i, NullMeasurableSet (f i) μ) : NullMeasurableSet (⋂ i, f i) μ :=
  MeasurableSet.iInter h
#align measure_theory.null_measurable_set.Inter MeasureTheory.NullMeasurableSet.iInter

protected theorem biInter {f : β → Set α} {s : Set β} (hs : s.Countable)
    (h : ∀ b ∈ s, NullMeasurableSet (f b) μ) : NullMeasurableSet (⋂ b ∈ s, f b) μ :=
  MeasurableSet.biInter hs h
#align measure_theory.null_measurable_set.bInter MeasureTheory.NullMeasurableSet.biInter

protected theorem sInter {s : Set (Set α)} (hs : s.Countable) (h : ∀ t ∈ s, NullMeasurableSet t μ) :
    NullMeasurableSet (⋂₀ s) μ :=
  MeasurableSet.sInter hs h
#align measure_theory.null_measurable_set.sInter MeasureTheory.NullMeasurableSet.sInter

@[simp]
protected theorem union (hs : NullMeasurableSet s μ) (ht : NullMeasurableSet t μ) :
    NullMeasurableSet (s ∪ t) μ :=
  MeasurableSet.union hs ht
#align measure_theory.null_measurable_set.union MeasureTheory.NullMeasurableSet.union

protected theorem union_null (hs : NullMeasurableSet s μ) (ht : μ t = 0) :
    NullMeasurableSet (s ∪ t) μ :=
  hs.union (of_null ht)
#align measure_theory.null_measurable_set.union_null MeasureTheory.NullMeasurableSet.union_null

@[simp]
protected theorem inter (hs : NullMeasurableSet s μ) (ht : NullMeasurableSet t μ) :
    NullMeasurableSet (s ∩ t) μ :=
  MeasurableSet.inter hs ht
#align measure_theory.null_measurable_set.inter MeasureTheory.NullMeasurableSet.inter

@[simp]
protected theorem diff (hs : NullMeasurableSet s μ) (ht : NullMeasurableSet t μ) :
    NullMeasurableSet (s \ t) μ :=
  MeasurableSet.diff hs ht
#align measure_theory.null_measurable_set.diff MeasureTheory.NullMeasurableSet.diff

@[simp]
protected theorem disjointed {f : ℕ → Set α} (h : ∀ i, NullMeasurableSet (f i) μ) (n) :
    NullMeasurableSet (disjointed f n) μ :=
  MeasurableSet.disjointed h n
#align measure_theory.null_measurable_set.disjointed MeasureTheory.NullMeasurableSet.disjointed

-- @[simp] -- Porting note (#10618): simp can prove thisrove this
protected theorem const (p : Prop) : NullMeasurableSet { _a : α | p } μ :=
  MeasurableSet.const p
#align measure_theory.null_measurable_set.const MeasureTheory.NullMeasurableSet.const

instance instMeasurableSingletonClass [MeasurableSingletonClass α] :
    MeasurableSingletonClass (NullMeasurableSpace α μ) :=
  ⟨fun x => MeasurableSet.nullMeasurableSet (@measurableSet_singleton α _ _ x)⟩
#align measure_theory.null_measurable_set.measure_theory.null_measurable_space.measurable_singleton_class MeasureTheory.NullMeasurableSet.instMeasurableSingletonClass

protected theorem insert [MeasurableSingletonClass (NullMeasurableSpace α μ)]
    (hs : NullMeasurableSet s μ) (a : α) : NullMeasurableSet (insert a s) μ :=
  MeasurableSet.insert hs a
#align measure_theory.null_measurable_set.insert MeasureTheory.NullMeasurableSet.insert

theorem exists_measurable_superset_ae_eq (h : NullMeasurableSet s μ) :
    ∃ t ⊇ s, MeasurableSet t ∧ t =ᵐ[μ] s := by
  rcases h with ⟨t, htm, hst⟩
  refine' ⟨t ∪ toMeasurable μ (s \ t), _, htm.union (measurableSet_toMeasurable _ _), _⟩
  · exact diff_subset_iff.1 (subset_toMeasurable _ _)
  · have : toMeasurable μ (s \ t) =ᵐ[μ] (∅ : Set α) := by simp [ae_le_set.1 hst.le]
    simpa only [union_empty] using hst.symm.union this
#align measure_theory.null_measurable_set.exists_measurable_superset_ae_eq MeasureTheory.NullMeasurableSet.exists_measurable_superset_ae_eq

theorem toMeasurable_ae_eq (h : NullMeasurableSet s μ) : toMeasurable μ s =ᵐ[μ] s := by
  rw [toMeasurable_def, dif_pos]
  exact (exists_measurable_superset_ae_eq h).choose_spec.2.2
#align measure_theory.null_measurable_set.to_measurable_ae_eq MeasureTheory.NullMeasurableSet.toMeasurable_ae_eq

theorem compl_toMeasurable_compl_ae_eq (h : NullMeasurableSet s μ) : (toMeasurable μ sᶜ)ᶜ =ᵐ[μ] s :=
  Iff.mpr ae_eq_set_compl <| toMeasurable_ae_eq h.compl
#align measure_theory.null_measurable_set.compl_to_measurable_compl_ae_eq MeasureTheory.NullMeasurableSet.compl_toMeasurable_compl_ae_eq

theorem exists_measurable_subset_ae_eq (h : NullMeasurableSet s μ) :
    ∃ t ⊆ s, MeasurableSet t ∧ t =ᵐ[μ] s :=
  ⟨(toMeasurable μ sᶜ)ᶜ, compl_subset_comm.2 <| subset_toMeasurable _ _,
    (measurableSet_toMeasurable _ _).compl, compl_toMeasurable_compl_ae_eq h⟩
#align measure_theory.null_measurable_set.exists_measurable_subset_ae_eq MeasureTheory.NullMeasurableSet.exists_measurable_subset_ae_eq

end NullMeasurableSet

open NullMeasurableSet

/-- If `sᵢ` is a countable family of (null) measurable pairwise `μ`-a.e. disjoint sets, then there
exists a subordinate family `tᵢ ⊆ sᵢ` of measurable pairwise disjoint sets such that
`tᵢ =ᵐ[μ] sᵢ`. -/
theorem exists_subordinate_pairwise_disjoint [Countable ι] {s : ι → Set α}
    (h : ∀ i, NullMeasurableSet (s i) μ) (hd : Pairwise (AEDisjoint μ on s)) :
    ∃ t : ι → Set α,
      (∀ i, t i ⊆ s i) ∧
        (∀ i, s i =ᵐ[μ] t i) ∧ (∀ i, MeasurableSet (t i)) ∧ Pairwise (Disjoint on t) := by
  choose t ht_sub htm ht_eq using fun i => exists_measurable_subset_ae_eq (h i)
  rcases exists_null_pairwise_disjoint_diff hd with ⟨u, hum, hu₀, hud⟩
  exact
    ⟨fun i => t i \ u i, fun i => (diff_subset _ _).trans (ht_sub _), fun i =>
      (ht_eq _).symm.trans (diff_null_ae_eq_self (hu₀ i)).symm, fun i => (htm i).diff (hum i),
      hud.mono fun i j h =>
        h.mono (diff_subset_diff_left (ht_sub i)) (diff_subset_diff_left (ht_sub j))⟩
#align measure_theory.exists_subordinate_pairwise_disjoint MeasureTheory.exists_subordinate_pairwise_disjoint

theorem measure_iUnion {m0 : MeasurableSpace α} {μ : Measure α} [Countable ι] {f : ι → Set α}
    (hn : Pairwise (Disjoint on f)) (h : ∀ i, MeasurableSet (f i)) :
    μ (⋃ i, f i) = ∑' i, μ (f i) := by
  rw [measure_eq_extend (MeasurableSet.iUnion h),
    extend_iUnion MeasurableSet.empty _ MeasurableSet.iUnion _ hn h]
  · simp [measure_eq_extend, h]
  · exact μ.empty
  · exact μ.m_iUnion
#align measure_theory.measure_Union MeasureTheory.measure_iUnion

theorem measure_iUnion₀ [Countable ι] {f : ι → Set α} (hd : Pairwise (AEDisjoint μ on f))
    (h : ∀ i, NullMeasurableSet (f i) μ) : μ (⋃ i, f i) = ∑' i, μ (f i) := by
  rcases exists_subordinate_pairwise_disjoint h hd with ⟨t, _ht_sub, ht_eq, htm, htd⟩
  calc
    μ (⋃ i, f i) = μ (⋃ i, t i) := measure_congr (EventuallyEq.countable_iUnion ht_eq)
    _ = ∑' i, μ (t i) := measure_iUnion htd htm
    _ = ∑' i, μ (f i) := tsum_congr fun i => measure_congr (ht_eq _).symm

#align measure_theory.measure_Union₀ MeasureTheory.measure_iUnion₀

theorem measure_union₀_aux (hs : NullMeasurableSet s μ) (ht : NullMeasurableSet t μ)
    (hd : AEDisjoint μ s t) : μ (s ∪ t) = μ s + μ t := by
  rw [union_eq_iUnion, measure_iUnion₀, tsum_fintype, Fintype.sum_bool, cond, cond]
  exacts [(pairwise_on_bool AEDisjoint.symmetric).2 hd, fun b => Bool.casesOn b ht hs]
#align measure_theory.measure_union₀_aux MeasureTheory.measure_union₀_aux

/-- A null measurable set `t` is Carathéodory measurable: for any `s`, we have
`μ (s ∩ t) + μ (s \ t) = μ s`. -/
theorem measure_inter_add_diff₀ (s : Set α) (ht : NullMeasurableSet t μ) :
    μ (s ∩ t) + μ (s \ t) = μ s := by
  refine' le_antisymm _ _
  · rcases exists_measurable_superset μ s with ⟨s', hsub, hs'm, hs'⟩
    replace hs'm : NullMeasurableSet s' μ := hs'm.nullMeasurableSet
    calc
      μ (s ∩ t) + μ (s \ t) ≤ μ (s' ∩ t) + μ (s' \ t) :=
        add_le_add (measure_mono <| inter_subset_inter_left _ hsub)
          (measure_mono <| diff_subset_diff_left hsub)
      _ = μ (s' ∩ t ∪ s' \ t) :=
        (measure_union₀_aux (hs'm.inter ht) (hs'm.diff ht) <|
            (@disjoint_inf_sdiff _ s' t _).aedisjoint).symm
      _ = μ s' := congr_arg μ (inter_union_diff _ _)
      _ = μ s := hs'
  · calc
      μ s = μ (s ∩ t ∪ s \ t) := by rw [inter_union_diff]
      _ ≤ μ (s ∩ t) + μ (s \ t) := measure_union_le _ _

#align measure_theory.measure_inter_add_diff₀ MeasureTheory.measure_inter_add_diff₀

theorem measure_union_add_inter₀ (s : Set α) (ht : NullMeasurableSet t μ) :
    μ (s ∪ t) + μ (s ∩ t) = μ s + μ t := by
  rw [← measure_inter_add_diff₀ (s ∪ t) ht, union_inter_cancel_right, union_diff_right, ←
    measure_inter_add_diff₀ s ht, add_comm, ← add_assoc, add_right_comm]
#align measure_theory.measure_union_add_inter₀ MeasureTheory.measure_union_add_inter₀

theorem measure_union_add_inter₀' (hs : NullMeasurableSet s μ) (t : Set α) :
    μ (s ∪ t) + μ (s ∩ t) = μ s + μ t := by
  rw [union_comm, inter_comm, measure_union_add_inter₀ t hs, add_comm]
#align measure_theory.measure_union_add_inter₀' MeasureTheory.measure_union_add_inter₀'

theorem measure_union₀ (ht : NullMeasurableSet t μ) (hd : AEDisjoint μ s t) :
    μ (s ∪ t) = μ s + μ t := by rw [← measure_union_add_inter₀ s ht, hd, add_zero]
#align measure_theory.measure_union₀ MeasureTheory.measure_union₀

theorem measure_union₀' (hs : NullMeasurableSet s μ) (hd : AEDisjoint μ s t) :
    μ (s ∪ t) = μ s + μ t := by rw [union_comm, measure_union₀ hs (AEDisjoint.symm hd), add_comm]
#align measure_theory.measure_union₀' MeasureTheory.measure_union₀'

theorem measure_add_measure_compl₀ {s : Set α} (hs : NullMeasurableSet s μ) :
    μ s + μ sᶜ = μ univ := by rw [← measure_union₀' hs aedisjoint_compl_right, union_compl_self]
#align measure_theory.measure_add_measure_compl₀ MeasureTheory.measure_add_measure_compl₀

section MeasurableSingletonClass

variable [MeasurableSingletonClass (NullMeasurableSpace α μ)]

theorem nullMeasurableSet_singleton (x : α) : NullMeasurableSet {x} μ :=
  @measurableSet_singleton _ _ _ _
#align measure_theory.null_measurable_set_singleton MeasureTheory.nullMeasurableSet_singleton

@[simp]
theorem nullMeasurableSet_insert {a : α} {s : Set α} :
    NullMeasurableSet (insert a s) μ ↔ NullMeasurableSet s μ :=
  measurableSet_insert
#align measure_theory.null_measurable_set_insert MeasureTheory.nullMeasurableSet_insert

theorem nullMeasurableSet_eq {a : α} : NullMeasurableSet { x | x = a } μ :=
  nullMeasurableSet_singleton a
#align measure_theory.null_measurable_set_eq MeasureTheory.nullMeasurableSet_eq

protected theorem _root_.Set.Finite.nullMeasurableSet (hs : s.Finite) : NullMeasurableSet s μ :=
  Finite.measurableSet hs
#align set.finite.null_measurable_set Set.Finite.nullMeasurableSet

protected theorem _root_.Finset.nullMeasurableSet (s : Finset α) : NullMeasurableSet (↑s) μ :=
  by apply Finset.measurableSet
#align finset.null_measurable_set Finset.nullMeasurableSet

end MeasurableSingletonClass

theorem _root_.Set.Finite.nullMeasurableSet_biUnion {f : ι → Set α} {s : Set ι} (hs : s.Finite)
    (h : ∀ b ∈ s, NullMeasurableSet (f b) μ) : NullMeasurableSet (⋃ b ∈ s, f b) μ :=
  Finite.measurableSet_biUnion hs h
#align set.finite.null_measurable_set_bUnion Set.Finite.nullMeasurableSet_biUnion

theorem _root_.Finset.nullMeasurableSet_biUnion {f : ι → Set α} (s : Finset ι)
    (h : ∀ b ∈ s, NullMeasurableSet (f b) μ) : NullMeasurableSet (⋃ b ∈ s, f b) μ :=
  Finset.measurableSet_biUnion s h
#align finset.null_measurable_set_bUnion Finset.nullMeasurableSet_biUnion

theorem _root_.Set.Finite.nullMeasurableSet_sUnion {s : Set (Set α)} (hs : s.Finite)
    (h : ∀ t ∈ s, NullMeasurableSet t μ) : NullMeasurableSet (⋃₀ s) μ :=
  Finite.measurableSet_sUnion hs h
#align set.finite.null_measurable_set_sUnion Set.Finite.nullMeasurableSet_sUnion

theorem _root_.Set.Finite.nullMeasurableSet_biInter {f : ι → Set α} {s : Set ι} (hs : s.Finite)
    (h : ∀ b ∈ s, NullMeasurableSet (f b) μ) : NullMeasurableSet (⋂ b ∈ s, f b) μ :=
  Finite.measurableSet_biInter hs h
#align set.finite.null_measurable_set_bInter Set.Finite.nullMeasurableSet_biInter

theorem _root_.Finset.nullMeasurableSet_biInter {f : ι → Set α} (s : Finset ι)
    (h : ∀ b ∈ s, NullMeasurableSet (f b) μ) : NullMeasurableSet (⋂ b ∈ s, f b) μ :=
  s.finite_toSet.nullMeasurableSet_biInter h
#align finset.null_measurable_set_bInter Finset.nullMeasurableSet_biInter

theorem _root_.Set.Finite.nullMeasurableSet_sInter {s : Set (Set α)} (hs : s.Finite)
    (h : ∀ t ∈ s, NullMeasurableSet t μ) : NullMeasurableSet (⋂₀ s) μ :=
  NullMeasurableSet.sInter (Finite.countable hs) h
#align set.finite.null_measurable_set_sInter Set.Finite.nullMeasurableSet_sInter

theorem nullMeasurableSet_toMeasurable : NullMeasurableSet (toMeasurable μ s) μ :=
  (measurableSet_toMeasurable _ _).nullMeasurableSet
#align measure_theory.null_measurable_set_to_measurable MeasureTheory.nullMeasurableSet_toMeasurable

end

section NullMeasurable

variable [MeasurableSpace α] [MeasurableSpace β] [MeasurableSpace γ] {f : α → β} {μ : Measure α}

/-- A function `f : α → β` is null measurable if the preimage of a measurable set is a null
measurable set. -/
def NullMeasurable (f : α → β) (μ : Measure α := by volume_tac) : Prop :=
  ∀ ⦃s : Set β⦄, MeasurableSet s → NullMeasurableSet (f ⁻¹' s) μ
#align measure_theory.null_measurable MeasureTheory.NullMeasurable

protected theorem _root_.Measurable.nullMeasurable (h : Measurable f) : NullMeasurable f μ :=
  fun _s hs => (h hs).nullMeasurableSet
#align measurable.null_measurable Measurable.nullMeasurable

protected theorem NullMeasurable.measurable' (h : NullMeasurable f μ) :
    @Measurable (NullMeasurableSpace α μ) β _ _ f :=
  h
#align measure_theory.null_measurable.measurable' MeasureTheory.NullMeasurable.measurable'

theorem Measurable.comp_nullMeasurable {g : β → γ} (hg : Measurable g) (hf : NullMeasurable f μ) :
    NullMeasurable (g ∘ f) μ :=
  hg.comp hf
#align measure_theory.measurable.comp_null_measurable MeasureTheory.Measurable.comp_nullMeasurable

theorem NullMeasurable.congr {g : α → β} (hf : NullMeasurable f μ) (hg : f =ᵐ[μ] g) :
    NullMeasurable g μ := fun s hs =>
    NullMeasurableSet.congr (hf hs) <| eventuallyEq_set.2 <| hg.mono fun x hx =>
      by rw [mem_preimage, mem_preimage, hx]
#align measure_theory.null_measurable.congr MeasureTheory.NullMeasurable.congr

end NullMeasurable

section IsComplete

/-- A measure is complete if every null set is also measurable.
  A null set is a subset of a measurable set with measure `0`.
  Since every measure is defined as a special case of an outer measure, we can more simply state
  that a set `s` is null if `μ s = 0`. -/
class Measure.IsComplete {_ : MeasurableSpace α} (μ : Measure α) : Prop where
  out' : ∀ s, μ s = 0 → MeasurableSet s
#align measure_theory.measure.is_complete MeasureTheory.Measure.IsComplete

variable {m0 : MeasurableSpace α} {μ : Measure α} {s t : Set α}

theorem Measure.isComplete_iff : μ.IsComplete ↔ ∀ s, μ s = 0 → MeasurableSet s :=
  ⟨fun h => h.1, fun h => ⟨h⟩⟩
#align measure_theory.measure.is_complete_iff MeasureTheory.Measure.isComplete_iff

theorem Measure.IsComplete.out (h : μ.IsComplete) : ∀ s, μ s = 0 → MeasurableSet s :=
  h.1
#align measure_theory.measure.is_complete.out MeasureTheory.Measure.IsComplete.out

theorem measurableSet_of_null [μ.IsComplete] (hs : μ s = 0) : MeasurableSet s :=
  MeasureTheory.Measure.IsComplete.out' s hs
#align measure_theory.measurable_set_of_null MeasureTheory.measurableSet_of_null

theorem NullMeasurableSet.measurable_of_complete (hs : NullMeasurableSet s μ) [μ.IsComplete] :
    MeasurableSet s :=
  diff_diff_cancel_left (subset_toMeasurable μ s) ▸
    (measurableSet_toMeasurable _ _).diff
      (measurableSet_of_null (ae_le_set.1 <|
        EventuallyEq.le (NullMeasurableSet.toMeasurable_ae_eq hs)))
#align measure_theory.null_measurable_set.measurable_of_complete MeasureTheory.NullMeasurableSet.measurable_of_complete

theorem NullMeasurable.measurable_of_complete [μ.IsComplete] {_m1 : MeasurableSpace β} {f : α → β}
    (hf : NullMeasurable f μ) : Measurable f := fun _s hs => (hf hs).measurable_of_complete
#align measure_theory.null_measurable.measurable_of_complete MeasureTheory.NullMeasurable.measurable_of_complete

theorem _root_.Measurable.congr_ae {α β} [MeasurableSpace α] [MeasurableSpace β] {μ : Measure α}
    [_hμ : μ.IsComplete] {f g : α → β} (hf : Measurable f) (hfg : f =ᵐ[μ] g) : Measurable g :=
  NullMeasurable.measurable_of_complete (NullMeasurable.congr hf.nullMeasurable hfg)
#align measurable.congr_ae Measurable.congr_ae

namespace Measure

/-- Given a measure we can complete it to a (complete) measure on all null measurable sets.

TODO: generalize to any larger σ-algebra. -/
def completion {_ : MeasurableSpace α} (μ : Measure α) :
    @MeasureTheory.Measure (NullMeasurableSpace α μ) _ where
  toOuterMeasure := μ.toOuterMeasure
  m_iUnion s hs hd := measure_iUnion₀ (hd.mono fun i j h => h.aedisjoint) hs
<<<<<<< HEAD
  trimmed := by
    refine' le_antisymm (fun s => _) (@OuterMeasure.le_trim _ (_) _)
    rw [OuterMeasure.trim_eq_iInf]
    refine' (iInf₂_mono _).trans_eq (@measure_eq_iInf _ (_) _ _).symm
    exact fun _ _ ↦ iInf_mono' (fun h ↦ ⟨h.nullMeasurableSet, le_rfl⟩)
=======
  trim_le := by
    nth_rewrite 2 [← μ.trimmed]
    exact OuterMeasure.trim_anti_measurableSpace _ fun _ ↦ MeasurableSet.nullMeasurableSet
>>>>>>> 3502115b
#align measure_theory.measure.completion MeasureTheory.Measure.completion

instance completion.isComplete {_m : MeasurableSpace α} (μ : Measure α) : μ.completion.IsComplete :=
  ⟨fun _z hz => NullMeasurableSet.of_null hz⟩
#align measure_theory.measure.completion.is_complete MeasureTheory.Measure.completion.isComplete

@[simp]
theorem coe_completion {_ : MeasurableSpace α} (μ : Measure α) : ⇑μ.completion = μ :=
  rfl
#align measure_theory.measure.coe_completion MeasureTheory.Measure.coe_completion

theorem completion_apply {_ : MeasurableSpace α} (μ : Measure α) (s : Set α) :
    μ.completion s = μ s :=
  rfl
#align measure_theory.measure.completion_apply MeasureTheory.Measure.completion_apply

@[simp]
theorem ae_completion {_ : MeasurableSpace α} (μ : Measure α) : μ.completion.ae = μ.ae := rfl

end Measure

end IsComplete

end MeasureTheory<|MERGE_RESOLUTION|>--- conflicted
+++ resolved
@@ -486,17 +486,9 @@
     @MeasureTheory.Measure (NullMeasurableSpace α μ) _ where
   toOuterMeasure := μ.toOuterMeasure
   m_iUnion s hs hd := measure_iUnion₀ (hd.mono fun i j h => h.aedisjoint) hs
-<<<<<<< HEAD
-  trimmed := by
-    refine' le_antisymm (fun s => _) (@OuterMeasure.le_trim _ (_) _)
-    rw [OuterMeasure.trim_eq_iInf]
-    refine' (iInf₂_mono _).trans_eq (@measure_eq_iInf _ (_) _ _).symm
-    exact fun _ _ ↦ iInf_mono' (fun h ↦ ⟨h.nullMeasurableSet, le_rfl⟩)
-=======
   trim_le := by
     nth_rewrite 2 [← μ.trimmed]
     exact OuterMeasure.trim_anti_measurableSpace _ fun _ ↦ MeasurableSet.nullMeasurableSet
->>>>>>> 3502115b
 #align measure_theory.measure.completion MeasureTheory.Measure.completion
 
 instance completion.isComplete {_m : MeasurableSpace α} (μ : Measure α) : μ.completion.IsComplete :=
