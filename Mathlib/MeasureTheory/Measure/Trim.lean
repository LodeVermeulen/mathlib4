--- conflicted
+++ resolved
@@ -52,11 +52,7 @@
 #align measure_theory.zero_trim MeasureTheory.zero_trim
 
 theorem trim_measurableSet_eq (hm : m ≤ m0) (hs : @MeasurableSet α m s) : μ.trim hm s = μ s := by
-<<<<<<< HEAD
-  rw [Measure.trim, toMeasure_apply (ms := m) _ _ hs, coe_toOuterMeasure]
-=======
   rw [Measure.trim, toMeasure_apply (ms := m) _ _ hs, Measure.coe_toOuterMeasure]
->>>>>>> 3502115b
 #align measure_theory.trim_measurable_set_eq MeasureTheory.trim_measurableSet_eq
 
 theorem le_trim (hm : m ≤ m0) : μ s ≤ μ.trim hm s := by
