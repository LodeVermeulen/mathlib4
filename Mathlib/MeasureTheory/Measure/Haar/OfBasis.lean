--- conflicted
+++ resolved
@@ -59,11 +59,7 @@
   classical
   ext x
   simp_rw [mem_parallelepiped_iff, mem_setOf_eq, b.ext_elem_iff, _root_.map_sum,
-<<<<<<< HEAD
-    SMulHomClass.map_smul, Finset.sum_apply', Basis.repr_self, Finsupp.smul_single, smul_eq_mul,
-=======
     _root_.map_smul, Finset.sum_apply', Basis.repr_self, Finsupp.smul_single, smul_eq_mul,
->>>>>>> f9e043cb
     mul_one, Finsupp.single_apply, Finset.sum_ite_eq', Finset.mem_univ, ite_true, mem_Icc,
     Pi.le_def, Pi.zero_apply, Pi.one_apply, ← forall_and]
   aesop
