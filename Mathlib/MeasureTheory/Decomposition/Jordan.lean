--- conflicted
+++ resolved
@@ -188,13 +188,8 @@
   ext1 i hi
   rw [VectorMeasure.smul_apply, toSignedMeasure, toSignedMeasure,
     toSignedMeasure_sub_apply hi, toSignedMeasure_sub_apply hi, smul_sub, smul_posPart,
-<<<<<<< HEAD
-    smul_negPart, ← ENNReal.toReal_smul, ← ENNReal.toReal_smul,
-    Measure.coe_smul, Pi.smul_apply, Measure.coe_smul, Pi.smul_apply]
-=======
     smul_negPart, ← ENNReal.toReal_smul, ← ENNReal.toReal_smul, Measure.smul_apply,
     Measure.smul_apply]
->>>>>>> 3502115b
 #align measure_theory.jordan_decomposition.to_signed_measure_smul MeasureTheory.JordanDecomposition.toSignedMeasure_smul
 
 /-- A Jordan decomposition provides a Hahn decomposition. -/
