--- conflicted
+++ resolved
@@ -98,11 +98,6 @@
     card (derangements (Fin n)) = numDerangements n := by
   induction' n using Nat.strong_induction_on with n hyp
   rcases n with _ | _ | n
-<<<<<<< HEAD
-  · rfl
-  · rfl
-=======
->>>>>>> 11f79c59
   -- knock out cases 0 and 1
   · rfl
   · rfl
