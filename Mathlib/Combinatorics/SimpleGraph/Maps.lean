--- conflicted
+++ resolved
@@ -4,10 +4,7 @@
 Authors: Hunter Monroe, Kyle Miller
 -/
 import Mathlib.Combinatorics.SimpleGraph.Dart
-<<<<<<< HEAD
-=======
 import Mathlib.Data.FunLike.Fintype
->>>>>>> d8d7e696
 
 /-!
 # Maps between graphs
