--- conflicted
+++ resolved
@@ -4,12 +4,7 @@
 Authors: Yaël Dillies, Bhavik Mehta
 -/
 import Mathlib.Combinatorics.Additive.FreimanHom
-<<<<<<< HEAD
 import Mathlib.Data.Fin.Interval
-=======
-import Mathlib.Data.Nat.Interval
-import Mathlib.Data.Set.Pointwise.SMul
->>>>>>> f1308d7a
 
 #align_import combinatorics.additive.salem_spencer from "leanprover-community/mathlib"@"acf5258c81d0bc7cb254ed026c1352e685df306c"
 
@@ -122,11 +117,7 @@
 section CommMonoid
 variable [CommMonoid α] [CommMonoid β] {s A : Set α} {t B : Set β} {f : α → β} {a : α}
 
-<<<<<<< HEAD
-/-- Arithmetic progressions of length three are preserved under `2`-Freiman homomorphisms. --/
-=======
 /-- Arithmetic progressions of length three are preserved under `2`-Freiman homomorphisms. -/
->>>>>>> f1308d7a
 @[to_additive
 "Arithmetic progressions of length three are preserved under `2`-Freiman homomorphisms."]
 lemma ThreeGPFree.of_image (hf : IsMulFreimanHom 2 s t f) (hf' : s.InjOn f) (hAs : A ⊆ s)
@@ -137,11 +128,7 @@
 #align mul_salem_spencer.of_image ThreeGPFree.of_image
 #align add_salem_spencer.of_image ThreeAPFree.of_image
 
-<<<<<<< HEAD
-/-- Arithmetic progressions of length three are preserved under `2`-Freiman isomorphisms. --/
-=======
 /-- Arithmetic progressions of length three are preserved under `2`-Freiman isomorphisms. -/
->>>>>>> f1308d7a
 @[to_additive
 "Arithmetic progressions of length three are preserved under `2`-Freiman isomorphisms."]
 lemma threeGPFree_image (hf : IsMulFreimanIso 2 s t f) (hAs : A ⊆ s) :
@@ -156,22 +143,14 @@
 #align mul_salem_spencer.image ThreeGPFree.image
 #align add_salem_spencer.image ThreeAPFree.image
 
-<<<<<<< HEAD
-/-- Arithmetic progressions of length three are preserved under `2`-Freiman homomorphisms. --/
-=======
 /-- Arithmetic progressions of length three are preserved under `2`-Freiman homomorphisms. -/
->>>>>>> f1308d7a
 @[to_additive]
 lemma IsMulFreimanHom.threeGPFree (hf : IsMulFreimanHom 2 s t f) (hf' : s.InjOn f)
     (ht : ThreeGPFree t) : ThreeGPFree s :=
   fun _ ha _ hb _ hc habc ↦ hf' ha hb <| ht (hf.mapsTo ha) (hf.mapsTo hb) (hf.mapsTo hc) <|
     hf.mul_eq_mul ha hc hb hb habc
 
-<<<<<<< HEAD
-/-- Arithmetic progressions of length three are preserved under `2`-Freiman isomorphisms. --/
-=======
 /-- Arithmetic progressions of length three are preserved under `2`-Freiman isomorphisms. -/
->>>>>>> f1308d7a
 @[to_additive]
 lemma IsMulFreimanIso.threeGPFree_congr (hf : IsMulFreimanIso 2 s t f) :
     ThreeGPFree s ↔ ThreeGPFree t where
