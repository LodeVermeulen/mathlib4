/-
Copyright (c) 2021 David Wärn. All rights reserved.
Released under Apache 2.0 license as described in the file LICENSE.
Authors: David Wärn
-/
import Mathlib.Algebra.BigOperators.Basic
import Mathlib.Data.Fintype.Option
import Mathlib.Data.Fintype.Pi
import Mathlib.Data.Fintype.Prod
import Mathlib.Data.Fintype.Small
import Mathlib.Data.Fintype.Sum

#align_import combinatorics.hales_jewett from "leanprover-community/mathlib"@"1126441d6bccf98c81214a0780c73d499f6721fe"

/-!
# The Hales-Jewett theorem

We prove the Hales-Jewett theorem. We deduce Van der Waerden's theorem and the extended Hales-Jewett
theorem as corollaries.

The Hales-Jewett theorem is a result in Ramsey theory dealing with *combinatorial lines*. Given
an 'alphabet' `α : Type*` and `a b : α`, an example of a combinatorial line in `α^5` is
`{ (a, x, x, b, x) | x : α }`. See `Combinatorics.Line` for a precise general definition. The
Hales-Jewett theorem states that for any fixed finite types `α` and `κ`, there exists a (potentially
huge) finite type `ι` such that whenever `ι → α` is `κ`-colored (i.e. for any coloring
`C : (ι → α) → κ`), there exists a monochromatic line. We prove the Hales-Jewett theorem using
the idea of *color focusing* and a *product argument*. See the proof of
`Combinatorics.Line.exists_mono_in_high_dimension'` for details.

*Combinatorial subspaces* are higher-dimensional analogues of combinatorial lines. See
`Combinatorics.Subspace`. The extended Hales-Jewett theorem generalises the statement above from
combinatorial lines to combinatorial subspaces of a fixed dimension.

The version of Van der Waerden's theorem in this file states that whenever a commutative monoid `M`
is finitely colored and `S` is a finite subset, there exists a monochromatic homothetic copy of `S`.
This follows from the Hales-Jewett theorem by considering the map `(ι → S) → M` sending `v`
to `∑ i : ι, v i`, which sends a combinatorial line to a homothetic copy of `S`.

## Main results

- `Combinatorics.Line.exists_mono_in_high_dimension`: The Hales-Jewett theorem.
- `Combinatorics.Subspace.exists_mono_in_high_dimension`: The extended Hales-Jewett theorem.
- `Combinatorics.exists_mono_homothetic_copy`: A generalization of Van der Waerden's theorem.

## Implementation details

For convenience, we work directly with finite types instead of natural numbers. That is, we write
`α, ι, κ` for (finite) types where one might traditionally use natural numbers `n, H, c`. This
allows us to work directly with `α`, `Option α`, `(ι → α) → κ`, and `ι ⊕ ι'` instead of `Fin n`,
`Fin (n+1)`, `Fin (c^(n^H))`, and `Fin (H + H')`.

## Todo

- Prove a finitary version of Van der Waerden's theorem (either by compactness or by modifying the
current proof).

- One could reformulate the proof of Hales-Jewett to give explicit upper bounds on the number of
coordinates needed.

## Tags

combinatorial line, Ramsey theory, arithmetic progression

### References

* https://en.wikipedia.org/wiki/Hales%E2%80%93Jewett_theorem

-/

<<<<<<< HEAD
open Function
open scoped BigOperators Classical
=======

open scoped Classical

open BigOperators
>>>>>>> 7e0bc5a7

universe u v
variable {η α ι κ : Type*}

namespace Combinatorics

/-- The type of combinatorial subspaces. A subspace `l : Subspace η α ι` in the hypercube `ι → α`
defines a function `(η → α) → ι → α` from `η → α` to the hypercube, such that for each coordinate
`i : ι` and direction `e : η`, the function `fun x ↦ l x i` is either `fun x ↦ x e` for some
direction `e : η` or constant. We require subspaces to be non-degenerate in the sense that, for
every `e : η`, `fun x ↦ l x i` is `fun x ↦ x e` for at least one `i`.

Formally, a subspace is represented by a word `l.idxFun : ι → α ⊕ η` which says whether
`fun x ↦ l x i` is `fun x ↦ x e` (corresponding to `l.idxFun i = Sum.inr e`) or constantly `a`
(corresponding to `l.idxFun i = Sum.inl a`).

When `α` has size `1` there can be many elements of `Subspace η α ι` defining the same function. -/
@[ext]
structure Subspace (η α ι : Type*) where
  /-- The word representing a combinatorial subspace. `l.idxfun i = Sum.inr e` means that
  `l x i = x e` for all `x` and `l.idxfun i = some a` means that `l x i = a` for all `x`. -/
  idxFun : ι → α ⊕ η
  /-- We require combinatorial subspaces to be nontrivial in the sense that `fun x ↦ l x i` is
  `fun x ↦ x e` for at least one coordinate `i`. -/
  proper : ∀ e, ∃ i, idxFun i = Sum.inr e

namespace Subspace
variable {η α ι κ : Type*} {l : Subspace η α ι} {x : η → α} {i : ι} {a : α} {e : η}

/-- The combinatorial subspace corresponding to the identity embedding `(ι → α) → (ι → α)`. -/
instance : Inhabited (Subspace ι α ι) := ⟨⟨Sum.inr, fun i ↦ ⟨i, rfl⟩⟩⟩

/-- Consider a subspace `l : Subspace η α ι` as a function `(η → α) → ι → α`. -/
@[coe] def toFun (l : Subspace η α ι) (x : η → α) (i : ι) : α := (l.idxFun i).elim id x

instance instCoeFun : CoeFun (Subspace η α ι) (fun _ ↦ (η → α) → ι → α) := ⟨toFun⟩

lemma coe_apply (l : Subspace η α ι) (x : η → α) (i : ι) : l x i = (l.idxFun i).elim id x := rfl

-- Note: This is not made a `FunLike` instance to avoid having two syntactically different coercions
lemma coe_injective [Nontrivial α] : Injective ((⇑) : Subspace η α ι → (η → α) → ι → α) := by
  rintro l m hlm
  ext i
  simp only [funext_iff] at hlm
  cases hl : idxFun l i with
  | inl a =>
    obtain ⟨b, hba⟩ := exists_ne a
    cases hm : idxFun m i <;> simpa [hl, hm, hba.symm, coe_apply] using hlm (const _ b) i
  | inr e =>
    cases hm : idxFun m i with
    | inl a =>
      obtain ⟨b, hba⟩ := exists_ne a
      simpa [hl, hm, hba, coe_apply] using hlm (const _ b) i
    | inr f =>
      obtain ⟨a, b, hab⟩ := exists_pair_ne α
      simp only [Sum.inr.injEq]
      by_contra! hef
      simpa [hl, hm, hef, hab, coe_apply] using hlm (Function.update (const _ a) f b) i

lemma apply_def (l : Subspace η α ι) (x : η → α) (i : ι) : l x i = (l.idxFun i).elim id x := rfl
lemma apply_inl (h : l.idxFun i = Sum.inl a) : l x i = a := by simp [apply_def, h]
lemma apply_inr (h : l.idxFun i = Sum.inr e) : l x i = x e := by simp [apply_def, h]

/-- Given a coloring `C` of `ι → α` and a combinatorial subspace `l` of `ι → α`, `l.IsMono C`
means that `l` is monochromatic with regard to `C`. -/
def IsMono (C : (ι → α) → κ) (l : Subspace η α ι) : Prop := ∃ c, ∀ x, C (l x) = c

variable {η' α' ι' : Type*}

/-- Change the index types of a subspace. -/
def reindex (l : Subspace η α ι) (eη : η ≃ η') (eα : α ≃ α') (eι : ι ≃ ι') : Subspace η' α' ι' where
  idxFun i := (l.idxFun $ eι.symm i).map eα eη
  proper e := (eι.exists_congr fun i ↦ by cases h : idxFun l i <;>
    simp [*, Function.funext_iff, Equiv.eq_symm_apply]).1 $ l.proper $ eη.symm e

@[simp] lemma reindex_apply (l : Subspace η α ι) (eη : η ≃ η') (eα : α ≃ α') (eι : ι ≃ ι') (x i) :
    l.reindex eη eα eι x i = eα (l (eα.symm ∘ x ∘ eη) $ eι.symm i) := by
  cases h : l.idxFun (eι.symm i) <;> simp [h, reindex, coe_apply]

@[simp] lemma reindex_isMono {eη : η ≃ η'} {eα : α ≃ α'} {eι : ι ≃ ι'} {C : (ι' → α') → κ} :
    (l.reindex eη eα eι).IsMono C ↔ l.IsMono fun x ↦ C $ eα ∘ x ∘ eι.symm := by
  simp only [IsMono, funext (reindex_apply _ _ _ _ _), coe_apply]
  exact exists_congr fun c ↦ (eη.arrowCongr eα).symm.forall_congr $ by aesop

protected lemma IsMono.reindex {eη : η ≃ η'} {eα : α ≃ α'} {eι : ι ≃ ι'} {C : (ι → α) → κ}
    (hl : l.IsMono C) : (l.reindex eη eα eι).IsMono fun x ↦ C $ eα.symm ∘ x ∘ eι := by
  simp [reindex_isMono, Function.comp.assoc]; simpa [← Function.comp.assoc]

end Subspace

/-- The type of combinatorial lines. A line `l : Line α ι` in the hypercube `ι → α` defines a
function `α → ι → α` from `α` to the hypercube, such that for each coordinate `i : ι`, the function
`fun x ↦ l x i` is either `id` or constant. We require lines to be nontrivial in the sense that
`fun x ↦ l x i` is `id` for at least one `i`.

Formally, a line is represented by a word `l.idxFun : ι → Option α` which says whether
`fun x ↦ l x i` is `id` (corresponding to `l.idxFun i = none`) or constantly `y` (corresponding to
`l.idxFun i = some y`).

When `α` has size `1` there can be many elements of `Line α ι` defining the same function. -/
@[ext]
structure Line (α ι : Type*) where
  /-- The word representing a combinatorial line. `l.idxfun i = none` means that
  `l x i = x` for all `x` and `l.idxfun i = some y` means that `l x i = y`. -/
  idxFun : ι → Option α
  /-- We require combinatorial lines to be nontrivial in the sense that `fun x ↦ l x i` is `id` for
  at least one coordinate `i`. -/
  proper : ∃ i, idxFun i = none
#align combinatorics.line Combinatorics.Line

namespace Line
variable {l : Line α ι} {i : ι} {a x : α}

/-- Consider a line `l : Line α ι` as a function `α → ι → α`. -/
@[coe] def toFun (l : Line α ι) (x : α) (i : ι) : α := (l.idxFun i).getD x

-- This lets us treat a line `l : Line α ι` as a function `α → ι → α`.
instance instCoeFun : CoeFun (Line α ι) fun _ => α → ι → α :=
  ⟨fun l x i => (l.idxFun i).getD x⟩

lemma coe_apply (l : Line α ι) (x : α) (i : ι) : l x i = (l.idxFun i).getD x := rfl

-- Note: This is not made a `FunLike` instance to avoid having two syntactically different coercions
lemma coe_injective [Nontrivial α] : Injective ((⇑) : Line α ι → α → ι → α) := by
  rintro l m hlm
  ext i a
  obtain ⟨b, hba⟩ := exists_ne a
  simp only [Option.mem_def, funext_iff] at hlm ⊢
  refine ⟨fun h ↦ ?_, fun h ↦ ?_⟩
  · cases hi : idxFun m i <;> simpa [@eq_comm _ a, hi, h, hba] using hlm b i
  · cases hi : idxFun l i <;> simpa [@eq_comm _ a, hi, h, hba] using hlm b i

/-- A line is monochromatic if all its points are the same color. -/
def IsMono {α ι κ} (C : (ι → α) → κ) (l : Line α ι) : Prop :=
  ∃ c, ∀ x, C (l x) = c
#align combinatorics.line.is_mono Combinatorics.Line.IsMono

/-- Consider a line as a one-dimensional subspace. -/
def toSubspaceUnit (l : Line α ι) : Subspace Unit α ι where
  idxFun i := (l.idxFun i).elim (.inr ()) .inl
  proper _ := l.proper.imp fun i hi ↦ by simp [hi]

@[simp] lemma toSubspaceUnit_apply (l : Line α ι) (a) : ⇑l.toSubspaceUnit a = l (a ()) := by
  ext i; cases h : l.idxFun i <;> simp [toSubspaceUnit, h, Subspace.coe_apply]

@[simp] lemma toSubspaceUnit_isMono {C : (ι → α) → κ} : l.toSubspaceUnit.IsMono C ↔ l.IsMono C := by
  simp only [Subspace.IsMono, toSubspaceUnit_apply, IsMono]
  exact exists_congr fun c ↦ ⟨fun h a ↦ h fun _ ↦ a, fun h a ↦ h _⟩

protected alias ⟨_, IsMono.toSubspaceUnit⟩ := toSubspaceUnit_isMono

/-- Consider a line in `ι → η → α` as a `η`-dimensional subspace in `ι × η → α`. -/
def toSubspace (l : Line (η → α) ι) : Subspace η α (ι × η) where
  idxFun ie := (l.idxFun ie.1).elim (.inr ie.2) (fun f ↦ .inl $ f ie.2)
  proper e := let ⟨i, hi⟩ := l.proper; ⟨(i, e), by simp [hi]⟩

@[simp] lemma toSubspace_apply (l : Line (η → α) ι) (a ie) :
    ⇑l.toSubspace a ie = l a ie.1 ie.2 := by
  cases h : l.idxFun ie.1 <;> simp [toSubspace, h, coe_apply, Subspace.coe_apply]

@[simp] lemma toSubspace_isMono {l : Line (η → α) ι} {C : (ι × η → α) → κ} :
    l.toSubspace.IsMono C ↔ l.IsMono fun x : ι → η → α  ↦ C fun (i, e) ↦ x i e := by
  simp [Subspace.IsMono, IsMono, funext (toSubspace_apply _ _)]

protected alias ⟨_, IsMono.toSubspace⟩ := toSubspace_isMono

/-- The diagonal line. It is the identity at every coordinate. -/
def diagonal (α ι) [Nonempty ι] : Line α ι where
  idxFun _ := none
  proper := ⟨Classical.arbitrary ι, rfl⟩
#align combinatorics.line.diagonal Combinatorics.Line.diagonal

instance (α ι) [Nonempty ι] : Inhabited (Line α ι) :=
  ⟨diagonal α ι⟩

/-- The type of lines that are only one color except possibly at their endpoints. -/
structure AlmostMono {α ι κ : Type*} (C : (ι → Option α) → κ) where
  /-- The underlying line of an almost monochromatic line, where the coordinate dimension `α` is
  extended by an additional symbol `none`, thought to be marking the endpoint of the line. -/
  line : Line (Option α) ι
  /-- The main color of an almost monochromatic line. -/
  color : κ
  /-- The proposition that the underlying line of an almost monochromatic line assumes its main
  color except possibly at the endpoints. -/
  has_color : ∀ x : α, C (line (some x)) = color
#align combinatorics.line.almost_mono Combinatorics.Line.AlmostMono

instance {α ι κ : Type*} [Nonempty ι] [Inhabited κ] :
    Inhabited (AlmostMono fun _ : ι → Option α => (default : κ)) :=
  ⟨{  line := default
      color := default
      has_color := fun _ ↦ rfl}⟩

/-- The type of collections of lines such that
- each line is only one color except possibly at its endpoint
- the lines all have the same endpoint
- the colors of the lines are distinct.
Used in the proof `exists_mono_in_high_dimension`. -/
structure ColorFocused {α ι κ : Type*} (C : (ι → Option α) → κ) where
  /-- The underlying multiset of almost monochromatic lines of a color-focused collection. -/
  lines : Multiset (AlmostMono C)
  /-- The common endpoint of the lines in the color-focused collection. -/
  focus : ι → Option α
  /-- The proposition that all lines in a color-focused collection have the same endpoint. -/
  is_focused : ∀ p ∈ lines, p.line none = focus
  /-- The proposition that all lines in a color-focused collection of lines have distinct colors. -/
  distinct_colors : (lines.map AlmostMono.color).Nodup
#align combinatorics.line.color_focused Combinatorics.Line.ColorFocused

instance {α ι κ} (C : (ι → Option α) → κ) : Inhabited (ColorFocused C) := by
  refine' ⟨⟨0, fun _ => none, fun h => _, Multiset.nodup_zero⟩⟩
  simp only [Multiset.not_mem_zero, IsEmpty.forall_iff]

/-- A function `f : α → α'` determines a function `line α ι → line α' ι`. For a coordinate `i`
`l.map f` is the identity at `i` if `l` is, and constantly `f y` if `l` is constantly `y` at `i`. -/
def map {α α' ι} (f : α → α') (l : Line α ι) : Line α' ι where
  idxFun i := (l.idxFun i).map f
  proper := ⟨l.proper.choose, by simp only [l.proper.choose_spec, Option.map_none']⟩
#align combinatorics.line.map Combinatorics.Line.map

/-- A point in `ι → α` and a line in `ι' → α` determine a line in `ι ⊕ ι' → α`. -/
def vertical {α ι ι'} (v : ι → α) (l : Line α ι') : Line α (Sum ι ι') where
  idxFun := Sum.elim (some ∘ v) l.idxFun
  proper := ⟨Sum.inr l.proper.choose, l.proper.choose_spec⟩
#align combinatorics.line.vertical Combinatorics.Line.vertical

/-- A line in `ι → α` and a point in `ι' → α` determine a line in `ι ⊕ ι' → α`. -/
def horizontal {α ι ι'} (l : Line α ι) (v : ι' → α) : Line α (Sum ι ι') where
  idxFun := Sum.elim l.idxFun (some ∘ v)
  proper := ⟨Sum.inl l.proper.choose, l.proper.choose_spec⟩
#align combinatorics.line.horizontal Combinatorics.Line.horizontal

/-- One line in `ι → α` and one in `ι' → α` together determine a line in `ι ⊕ ι' → α`. -/
def prod {α ι ι'} (l : Line α ι) (l' : Line α ι') : Line α (Sum ι ι') where
  idxFun := Sum.elim l.idxFun l'.idxFun
  proper := ⟨Sum.inl l.proper.choose, l.proper.choose_spec⟩
#align combinatorics.line.prod Combinatorics.Line.prod

theorem apply_def (l : Line α ι) (x : α) : l x = fun i => (l.idxFun i).getD x := rfl
#align combinatorics.line.apply Combinatorics.Line.apply_def

theorem apply_none {α ι} (l : Line α ι) (x : α) (i : ι) (h : l.idxFun i = none) : l x i = x := by
  simp only [Option.getD_none, h, l.apply_def]
#align combinatorics.line.apply_none Combinatorics.Line.apply_none

lemma apply_some (h : l.idxFun i = some a) : l x i = a := by simp [l.apply_def, h]
#align combinatorics.line.apply_of_ne_none Combinatorics.Line.apply_some

@[simp]
theorem map_apply {α α' ι} (f : α → α') (l : Line α ι) (x : α) : l.map f (f x) = f ∘ l x := by
  simp only [Line.apply_def, Line.map, Option.getD_map, comp_def]
#align combinatorics.line.map_apply Combinatorics.Line.map_apply

@[simp]
theorem vertical_apply {α ι ι'} (v : ι → α) (l : Line α ι') (x : α) :
    l.vertical v x = Sum.elim v (l x) := by
  funext i
  cases i <;> rfl
#align combinatorics.line.vertical_apply Combinatorics.Line.vertical_apply

@[simp]
theorem horizontal_apply {α ι ι'} (l : Line α ι) (v : ι' → α) (x : α) :
    l.horizontal v x = Sum.elim (l x) v := by
  funext i
  cases i <;> rfl
#align combinatorics.line.horizontal_apply Combinatorics.Line.horizontal_apply

@[simp]
theorem prod_apply {α ι ι'} (l : Line α ι) (l' : Line α ι') (x : α) :
    l.prod l' x = Sum.elim (l x) (l' x) := by
  funext i
  cases i <;> rfl
#align combinatorics.line.prod_apply Combinatorics.Line.prod_apply

@[simp]
theorem diagonal_apply {α ι} [Nonempty ι] (x : α) : Line.diagonal α ι x = fun _ => x := by
  simp_rw [Line.diagonal, Option.getD_none]
#align combinatorics.line.diagonal_apply Combinatorics.Line.diagonal_apply

/-- The **Hales-Jewett theorem**. This version has a restriction on universe levels which is
necessary for the proof. See `exists_mono_in_high_dimension` for a fully universe-polymorphic
version. -/
private theorem exists_mono_in_high_dimension' :
    ∀ (α : Type u) [Finite α] (κ : Type max v u) [Finite κ],
      ∃ (ι : Type) (_ : Fintype ι), ∀ C : (ι → α) → κ, ∃ l : Line α ι, l.IsMono C :=
-- The proof proceeds by induction on `α`.
  Finite.induction_empty_option
  (-- We have to show that the theorem is invariant under `α ≃ α'` for the induction to work.
  fun {α α'} e =>
    forall_imp fun κ =>
      forall_imp fun _ =>
        Exists.imp fun ι =>
          Exists.imp fun _ h C =>
            let ⟨l, c, lc⟩ := h fun v => C (e ∘ v)
            ⟨l.map e, c, e.forall_congr_left.mp fun x => by rw [← lc x, Line.map_apply]⟩)
  (by
    -- This deals with the degenerate case where `α` is empty.
    intro κ _
    by_cases h : Nonempty κ
    · refine' ⟨Unit, inferInstance, fun C => ⟨default, Classical.arbitrary _, PEmpty.rec⟩⟩
    · exact ⟨Empty, inferInstance, fun C => (h ⟨C (Empty.rec)⟩).elim⟩)
  (by
    -- Now we have to show that the theorem holds for `Option α` if it holds for `α`.
    intro α _ ihα κ _
    cases nonempty_fintype κ
    -- Later we'll need `α` to be nonempty. So we first deal with the trivial case where `α` is
    -- empty.
    -- Then `Option α` has only one element, so any line is monochromatic.
    by_cases h : Nonempty α
    case neg =>
      refine' ⟨Unit, inferInstance, fun C => ⟨diagonal _ Unit, C fun _ => none, ?_⟩⟩
      rintro (_ | ⟨a⟩)
      · rfl
      · exact (h ⟨a⟩).elim
    -- The key idea is to show that for every `r`, in high dimension we can either find
    -- `r` color focused lines or a monochromatic line.
    suffices key :
      ∀ r : ℕ,
        ∃ (ι : Type) (_ : Fintype ι),
          ∀ C : (ι → Option α) → κ,
            (∃ s : ColorFocused C, Multiset.card s.lines = r) ∨ ∃ l, IsMono C l by
      -- Given the key claim, we simply take `r = |κ| + 1`. We cannot have this many distinct colors
      -- so we must be in the second case, where there is a monochromatic line.
      obtain ⟨ι, _inst, hι⟩ := key (Fintype.card κ + 1)
      refine' ⟨ι, _inst, fun C => (hι C).resolve_left _⟩
      rintro ⟨s, sr⟩
      apply Nat.not_succ_le_self (Fintype.card κ)
      rw [← Nat.add_one, ← sr, ← Multiset.card_map, ← Finset.card_mk]
      exact Finset.card_le_univ ⟨_, s.distinct_colors⟩
    -- We now prove the key claim, by induction on `r`.
    intro r
    induction' r with r ihr
    -- The base case `r = 0` is trivial as the empty collection is color-focused.
    · exact ⟨Empty, inferInstance, fun C => Or.inl ⟨default, Multiset.card_zero⟩⟩
    -- Supposing the key claim holds for `r`, we need to show it for `r+1`. First pick a high
    -- enough dimension `ι` for `r`.
    obtain ⟨ι, _inst, hι⟩ := ihr
    -- Then since the theorem holds for `α` with any number of colors, pick a dimension `ι'` such
    -- that `ι' → α` always has a monochromatic line whenever it is `(ι → Option α) → κ`-colored.
    specialize ihα ((ι → Option α) → κ)
    obtain ⟨ι', _inst, hι'⟩ := ihα
    -- We claim that `ι ⊕ ι'` works for `Option α` and `κ`-coloring.
    refine' ⟨Sum ι ι', inferInstance, _⟩
    intro C
    -- A `κ`-coloring of `ι ⊕ ι' → Option α` induces an `(ι → Option α) → κ`-coloring of `ι' → α`.
    specialize hι' fun v' v => C (Sum.elim v (some ∘ v'))
    -- By choice of `ι'` this coloring has a monochromatic line `l'` with color class `C'`, where
    -- `C'` is a `κ`-coloring of `ι → α`.
    obtain ⟨l', C', hl'⟩ := hι'
    -- If `C'` has a monochromatic line, then so does `C`. We use this in two places below.
    have mono_of_mono : (∃ l, IsMono C' l) → ∃ l, IsMono C l := by
      rintro ⟨l, c, hl⟩
      refine' ⟨l.horizontal (some ∘ l' (Classical.arbitrary α)), c, fun x => _⟩
      rw [Line.horizontal_apply, ← hl, ← hl']
    -- By choice of `ι`, `C'` either has `r` color-focused lines or a monochromatic line.
    specialize hι C'
    rcases hι with (⟨s, sr⟩ | h)
    on_goal 2 => exact Or.inr (mono_of_mono h)
    -- Here we assume `C'` has `r` color focused lines. We split into cases depending on whether
    -- one of these `r` lines has the same color as the focus point.
    by_cases h : ∃ p ∈ s.lines, (p : AlmostMono _).color = C' s.focus
    -- If so then this is a `C'`-monochromatic line and we are done.
    · obtain ⟨p, p_mem, hp⟩ := h
      refine' Or.inr (mono_of_mono ⟨p.line, p.color, _⟩)
      rintro (_ | _)
      rw [hp, s.is_focused p p_mem]
      apply p.has_color
    -- If not, we get `r+1` color focused lines by taking the product of the `r` lines with `l'`
    -- and adding to this the vertical line obtained by the focus point and `l`.
    refine' Or.inl ⟨⟨(s.lines.map _).cons ⟨(l'.map some).vertical s.focus, C' s.focus, fun x => _⟩,
            Sum.elim s.focus (l'.map some none), _, _⟩, _⟩
    -- Porting note: Needed to reorder the following two goals
    -- The product lines are almost monochromatic.
    · refine' fun p => ⟨p.line.prod (l'.map some), p.color, fun x => _⟩
      rw [Line.prod_apply, Line.map_apply, ← p.has_color, ← congr_fun (hl' x)]
    -- The vertical line is almost monochromatic.
    · rw [vertical_apply, ← congr_fun (hl' x), Line.map_apply]
    -- Our `r+1` lines have the same endpoint.
    · simp_rw [Multiset.mem_cons, Multiset.mem_map]
      rintro _ (rfl | ⟨q, hq, rfl⟩)
      · simp only [vertical_apply]
      · simp only [prod_apply, s.is_focused q hq]
    -- Our `r+1` lines have distinct colors (this is why we needed to split into cases above).
    · rw [Multiset.map_cons, Multiset.map_map, Multiset.nodup_cons, Multiset.mem_map]
      exact ⟨fun ⟨q, hq, he⟩ => h ⟨q, hq, he⟩, s.distinct_colors⟩
    -- Finally, we really do have `r+1` lines!
    · rw [Multiset.card_cons, Multiset.card_map, sr])
-- Porting note: Remove align on private declas
#noalign combinatorics.line.exists_mono_in_high_dimension'

/-- The **Hales-Jewett theorem**: For any finite types `α` and `κ`, there exists a finite type `ι`
such that whenever the hypercube `ι → α` is `κ`-colored, there is a monochromatic combinatorial
line. -/
theorem exists_mono_in_high_dimension (α : Type u) [Finite α] (κ : Type v) [Finite κ] :
    ∃ (ι : Type) (_ : Fintype ι), ∀ C : (ι → α) → κ, ∃ l : Line α ι, l.IsMono C :=
  let ⟨ι, ιfin, hι⟩ := exists_mono_in_high_dimension'.{u,v} α (ULift.{u,v} κ)
  ⟨ι, ιfin, fun C =>
    let ⟨l, c, hc⟩ := hι (ULift.up ∘ C)
    ⟨l, c.down, fun x => by rw [← hc x, Function.comp_apply]⟩⟩
#align combinatorics.line.exists_mono_in_high_dimension Combinatorics.Line.exists_mono_in_high_dimension

end Line

/-- A generalization of Van der Waerden's theorem: if `M` is a finitely colored commutative
monoid, and `S` is a finite subset, then there exists a monochromatic homothetic copy of `S`. -/
theorem exists_mono_homothetic_copy {M κ : Type*} [AddCommMonoid M] (S : Finset M) [Finite κ]
    (C : M → κ) : ∃ a > 0, ∃ (b : M) (c : κ), ∀ s ∈ S, C (a • s + b) = c := by
  obtain ⟨ι, _inst, hι⟩ := Line.exists_mono_in_high_dimension S κ
  specialize hι fun v => C <| ∑ i, v i
  obtain ⟨l, c, hl⟩ := hι
  set s : Finset ι := Finset.univ.filter (fun i => l.idxFun i = none) with hs
  refine'
    ⟨s.card, Finset.card_pos.mpr ⟨l.proper.choose, _⟩, ∑ i in sᶜ, ((l.idxFun i).map _).getD 0,
      c, _⟩
  · rw [hs, Finset.mem_filter]
    exact ⟨Finset.mem_univ _, l.proper.choose_spec⟩
  · exact fun m => m
  intro x xs
  rw [← hl ⟨x, xs⟩]
  clear hl; congr
  rw [← Finset.sum_add_sum_compl s]
  congr 1
  · rw [← Finset.sum_const]
    apply Finset.sum_congr rfl
    intro i hi
    rw [hs, Finset.mem_filter] at hi
    rw [l.apply_none _ _ hi.right, Subtype.coe_mk]
  · apply Finset.sum_congr rfl
    intro i hi
    rw [hs, Finset.compl_filter, Finset.mem_filter] at hi
    obtain ⟨y, hy⟩ := Option.ne_none_iff_exists.mp hi.right
    simp_rw [← hy, Option.map_some', Option.getD]
#align combinatorics.exists_mono_homothetic_copy Combinatorics.exists_mono_homothetic_copy

namespace Subspace

/-- The **extended Hales-Jewett theorem**: For any finite types `η`, `α` and `κ`, there exists a
finite type `ι` such that whenever the hypercube `ι → α` is `κ`-colored, there is a monochromatic
combinatorial subspace of dimension `η`. -/
theorem exists_mono_in_high_dimension (α κ η) [Fintype α] [Fintype κ] [Fintype η] :
    ∃ (ι : Type) (_ : Fintype ι), ∀ C : (ι → α) → κ, ∃ l : Subspace η α ι, l.IsMono C := by
  obtain ⟨ι, _, hι⟩ := Line.exists_mono_in_high_dimension (Shrink.{0} η → α) κ
  refine ⟨ι × Shrink η, inferInstance, fun C ↦ ?_⟩
  obtain ⟨l, hl⟩ := hι fun x ↦ C fun (i, e) ↦ x i e
  refine ⟨l.toSubspace.reindex (equivShrink.{0} η).symm (Equiv.refl _) (Equiv.refl _), ?_⟩
  convert hl.toSubspace.reindex
  simp

/-- A variant of the **extended Hales-Jewett theorem** `exists_mono_in_high_dimension` where the
returned type is some `Fin n` instead of a general fintype. -/
theorem exists_mono_in_high_dimension_fin (α κ η) [Fintype α] [Fintype κ] [Fintype η] :
    ∃ n, ∀ C : (Fin n → α) → κ, ∃ l : Subspace η α (Fin n), l.IsMono C := by
  obtain ⟨ι, ιfin, hι⟩ := exists_mono_in_high_dimension α κ η
  refine ⟨Fintype.card ι, fun C ↦ ?_⟩
  obtain ⟨l, c, cl⟩ := hι fun v ↦ C (v ∘ (Fintype.equivFin _).symm)
  refine ⟨⟨l.idxFun ∘ (Fintype.equivFin _).symm, fun e ↦ ?_⟩, c, cl⟩
  obtain ⟨i, hi⟩ := l.proper e
  use Fintype.equivFin _ i
  simpa using hi

end Subspace
end Combinatorics<|MERGE_RESOLUTION|>--- conflicted
+++ resolved
@@ -67,15 +67,8 @@
 
 -/
 
-<<<<<<< HEAD
 open Function
 open scoped BigOperators Classical
-=======
-
-open scoped Classical
-
-open BigOperators
->>>>>>> 7e0bc5a7
 
 universe u v
 variable {η α ι κ : Type*}
@@ -98,8 +91,8 @@
   /-- The word representing a combinatorial subspace. `l.idxfun i = Sum.inr e` means that
   `l x i = x e` for all `x` and `l.idxfun i = some a` means that `l x i = a` for all `x`. -/
   idxFun : ι → α ⊕ η
-  /-- We require combinatorial subspaces to be nontrivial in the sense that `fun x ↦ l x i` is
-  `fun x ↦ x e` for at least one coordinate `i`. -/
+  /-- We require combinatorial subspaces to be nontrivial in the sense that, for all directions
+  `e : η`, `fun x ↦ x e` is `fun x ↦ l x i` is for at least one coordinate `i`. -/
   proper : ∀ e, ∃ i, idxFun i = Sum.inr e
 
 namespace Subspace
@@ -116,6 +109,9 @@
 lemma coe_apply (l : Subspace η α ι) (x : η → α) (i : ι) : l x i = (l.idxFun i).elim id x := rfl
 
 -- Note: This is not made a `FunLike` instance to avoid having two syntactically different coercions
+-- (the coercion from a `FunLike` instance is always syntactically `FunLike.coe` while
+-- `Combinatorics.Subspace.instCoeFun` gives a coercion that is syntactically
+-- `Combinatorics.Subspace.toFun`)
 lemma coe_injective [Nontrivial α] : Injective ((⇑) : Subspace η α ι → (η → α) → ι → α) := by
   rintro l m hlm
   ext i
