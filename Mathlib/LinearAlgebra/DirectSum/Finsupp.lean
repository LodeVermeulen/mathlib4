/-
Copyright (c) 2019 Johannes Hölzl. All rights reserved.
Released under Apache 2.0 license as described in the file LICENSE.
Authors: Johannes Hölzl, Antoine Chambert-Loir
-/
import Mathlib.Algebra.DirectSum.Finsupp
import Mathlib.LinearAlgebra.Finsupp
import Mathlib.LinearAlgebra.DirectSum.TensorProduct

#align_import linear_algebra.direct_sum.finsupp from "leanprover-community/mathlib"@"9b9d125b7be0930f564a68f1d73ace10cf46064d"

/-!
# Results on finitely supported functions.

* `TensorProduct.finsuppLeft`, the tensor product of `ι →₀ M` and `N`
  is linearly equivalent to `ι →₀ M ⊗[R] N`

* `TensorProduct.finsuppScalarLeft`, the tensor product of `ι →₀ R` and `N`
  is linearly equivalent to `ι →₀ N`

* `TensorProduct.finsuppRight`, the tensor product of `M` and `ι →₀ N`
  is linearly equivalent to `ι →₀ M ⊗[R] N`

* `TensorProduct.finsuppScalarRight`, the tensor product of `M` and `ι →₀ R`
  is linearly equivalent to `ι →₀ N`


* `TensorProduct.finsuppLeft'`, if `M` is an `S`-module,
  then the tensor product of `ι →₀ M` and `N` is `S`-linearly equivalent
  to `ι →₀ M ⊗[R] N`

* `finsuppTensorFinsupp`, the tensor product of `ι →₀ M` and `κ →₀ N`
  is linearly equivalent to `(ι × κ) →₀ (M ⊗ N)`.

## Case of MvPolynomial

These functions apply to `MvPolynomial`, one can define
```
noncomputable def MvPolynomial.rTensor' :
    MvPolynomial σ S ⊗[R] N ≃ₗ[S] (σ →₀ ℕ) →₀ (S ⊗[R] N) :=
  TensorProduct.finsuppLeft'

noncomputable def MvPolynomial.rTensor :
    MvPolynomial σ R ⊗[R] N ≃ₗ[R] (σ →₀ ℕ) →₀ N :=
  TensorProduct.finsuppScalarLeft
 ```

## Case of `Polynomial`

`Polynomial` is a structure containing a `Finsupp`, so these functions
can't be applied directly to `Polynomial`.

Some linear equivs need to be added to mathlib for that.

## TODO

* generalize to `MonoidAlgebra`, `AlgHom `

* reprove `TensorProduct.finsuppLeft'` using existing heterobasic version of `TensorProduct.congr`
-/


noncomputable section

<<<<<<< HEAD
open DirectSum TensorProduct

open Set LinearMap Submodule

section TensorProduct

variable {R : Type*} [CommSemiring R]
  {M : Type*} [AddCommMonoid M] [Module R M]
  {N : Type*} [AddCommMonoid N] [Module R N]

namespace TensorProduct

variable {ι : Type*} [DecidableEq ι]

/-- The tensor product of `i →₀ M` and `N` is linearly equivalent to `i →₀ M ⊗[R] N` -/
noncomputable def finsuppLeft :
    (ι →₀ M) ⊗[R] N ≃ₗ[R] ι →₀ (M ⊗[R] N) :=
  (congr (finsuppLEquivDirectSum R M ι) (LinearEquiv.refl R N)).trans
    ((directSumLeft R (fun _ : ι => M) N).trans
      (finsuppLEquivDirectSum R (M ⊗[R] N) ι).symm)

lemma finsuppLeft_apply_tmul (p : ι →₀ M) (n : N) :
    finsuppLeft (p ⊗ₜ[R] n) = p.sum (fun i m ↦ Finsupp.single i (m ⊗ₜ[R] n)) := by
  simp only [finsuppLeft, LinearEquiv.trans_apply, congr_tmul, LinearEquiv.refl_apply]
  conv_lhs => rw [← Finsupp.sum_single p]
  rw [LinearEquiv.symm_apply_eq]
  simp only [map_finsupp_sum]
  simp only [finsuppLEquivDirectSum_single]
  rw [← LinearEquiv.eq_symm_apply]
  simp only [map_finsupp_sum]
  simp only [directSumLeft_symm_lof_tmul]
  simp only [Finsupp.sum, sum_tmul]

lemma finsuppLeft_apply_tmul_apply (p : ι →₀ M) (n : N) (i : ι) :
    finsuppLeft (p ⊗ₜ[R] n) i = p i ⊗ₜ[R] n := by
  rw [finsuppLeft_apply_tmul]
  simp only [Finsupp.sum_apply]
  conv_rhs => rw [← Finsupp.single_eq_same (a := i) (b := p i ⊗ₜ[R] n)]
  apply Finsupp.sum_eq_single i
  · exact fun _ _ ↦ Finsupp.single_eq_of_ne
  · intro _
    simp

lemma finsuppLeft_symm_apply_single (i : ι) (m : M) (n : N) :
    finsuppLeft.symm (Finsupp.single i (m ⊗ₜ[R] n)) =
      Finsupp.single i m ⊗ₜ[R] n := by
  simp [finsuppLeft, Finsupp.lsum]

/-- The tensor product of `M` and `i →₀ N` is linearly equivalent to `i →₀ M ⊗[R] N` -/
noncomputable def finsuppRight :
    M ⊗[R] (ι →₀ N) ≃ₗ[R] ι →₀ (M ⊗[R] N) :=
  (congr (LinearEquiv.refl R M) (finsuppLEquivDirectSum R N ι)).trans
    ((directSumRight R M (fun _ : ι => N)).trans
      (finsuppLEquivDirectSum R (M ⊗[R] N) ι).symm)

lemma finsuppRight_apply_tmul (m : M) (p : ι →₀ N) :
    finsuppRight (m ⊗ₜ[R] p) = p.sum (fun i n ↦ Finsupp.single i (m ⊗ₜ[R] n)) := by
  simp [finsuppRight]
  conv_lhs => rw [← Finsupp.sum_single p]
  rw [LinearEquiv.symm_apply_eq]
  simp only [map_finsupp_sum]
  simp only [finsuppLEquivDirectSum_single]
  rw [← LinearEquiv.eq_symm_apply]
  simp only [map_finsupp_sum]
  simp only [directSumRight_symm_lof_tmul]
  simp only [Finsupp.sum, tmul_sum]

lemma finsuppRight_symm_apply_single (i : ι) (m : M) (n : N) :
    finsuppRight.symm (Finsupp.single i (m ⊗ₜ[R] n)) =
      m ⊗ₜ[R] Finsupp.single i n := by
  simp [finsuppRight, Finsupp.lsum]

variable {S : Type*} [CommSemiring S] [Algebra R S]
  [Module S M] [IsScalarTower R S M]

lemma finsuppLeft_smul' (s : S) (t : (ι →₀ M) ⊗[R] N) :
    finsuppLeft (s • t) = s • finsuppLeft t := by
  induction t using TensorProduct.induction_on with
  | zero => simp
  | add x y hx hy =>
    simp only [AddHom.toFun_eq_coe, coe_toAddHom, LinearEquiv.coe_coe, RingHom.id_apply] at hx hy ⊢
    simp only [smul_add, map_add, hx, hy]
  | tmul p n =>
    simp only [smul_tmul', finsuppLeft_apply_tmul]
    rw [Finsupp.smul_sum]
    simp only [Finsupp.smul_single]
    apply Finsupp.sum_smul_index'
    simp

/-- When `M` is also an `S`-module, then `TensorProduct.finsuppLeft R M N``
  is an `S`-linear equiv -/
noncomputable def finsuppLeft' :
    (ι →₀ M) ⊗[R] N ≃ₗ[S] ι →₀ (M ⊗[R] N) := {
  finsuppLeft with
  map_smul' := finsuppLeft_smul' }

lemma finsuppLeft'_apply (x : (ι →₀ M) ⊗[R] N) :
    finsuppLeft' (S := S) x = finsuppLeft x :=
  rfl

/- -- TODO : reprove using the existing heterobasic lemmas
noncomputable example :
    (ι →₀ M) ⊗[R] N ≃ₗ[S] ι →₀ (M ⊗[R] N) := by
  have f : (⨁ (i₁ : ι), M) ⊗[R] N ≃ₗ[S] ⨁ (i : ι), M ⊗[R] N := sorry
  exact (AlgebraTensorModule.congr
    (finsuppLEquivDirectSum S M ι) (LinearEquiv.refl R N)).trans
    (f.trans (finsuppLEquivDirectSum S (M ⊗[R] N) ι).symm) -/

/-- The tensor product of `i →₀ R` and `N` is linearly equivalent to `i →₀ N` -/
noncomputable def finsuppScalarLeft :
    (ι →₀ R) ⊗[R] N ≃ₗ[R] ι →₀ N :=
  finsuppLeft.trans (Finsupp.mapRange.linearEquiv (TensorProduct.lid R N))

lemma finsuppScalarLeft_apply_tmul_apply (p : ι →₀ R) (n : N) (i : ι) :
    finsuppScalarLeft (p ⊗ₜ[R] n) i = (p i) • n := by
  simp only [finsuppScalarLeft, LinearEquiv.trans_apply, finsuppLeft_apply_tmul,
    Finsupp.mapRange.linearEquiv_apply, Finsupp.mapRange.linearMap_apply, LinearEquiv.coe_coe,
    Finsupp.mapRange_apply, Finsupp.sum_apply]
  apply symm
  rw [← LinearEquiv.symm_apply_eq, lid_symm_apply]
  rw [Finsupp.sum_eq_single i (fun _ _ => Finsupp.single_eq_of_ne) (fun _ => by simp)]
  simp only [Finsupp.single_eq_same]
  rw [tmul_smul, smul_tmul', smul_eq_mul, mul_one]

lemma finsuppScalarLeft_apply_tmul (p : ι →₀ R) (n : N) :
    finsuppScalarLeft (p ⊗ₜ[R] n) = p.sum (fun i m ↦ Finsupp.single i (m • n)) := by
  ext i
  rw [finsuppScalarLeft_apply_tmul_apply]
  simp only [Finsupp.sum_apply]
  rw [Finsupp.sum_eq_single i (fun _ _ => Finsupp.single_eq_of_ne) (fun _ => by simp)]
  simp only [Finsupp.single_eq_same]

lemma finsuppScalarLeft_symm_apply_single (i : ι) (n : N) :
    finsuppScalarLeft.symm (Finsupp.single i n) =
      (Finsupp.single i 1) ⊗ₜ[R] n := by
  simp [finsuppScalarLeft, finsuppLeft_symm_apply_single]

/-- The tensor product of `M` and `ι →₀ R` is linearly equivalent to `ι →₀ N` -/
noncomputable def finsuppScalarRight :
    M ⊗[R] (ι →₀ R) ≃ₗ[R] ι →₀ M :=
  finsuppRight.trans (Finsupp.mapRange.linearEquiv (TensorProduct.rid R M))

lemma finsuppScalarRight_apply_tmul_apply (m : M) (p : ι →₀ R) (i : ι) :
    finsuppScalarRight (m ⊗ₜ[R] p) i = (p i) • m := by
  simp only [finsuppScalarRight, LinearEquiv.trans_apply, finsuppRight_apply_tmul,
    Finsupp.mapRange.linearEquiv_apply, Finsupp.mapRange.linearMap_apply, LinearEquiv.coe_coe,
    Finsupp.mapRange_apply, Finsupp.sum_apply]
  apply symm
  rw [← LinearEquiv.symm_apply_eq, rid_symm_apply]
  rw [Finsupp.sum_eq_single i (fun _ _ => Finsupp.single_eq_of_ne) (fun _ => by simp)]
  simp only [Finsupp.single_eq_same]
  rw [smul_tmul, smul_eq_mul, mul_one]

lemma finsuppScalarRight_apply_tmul (m : M) (p : ι →₀ R) :
    finsuppScalarRight (m ⊗ₜ[R] p) = p.sum (fun i n ↦ Finsupp.single i (n • m)) := by
  ext i
  rw [finsuppScalarRight_apply_tmul_apply]
  simp only [Finsupp.sum_apply]
  rw [Finsupp.sum_eq_single i (fun _ _ => Finsupp.single_eq_of_ne) (fun _ => by simp)]
  simp only [Finsupp.single_eq_same]

lemma finsuppScalarRight_symm_apply_single (i : ι) (m : M) :
    finsuppScalarRight.symm (Finsupp.single i m) =
      m ⊗ₜ[R] (Finsupp.single i 1) := by
  simp [finsuppScalarRight, finsuppRight_symm_apply_single]

end TensorProduct

end TensorProduct
=======
open DirectSum Set LinearMap Submodule TensorProduct

variable (R M N ι κ : Type*)
  [CommSemiring R] [AddCommMonoid M] [Module R M] [AddCommMonoid N] [Module R N]
>>>>>>> 7ca43cbd

open scoped Classical in
/-- The tensor product of `ι →₀ M` and `κ →₀ N` is linearly equivalent to `(ι × κ) →₀ (M ⊗ N)`. -/
<<<<<<< HEAD
noncomputable def finsuppTensorFinsupp (R M N ι κ : Sort _)
    [CommSemiring R] [AddCommMonoid M] [Module R M] [AddCommMonoid N] [Module R N] :
    (ι →₀ M) ⊗[R] (κ →₀ N) ≃ₗ[R] ι × κ →₀ M ⊗[R] N :=
=======
def finsuppTensorFinsupp : (ι →₀ M) ⊗[R] (κ →₀ N) ≃ₗ[R] ι × κ →₀ M ⊗[R] N :=
>>>>>>> 7ca43cbd
  TensorProduct.congr (finsuppLEquivDirectSum R M ι) (finsuppLEquivDirectSum R N κ) ≪≫ₗ
    ((TensorProduct.directSum R (fun _ : ι => M) fun _ : κ => N) ≪≫ₗ
      (finsuppLEquivDirectSum R (M ⊗[R] N) (ι × κ)).symm)
#align finsupp_tensor_finsupp finsuppTensorFinsupp

@[simp]
theorem finsuppTensorFinsupp_single (i : ι) (m : M) (k : κ) (n : N) :
    finsuppTensorFinsupp R M N ι κ (Finsupp.single i m ⊗ₜ Finsupp.single k n) =
      Finsupp.single (i, k) (m ⊗ₜ n) :=
  by classical simp [finsuppTensorFinsupp]
#align finsupp_tensor_finsupp_single finsuppTensorFinsupp_single

@[simp]
theorem finsuppTensorFinsupp_apply (f : ι →₀ M) (g : κ →₀ N) (i : ι) (k : κ) :
    finsuppTensorFinsupp R M N ι κ (f ⊗ₜ g) (i, k) = f i ⊗ₜ g k := by
  apply Finsupp.induction_linear f
  · simp
  · intro f₁ f₂ hf₁ hf₂
    simp [add_tmul, hf₁, hf₂]
  · intro i' m
    apply Finsupp.induction_linear g
    · simp
    · intro g₁ g₂ hg₁ hg₂
      simp [tmul_add, hg₁, hg₂]
    · intro k' n
      simp only [finsuppTensorFinsupp_single]
      -- split_ifs; finish can close the goal from here
      by_cases h1 : (i', k') = (i, k)
      · simp only [Prod.mk.inj_iff] at h1
        simp [h1]
      · simp only [Prod.mk.inj_iff, not_and_or] at h1
        cases' h1 with h1 h1 <;> simp [h1]
#align finsupp_tensor_finsupp_apply finsuppTensorFinsupp_apply

@[simp]
theorem finsuppTensorFinsupp_symm_single (i : ι × κ) (m : M) (n : N) :
    (finsuppTensorFinsupp R M N ι κ).symm (Finsupp.single i (m ⊗ₜ n)) =
      Finsupp.single i.1 m ⊗ₜ Finsupp.single i.2 n :=
  Prod.casesOn i fun _ _ =>
    (LinearEquiv.symm_apply_eq _).2 (finsuppTensorFinsupp_single _ _ _ _ _ _ _ _ _).symm
#align finsupp_tensor_finsupp_symm_single finsuppTensorFinsupp_symm_single

/-- A variant of `finsuppTensorFinsupp` where both modules are the ground ring. -/
def finsuppTensorFinsupp' : (ι →₀ R) ⊗[R] (κ →₀ R) ≃ₗ[R] ι × κ →₀ R :=
  finsuppTensorFinsupp R R R ι κ ≪≫ₗ Finsupp.lcongr (Equiv.refl _) (TensorProduct.lid R R)
#align finsupp_tensor_finsupp' finsuppTensorFinsupp'

@[simp]
theorem finsuppTensorFinsupp'_apply_apply (f : ι →₀ R) (g : κ →₀ R) (a : ι) (b : κ) :
    finsuppTensorFinsupp' R ι κ (f ⊗ₜ[R] g) (a, b) = f a * g b := by
  simp [finsuppTensorFinsupp']
#align finsupp_tensor_finsupp'_apply_apply finsuppTensorFinsupp'_apply_apply

@[simp]
theorem finsuppTensorFinsupp'_single_tmul_single (a : ι) (b : κ) (r₁ r₂ : R) :
    finsuppTensorFinsupp' R ι κ (Finsupp.single a r₁ ⊗ₜ[R] Finsupp.single b r₂) =
      Finsupp.single (a, b) (r₁ * r₂) := by
  ext ⟨a', b'⟩
  classical
  aesop (add norm [Finsupp.single_apply])
#align finsupp_tensor_finsupp'_single_tmul_single finsuppTensorFinsupp'_single_tmul_single

end<|MERGE_RESOLUTION|>--- conflicted
+++ resolved
@@ -62,7 +62,6 @@
 
 noncomputable section
 
-<<<<<<< HEAD
 open DirectSum TensorProduct
 
 open Set LinearMap Submodule
@@ -232,22 +231,14 @@
 end TensorProduct
 
 end TensorProduct
-=======
-open DirectSum Set LinearMap Submodule TensorProduct
 
 variable (R M N ι κ : Type*)
   [CommSemiring R] [AddCommMonoid M] [Module R M] [AddCommMonoid N] [Module R N]
->>>>>>> 7ca43cbd
 
 open scoped Classical in
 /-- The tensor product of `ι →₀ M` and `κ →₀ N` is linearly equivalent to `(ι × κ) →₀ (M ⊗ N)`. -/
-<<<<<<< HEAD
-noncomputable def finsuppTensorFinsupp (R M N ι κ : Sort _)
-    [CommSemiring R] [AddCommMonoid M] [Module R M] [AddCommMonoid N] [Module R N] :
+noncomputable def finsuppTensorFinsupp :
     (ι →₀ M) ⊗[R] (κ →₀ N) ≃ₗ[R] ι × κ →₀ M ⊗[R] N :=
-=======
-def finsuppTensorFinsupp : (ι →₀ M) ⊗[R] (κ →₀ N) ≃ₗ[R] ι × κ →₀ M ⊗[R] N :=
->>>>>>> 7ca43cbd
   TensorProduct.congr (finsuppLEquivDirectSum R M ι) (finsuppLEquivDirectSum R N κ) ≪≫ₗ
     ((TensorProduct.directSum R (fun _ : ι => M) fun _ : κ => N) ≪≫ₗ
       (finsuppLEquivDirectSum R (M ⊗[R] N) (ι × κ)).symm)
