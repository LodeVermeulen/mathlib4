--- conflicted
+++ resolved
@@ -900,20 +900,12 @@
   simp only [associated_apply, comp_apply, map_add, LinearMap.compl₁₂_apply]
 #align quadratic_form.associated_comp QuadraticMap.associated_comp
 
-<<<<<<< HEAD
 theorem associated_toQuadraticMap (B : BilinMap R M R) (x y : M) :
     associatedHom S B.toQuadraticMap x y = ⅟ (2 : R) • (B x y + B y x) := by
   simp only [associated_apply, LinearMap.BilinMap.toQuadraticMap_apply, map_add,
     LinearMap.add_apply, smul_eq_mul]
   abel_nf
 #align quadratic_form.associated_to_quadratic_form QuadraticMap.associated_toQuadraticMap
-=======
-theorem associated_toQuadraticForm (B : BilinForm R M) (x y : M) :
-    associatedHom S B.toQuadraticForm x y = ⅟ 2 * (B x y + B y x) := by
-  simp only [associated_apply, toQuadraticForm_apply, map_add, add_apply, ← polar_toQuadraticForm,
-    polar.eq_1]
-#align quadratic_form.associated_to_quadratic_form QuadraticForm.associated_toQuadraticForm
->>>>>>> db651742
 
 theorem associated_left_inverse (h : B₁.IsSymm) : associatedHom S B₁.toQuadraticMap = B₁ :=
     LinearMap.ext₂ fun x y => by
