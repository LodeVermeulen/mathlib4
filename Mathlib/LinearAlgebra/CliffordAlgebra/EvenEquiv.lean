/-
Copyright (c) 2022 Eric Wieser. All rights reserved.
Released under Apache 2.0 license as described in the file LICENSE.
Authors: Eric Wieser
-/
import Mathlib.LinearAlgebra.CliffordAlgebra.Conjugation
import Mathlib.LinearAlgebra.CliffordAlgebra.Even
import Mathlib.LinearAlgebra.QuadraticForm.Prod
import Mathlib.Tactic.LiftLets

#align_import linear_algebra.clifford_algebra.even_equiv from "leanprover-community/mathlib"@"2196ab363eb097c008d4497125e0dde23fb36db2"

/-!
# Isomorphisms with the even subalgebra of a Clifford algebra

This file provides some notable isomorphisms regarding the even subalgebra, `CliffordAlgebra.even`.

## Main definitions

* `CliffordAlgebra.equivEven`: Every Clifford algebra is isomorphic as an algebra to the even
  subalgebra of a Clifford algebra with one more dimension.
  * `CliffordAlgebra.EquivEven.Q'`: The quadratic form used by this "one-up" algebra.
  * `CliffordAlgebra.toEven`: The simp-normal form of the forward direction of this isomorphism.
  * `CliffordAlgebra.ofEven`: The simp-normal form of the reverse direction of this isomorphism.

* `CliffordAlgebra.evenEquivEvenNeg`: Every even subalgebra is isomorphic to the even subalgebra
  of the Clifford algebra with negated quadratic form.
  * `CliffordAlgebra.evenToNeg`: The simp-normal form of each direction of this isomorphism.

## Main results

* `CliffordAlgebra.coe_toEven_reverse_involute`: the behavior of `CliffordAlgebra.toEven` on the
  "Clifford conjugate", that is `CliffordAlgebra.reverse` composed with
  `CliffordAlgebra.involute`.
-/


namespace CliffordAlgebra

variable {R M : Type*} [CommRing R] [AddCommGroup M] [Module R M]
variable (Q : QuadraticForm R M)

/-! ### Constructions needed for `CliffordAlgebra.equivEven` -/


namespace EquivEven

/-- The quadratic form on the augmented vector space `M × R` sending `v + r•e0` to `Q v - r^2`. -/
<<<<<<< HEAD
@[reducible]
def Q' : QuadraticForm R (M × R) :=
  Q.prod <| -QuadraticMap.sq (R := R)
=======
abbrev Q' : QuadraticForm R (M × R) :=
  Q.prod <| -@QuadraticForm.sq R _
>>>>>>> f1308d7a
set_option linter.uppercaseLean3 false in
#align clifford_algebra.equiv_even.Q' CliffordAlgebra.EquivEven.Q'

theorem Q'_apply (m : M × R) : Q' Q m = Q m.1 - m.2 * m.2 :=
  (sub_eq_add_neg _ _).symm
set_option linter.uppercaseLean3 false in
#align clifford_algebra.equiv_even.Q'_apply CliffordAlgebra.EquivEven.Q'_apply

/-- The unit vector in the new dimension -/
def e0 : CliffordAlgebra (Q' Q) :=
  ι (Q' Q) (0, 1)
#align clifford_algebra.equiv_even.e0 CliffordAlgebra.EquivEven.e0

/-- The embedding from the existing vector space -/
def v : M →ₗ[R] CliffordAlgebra (Q' Q) :=
  ι (Q' Q) ∘ₗ LinearMap.inl _ _ _
#align clifford_algebra.equiv_even.v CliffordAlgebra.EquivEven.v

theorem ι_eq_v_add_smul_e0 (m : M) (r : R) : ι (Q' Q) (m, r) = v Q m + r • e0 Q := by
  rw [e0, v, LinearMap.comp_apply, LinearMap.inl_apply, ← LinearMap.map_smul, Prod.smul_mk,
    smul_zero, smul_eq_mul, mul_one, ← LinearMap.map_add, Prod.mk_add_mk, zero_add, add_zero]
#align clifford_algebra.equiv_even.ι_eq_v_add_smul_e0 CliffordAlgebra.EquivEven.ι_eq_v_add_smul_e0

theorem e0_mul_e0 : e0 Q * e0 Q = -1 :=
  (ι_sq_scalar _ _).trans <| by simp
#align clifford_algebra.equiv_even.e0_mul_e0 CliffordAlgebra.EquivEven.e0_mul_e0

theorem v_sq_scalar (m : M) : v Q m * v Q m = algebraMap _ _ (Q m) :=
  (ι_sq_scalar _ _).trans <| by simp
#align clifford_algebra.equiv_even.v_sq_scalar CliffordAlgebra.EquivEven.v_sq_scalar

theorem neg_e0_mul_v (m : M) : -(e0 Q * v Q m) = v Q m * e0 Q := by
  refine' neg_eq_of_add_eq_zero_right ((ι_mul_ι_add_swap _ _).trans _)
  dsimp [QuadraticMap.polar]
  simp only [add_zero, mul_zero, mul_one, zero_add, neg_zero, QuadraticMap.map_zero,
    add_sub_cancel_right, sub_self, map_zero, zero_sub]
#align clifford_algebra.equiv_even.neg_e0_mul_v CliffordAlgebra.EquivEven.neg_e0_mul_v

theorem neg_v_mul_e0 (m : M) : -(v Q m * e0 Q) = e0 Q * v Q m := by
  rw [neg_eq_iff_eq_neg]
  exact (neg_e0_mul_v _ m).symm
#align clifford_algebra.equiv_even.neg_v_mul_e0 CliffordAlgebra.EquivEven.neg_v_mul_e0

@[simp]
theorem e0_mul_v_mul_e0 (m : M) : e0 Q * v Q m * e0 Q = v Q m := by
  rw [← neg_v_mul_e0, ← neg_mul, mul_assoc, e0_mul_e0, mul_neg_one, neg_neg]
#align clifford_algebra.equiv_even.e0_mul_v_mul_e0 CliffordAlgebra.EquivEven.e0_mul_v_mul_e0

@[simp]
theorem reverse_v (m : M) : reverse (Q := Q' Q) (v Q m) = v Q m :=
  reverse_ι _
#align clifford_algebra.equiv_even.reverse_v CliffordAlgebra.EquivEven.reverse_v

@[simp]
theorem involute_v (m : M) : involute (v Q m) = -v Q m :=
  involute_ι _
#align clifford_algebra.equiv_even.involute_v CliffordAlgebra.EquivEven.involute_v

@[simp]
theorem reverse_e0 : reverse (Q := Q' Q) (e0 Q) = e0 Q :=
  reverse_ι _
#align clifford_algebra.equiv_even.reverse_e0 CliffordAlgebra.EquivEven.reverse_e0

@[simp]
theorem involute_e0 : involute (e0 Q) = -e0 Q :=
  involute_ι _
#align clifford_algebra.equiv_even.involute_e0 CliffordAlgebra.EquivEven.involute_e0

end EquivEven

open EquivEven

/-- The embedding from the smaller algebra into the new larger one. -/
def toEven : CliffordAlgebra Q →ₐ[R] CliffordAlgebra.even (Q' Q) := by
  refine' CliffordAlgebra.lift Q ⟨_, fun m => _⟩
  · refine' LinearMap.codRestrict _ _ fun m => Submodule.mem_iSup_of_mem ⟨2, rfl⟩ _
    · exact (LinearMap.mulLeft R <| e0 Q).comp (v Q)
    rw [Subtype.coe_mk, pow_two]
    exact Submodule.mul_mem_mul (LinearMap.mem_range_self _ _) (LinearMap.mem_range_self _ _)
  · ext1
    rw [Subalgebra.coe_mul]  -- Porting note: was part of the `dsimp only` below
    erw [LinearMap.codRestrict_apply] -- Porting note: was part of the `dsimp only` below
    dsimp only [LinearMap.comp_apply, LinearMap.mulLeft_apply, Subalgebra.coe_algebraMap]
    rw [← mul_assoc, e0_mul_v_mul_e0, v_sq_scalar]
#align clifford_algebra.to_even CliffordAlgebra.toEven

theorem toEven_ι (m : M) : (toEven Q (ι Q m) : CliffordAlgebra (Q' Q)) = e0 Q * v Q m := by
  rw [toEven, CliffordAlgebra.lift_ι_apply]
  -- Porting note (#10691): was `rw`
  erw [LinearMap.codRestrict_apply]
  rw [LinearMap.coe_comp, Function.comp_apply, LinearMap.mulLeft_apply]
#align clifford_algebra.to_even_ι CliffordAlgebra.toEven_ι

/-- The embedding from the even subalgebra with an extra dimension into the original algebra. -/
def ofEven : CliffordAlgebra.even (Q' Q) →ₐ[R] CliffordAlgebra Q := by
  /-
    Recall that we need:
     * `f ⟨0,1⟩ ⟨x,0⟩ = ι x`
     * `f ⟨x,0⟩ ⟨0,1⟩ = -ι x`
     * `f ⟨x,0⟩ ⟨y,0⟩ = ι x * ι y`
     * `f ⟨0,1⟩ ⟨0,1⟩ = -1`
    -/
  let f : M × R →ₗ[R] M × R →ₗ[R] CliffordAlgebra Q :=
    ((Algebra.lmul R (CliffordAlgebra Q)).toLinearMap.comp <|
          (ι Q).comp (LinearMap.fst _ _ _) +
            (Algebra.linearMap R _).comp (LinearMap.snd _ _ _)).compl₂
      ((ι Q).comp (LinearMap.fst _ _ _) - (Algebra.linearMap R _).comp (LinearMap.snd _ _ _))
  haveI f_apply : ∀ x y, f x y = (ι Q x.1 + algebraMap R _ x.2) * (ι Q y.1 - algebraMap R _ y.2) :=
    fun x y => by rfl
  haveI hc : ∀ (r : R) (x : CliffordAlgebra Q), Commute (algebraMap _ _ r) x := Algebra.commutes
  haveI hm :
    ∀ m : M × R,
      ι Q m.1 * ι Q m.1 - algebraMap R _ m.2 * algebraMap R _ m.2 = algebraMap R _ (Q' Q m) := by
    intro m
    rw [ι_sq_scalar, ← RingHom.map_mul, ← RingHom.map_sub, sub_eq_add_neg, Q'_apply, sub_eq_add_neg]
  refine' even.lift (Q' Q) ⟨f, _, _⟩ <;> simp_rw [f_apply]
  · intro m
    rw [← (hc _ _).symm.mul_self_sub_mul_self_eq, hm]
  · intro m₁ m₂ m₃
    rw [← mul_smul_comm, ← mul_assoc, mul_assoc (_ + _), ← (hc _ _).symm.mul_self_sub_mul_self_eq',
      Algebra.smul_def, ← mul_assoc, hm]
#align clifford_algebra.of_even CliffordAlgebra.ofEven

theorem ofEven_ι (x y : M × R) :
    ofEven Q ((even.ι (Q' Q)).bilin x y) =
      (ι Q x.1 + algebraMap R _ x.2) * (ι Q y.1 - algebraMap R _ y.2) := by
  -- Porting note: entire proof was the term-mode `even.lift_ι (Q' Q) _ x y`
  unfold ofEven
  lift_lets
  intro f
  -- TODO: replacing `?_` with `_` takes way longer?
  exact @even.lift_ι R (M × R) _ _ _ (Q' Q) _ _ _ ⟨f, ?_, ?_⟩ x y
#align clifford_algebra.of_even_ι CliffordAlgebra.ofEven_ι

theorem toEven_comp_ofEven : (toEven Q).comp (ofEven Q) = AlgHom.id R _ :=
  even.algHom_ext (Q' Q) <|
    EvenHom.ext _ _ <|
      LinearMap.ext fun m₁ =>
        LinearMap.ext fun m₂ =>
          Subtype.ext <|
            let ⟨m₁, r₁⟩ := m₁
            let ⟨m₂, r₂⟩ := m₂
            calc
              ↑(toEven Q (ofEven Q ((even.ι (Q' Q)).bilin (m₁, r₁) (m₂, r₂)))) =
                  (e0 Q * v Q m₁ + algebraMap R _ r₁) * (e0 Q * v Q m₂ - algebraMap R _ r₂) := by
                rw [ofEven_ι, AlgHom.map_mul, AlgHom.map_add, AlgHom.map_sub, AlgHom.commutes,
                  AlgHom.commutes, Subalgebra.coe_mul, Subalgebra.coe_add, Subalgebra.coe_sub,
                  toEven_ι, toEven_ι, Subalgebra.coe_algebraMap, Subalgebra.coe_algebraMap]
              _ =
                  e0 Q * v Q m₁ * (e0 Q * v Q m₂) + r₁ • e0 Q * v Q m₂ - r₂ • e0 Q * v Q m₁ -
                    algebraMap R _ (r₁ * r₂) := by
                rw [mul_sub, add_mul, add_mul, ← Algebra.commutes, ← Algebra.smul_def, ← map_mul, ←
                  Algebra.smul_def, sub_add_eq_sub_sub, smul_mul_assoc, smul_mul_assoc]
              _ =
                  v Q m₁ * v Q m₂ + r₁ • e0 Q * v Q m₂ + v Q m₁ * r₂ • e0 Q +
                    r₁ • e0 Q * r₂ • e0 Q := by
                have h1 : e0 Q * v Q m₁ * (e0 Q * v Q m₂) = v Q m₁ * v Q m₂ := by
                  rw [← mul_assoc, e0_mul_v_mul_e0]
                have h2 : -(r₂ • e0 Q * v Q m₁) = v Q m₁ * r₂ • e0 Q := by
                  rw [mul_smul_comm, smul_mul_assoc, ← smul_neg, neg_e0_mul_v]
                have h3 : -algebraMap R _ (r₁ * r₂) = r₁ • e0 Q * r₂ • e0 Q := by
                  rw [Algebra.algebraMap_eq_smul_one, smul_mul_smul, e0_mul_e0, smul_neg]
                rw [sub_eq_add_neg, sub_eq_add_neg, h1, h2, h3]
              _ = ι (Q' Q) (m₁, r₁) * ι (Q' Q) (m₂, r₂) := by
                rw [ι_eq_v_add_smul_e0, ι_eq_v_add_smul_e0, mul_add, add_mul, add_mul, add_assoc]
#align clifford_algebra.to_even_comp_of_even CliffordAlgebra.toEven_comp_ofEven

theorem ofEven_comp_toEven : (ofEven Q).comp (toEven Q) = AlgHom.id R _ :=
  CliffordAlgebra.hom_ext <|
    LinearMap.ext fun m =>
      calc
        ofEven Q (toEven Q (ι Q m)) = ofEven Q ⟨_, (toEven Q (ι Q m)).prop⟩ := by
          rw [Subtype.coe_eta]
        _ = (ι Q 0 + algebraMap R _ 1) * (ι Q m - algebraMap R _ 0) := by
          simp_rw [toEven_ι]
          exact ofEven_ι Q _ _
        _ = ι Q m := by rw [map_one, map_zero, map_zero, sub_zero, zero_add, one_mul]
#align clifford_algebra.of_even_comp_to_even CliffordAlgebra.ofEven_comp_toEven

/-- Any clifford algebra is isomorphic to the even subalgebra of a clifford algebra with an extra
dimension (that is, with vector space `M × R`), with a quadratic form evaluating to `-1` on that new
basis vector. -/
def equivEven : CliffordAlgebra Q ≃ₐ[R] CliffordAlgebra.even (Q' Q) :=
  AlgEquiv.ofAlgHom (toEven Q) (ofEven Q) (toEven_comp_ofEven Q) (ofEven_comp_toEven Q)
#align clifford_algebra.equiv_even CliffordAlgebra.equivEven

/-- The representation of the clifford conjugate (i.e. the reverse of the involute) in the even
subalgebra is just the reverse of the representation. -/
theorem coe_toEven_reverse_involute (x : CliffordAlgebra Q) :
    ↑(toEven Q (reverse (involute x))) =
      reverse (Q := Q' Q) (toEven Q x : CliffordAlgebra (Q' Q)) := by
  induction x using CliffordAlgebra.induction with
  | algebraMap r => simp only [AlgHom.commutes, Subalgebra.coe_algebraMap, reverse.commutes]
  | ι m =>
    -- Porting note: added `letI`
    letI : SubtractionMonoid (even (Q' Q)) := AddGroup.toSubtractionMonoid
    simp only [involute_ι, Subalgebra.coe_neg, toEven_ι, reverse.map_mul, reverse_v, reverse_e0,
      reverse_ι, neg_e0_mul_v, map_neg]
  | mul x y hx hy => simp only [map_mul, Subalgebra.coe_mul, reverse.map_mul, hx, hy]
  | add x y hx hy =>
    -- TODO: The `()` around `map_add` are a regression from leanprover/lean4#2478
    rw [map_add, map_add]
    erw [RingHom.map_add, RingHom.map_add]
    dsimp
    -- The line below used to be sufficient but we need to use `RingHom.map_add` to avoid a timeout
    -- and it only unifies at `default` transparency #8386
    simp only [(map_add), Subalgebra.coe_add, hx, hy]
#align clifford_algebra.coe_to_even_reverse_involute CliffordAlgebra.coe_toEven_reverse_involute

/-! ### Constructions needed for `CliffordAlgebra.evenEquivEvenNeg` -/

/-- One direction of `CliffordAlgebra.evenEquivEvenNeg` -/
def evenToNeg (Q' : QuadraticForm R M) (h : Q' = -Q) :
    CliffordAlgebra.even Q →ₐ[R] CliffordAlgebra.even Q' :=
  even.lift Q <|
    -- Porting note: added `letI`s
    letI : AddCommGroup (even Q') := AddSubgroupClass.toAddCommGroup _;
    letI : HasDistribNeg (even Q') := NonUnitalNonAssocRing.toHasDistribNeg;
    { bilin := -(even.ι Q' : _).bilin
      contract := fun m => by
      -- Not sure what causes the timeout with unqualified `map_neg`,
      -- the synthInstance trace looks okay #8386
        simp_rw [LinearMap.neg_apply, EvenHom.contract, h, QuadraticMap.neg_apply, RingHom.map_neg,
          neg_neg]
      contract_mid := fun m₁ m₂ m₃ => by
        simp_rw [LinearMap.neg_apply, neg_mul_neg, EvenHom.contract_mid, h,
          QuadraticMap.neg_apply, smul_neg, neg_smul] }
#align clifford_algebra.even_to_neg CliffordAlgebra.evenToNeg

-- Porting note: `simpNF` times out, but only in CI where all of `Mathlib` is imported
@[simp, nolint simpNF]
theorem evenToNeg_ι (Q' : QuadraticForm R M) (h : Q' = -Q) (m₁ m₂ : M) :
    evenToNeg Q Q' h ((even.ι Q).bilin m₁ m₂) = -(even.ι Q').bilin m₁ m₂ :=
  even.lift_ι _ _ m₁ m₂
#align clifford_algebra.even_to_neg_ι CliffordAlgebra.evenToNeg_ι

theorem evenToNeg_comp_evenToNeg (Q' : QuadraticForm R M) (h : Q' = -Q) (h' : Q = -Q') :
    (evenToNeg Q' Q h').comp (evenToNeg Q Q' h) = AlgHom.id R _ := by
  ext m₁ m₂ : 4
  dsimp only [EvenHom.compr₂_bilin, LinearMap.compr₂_apply, AlgHom.toLinearMap_apply,
    AlgHom.comp_apply, AlgHom.id_apply]
  rw [evenToNeg_ι]
  -- Needed to use `RingHom.map_neg` to avoid a timeout and now `erw` #8386
  erw [RingHom.map_neg, evenToNeg_ι, neg_neg]
#align clifford_algebra.even_to_neg_comp_even_to_neg CliffordAlgebra.evenToNeg_comp_evenToNeg

/-- The even subalgebras of the algebras with quadratic form `Q` and `-Q` are isomorphic.

Stated another way, `𝒞ℓ⁺(p,q,r)` and `𝒞ℓ⁺(q,p,r)` are isomorphic. -/
@[simps!]
def evenEquivEvenNeg : CliffordAlgebra.even Q ≃ₐ[R] CliffordAlgebra.even (-Q) :=
  AlgEquiv.ofAlgHom (evenToNeg Q _ rfl) (evenToNeg (-Q) _ (neg_neg _).symm)
    (evenToNeg_comp_evenToNeg _ _ _ _) (evenToNeg_comp_evenToNeg _ _ _ _)
#align clifford_algebra.even_equiv_even_neg CliffordAlgebra.evenEquivEvenNeg

-- Note: times out on linting CI
attribute [nolint simpNF] evenEquivEvenNeg_apply evenEquivEvenNeg_symm_apply

end CliffordAlgebra<|MERGE_RESOLUTION|>--- conflicted
+++ resolved
@@ -46,14 +46,8 @@
 namespace EquivEven
 
 /-- The quadratic form on the augmented vector space `M × R` sending `v + r•e0` to `Q v - r^2`. -/
-<<<<<<< HEAD
-@[reducible]
-def Q' : QuadraticForm R (M × R) :=
-  Q.prod <| -QuadraticMap.sq (R := R)
-=======
 abbrev Q' : QuadraticForm R (M × R) :=
   Q.prod <| -@QuadraticForm.sq R _
->>>>>>> f1308d7a
 set_option linter.uppercaseLean3 false in
 #align clifford_algebra.equiv_even.Q' CliffordAlgebra.EquivEven.Q'
 
