/-
Copyright (c) 2022 Eric Wieser. All rights reserved.
Released under Apache 2.0 license as described in the file LICENSE.
Authors: Eric Wieser
-/
import Mathlib.LinearAlgebra.CliffordAlgebra.Conjugation
import Mathlib.LinearAlgebra.CliffordAlgebra.Even
import Mathlib.LinearAlgebra.QuadraticForm.Prod
import Mathlib.Tactic.LiftLets

#align_import linear_algebra.clifford_algebra.even_equiv from "leanprover-community/mathlib"@"2196ab363eb097c008d4497125e0dde23fb36db2"

/-!
# Isomorphisms with the even subalgebra of a Clifford algebra

This file provides some notable isomorphisms regarding the even subalgebra, `CliffordAlgebra.even`.

## Main definitions

* `CliffordAlgebra.equivEven`: Every Clifford algebra is isomorphic as an algebra to the even
  subalgebra of a Clifford algebra with one more dimension.
  * `CliffordAlgebra.EquivEven.Q'`: The quadratic form used by this "one-up" algebra.
  * `CliffordAlgebra.toEven`: The simp-normal form of the forward direction of this isomorphism.
  * `CliffordAlgebra.ofEven`: The simp-normal form of the reverse direction of this isomorphism.

* `CliffordAlgebra.evenEquivEvenNeg`: Every even subalgebra is isomorphic to the even subalgebra
  of the Clifford algebra with negated quadratic form.
  * `CliffordAlgebra.evenToNeg`: The simp-normal form of each direction of this isomorphism.

## Main results

* `CliffordAlgebra.coe_toEven_reverse_involute`: the behavior of `CliffordAlgebra.toEven` on the
  "Clifford conjugate", that is `CliffordAlgebra.reverse` composed with
  `CliffordAlgebra.involute`.
-/


namespace CliffordAlgebra

variable {R M : Type*} [CommRing R] [AddCommGroup M] [Module R M]
variable (Q : QuadraticForm R M)

/-! ### Constructions needed for `CliffordAlgebra.equivEven` -/


namespace EquivEven

/-- The quadratic form on the augmented vector space `M × R` sending `v + r•e0` to `Q v - r^2`. -/
abbrev Q' : QuadraticForm R (M × R) :=
  Q.prod <| -QuadraticMap.sq (R := R)
set_option linter.uppercaseLean3 false in
#align clifford_algebra.equiv_even.Q' CliffordAlgebra.EquivEven.Q'

theorem Q'_apply (m : M × R) : Q' Q m = Q m.1 - m.2 * m.2 :=
  (sub_eq_add_neg _ _).symm
set_option linter.uppercaseLean3 false in
#align clifford_algebra.equiv_even.Q'_apply CliffordAlgebra.EquivEven.Q'_apply

/-- The unit vector in the new dimension -/
def e0 : CliffordAlgebra (Q' Q) :=
  ι (Q' Q) (0, 1)
#align clifford_algebra.equiv_even.e0 CliffordAlgebra.EquivEven.e0

/-- The embedding from the existing vector space -/
def v : M →ₗ[R] CliffordAlgebra (Q' Q) :=
  ι (Q' Q) ∘ₗ LinearMap.inl _ _ _
#align clifford_algebra.equiv_even.v CliffordAlgebra.EquivEven.v

theorem ι_eq_v_add_smul_e0 (m : M) (r : R) : ι (Q' Q) (m, r) = v Q m + r • e0 Q := by
  rw [e0, v, LinearMap.comp_apply, LinearMap.inl_apply, ← LinearMap.map_smul, Prod.smul_mk,
    smul_zero, smul_eq_mul, mul_one, ← LinearMap.map_add, Prod.mk_add_mk, zero_add, add_zero]
#align clifford_algebra.equiv_even.ι_eq_v_add_smul_e0 CliffordAlgebra.EquivEven.ι_eq_v_add_smul_e0

theorem e0_mul_e0 : e0 Q * e0 Q = -1 :=
  (ι_sq_scalar _ _).trans <| by simp
#align clifford_algebra.equiv_even.e0_mul_e0 CliffordAlgebra.EquivEven.e0_mul_e0

theorem v_sq_scalar (m : M) : v Q m * v Q m = algebraMap _ _ (Q m) :=
  (ι_sq_scalar _ _).trans <| by simp
#align clifford_algebra.equiv_even.v_sq_scalar CliffordAlgebra.EquivEven.v_sq_scalar

theorem neg_e0_mul_v (m : M) : -(e0 Q * v Q m) = v Q m * e0 Q := by
  refine' neg_eq_of_add_eq_zero_right ((ι_mul_ι_add_swap _ _).trans _)
  dsimp [QuadraticMap.polar]
  simp only [add_zero, mul_zero, mul_one, zero_add, neg_zero, QuadraticMap.map_zero,
    add_sub_cancel_right, sub_self, map_zero, zero_sub]
#align clifford_algebra.equiv_even.neg_e0_mul_v CliffordAlgebra.EquivEven.neg_e0_mul_v

theorem neg_v_mul_e0 (m : M) : -(v Q m * e0 Q) = e0 Q * v Q m := by
  rw [neg_eq_iff_eq_neg]
  exact (neg_e0_mul_v _ m).symm
#align clifford_algebra.equiv_even.neg_v_mul_e0 CliffordAlgebra.EquivEven.neg_v_mul_e0

@[simp]
theorem e0_mul_v_mul_e0 (m : M) : e0 Q * v Q m * e0 Q = v Q m := by
  rw [← neg_v_mul_e0, ← neg_mul, mul_assoc, e0_mul_e0, mul_neg_one, neg_neg]
#align clifford_algebra.equiv_even.e0_mul_v_mul_e0 CliffordAlgebra.EquivEven.e0_mul_v_mul_e0

@[simp]
theorem reverse_v (m : M) : reverse (Q := Q' Q) (v Q m) = v Q m :=
  reverse_ι _
#align clifford_algebra.equiv_even.reverse_v CliffordAlgebra.EquivEven.reverse_v

@[simp]
theorem involute_v (m : M) : involute (v Q m) = -v Q m :=
  involute_ι _
#align clifford_algebra.equiv_even.involute_v CliffordAlgebra.EquivEven.involute_v

@[simp]
theorem reverse_e0 : reverse (Q := Q' Q) (e0 Q) = e0 Q :=
  reverse_ι _
#align clifford_algebra.equiv_even.reverse_e0 CliffordAlgebra.EquivEven.reverse_e0

@[simp]
theorem involute_e0 : involute (e0 Q) = -e0 Q :=
  involute_ι _
#align clifford_algebra.equiv_even.involute_e0 CliffordAlgebra.EquivEven.involute_e0

end EquivEven

open EquivEven

/-- The embedding from the smaller algebra into the new larger one. -/
def toEven : CliffordAlgebra Q →ₐ[R] CliffordAlgebra.even (Q' Q) := by
  refine' CliffordAlgebra.lift Q ⟨_, fun m => _⟩
  · refine' LinearMap.codRestrict _ _ fun m => Submodule.mem_iSup_of_mem ⟨2, rfl⟩ _
    · exact (LinearMap.mulLeft R <| e0 Q).comp (v Q)
    rw [Subtype.coe_mk, pow_two]
    exact Submodule.mul_mem_mul (LinearMap.mem_range_self _ _) (LinearMap.mem_range_self _ _)
  · ext1
    rw [Subalgebra.coe_mul]  -- Porting note: was part of the `dsimp only` below
    erw [LinearMap.codRestrict_apply] -- Porting note: was part of the `dsimp only` below
    dsimp only [LinearMap.comp_apply, LinearMap.mulLeft_apply, Subalgebra.coe_algebraMap]
    rw [← mul_assoc, e0_mul_v_mul_e0, v_sq_scalar]
#align clifford_algebra.to_even CliffordAlgebra.toEven

theorem toEven_ι (m : M) : (toEven Q (ι Q m) : CliffordAlgebra (Q' Q)) = e0 Q * v Q m := by
  rw [toEven, CliffordAlgebra.lift_ι_apply]
  -- Porting note (#10691): was `rw`
  erw [LinearMap.codRestrict_apply]
  rw [LinearMap.coe_comp, Function.comp_apply, LinearMap.mulLeft_apply]
#align clifford_algebra.to_even_ι CliffordAlgebra.toEven_ι

/-- The embedding from the even subalgebra with an extra dimension into the original algebra. -/
def ofEven : CliffordAlgebra.even (Q' Q) →ₐ[R] CliffordAlgebra Q := by
  /-
    Recall that we need:
     * `f ⟨0,1⟩ ⟨x,0⟩ = ι x`
     * `f ⟨x,0⟩ ⟨0,1⟩ = -ι x`
     * `f ⟨x,0⟩ ⟨y,0⟩ = ι x * ι y`
     * `f ⟨0,1⟩ ⟨0,1⟩ = -1`
    -/
  let f : M × R →ₗ[R] M × R →ₗ[R] CliffordAlgebra Q :=
    ((Algebra.lmul R (CliffordAlgebra Q)).toLinearMap.comp <|
          (ι Q).comp (LinearMap.fst _ _ _) +
            (Algebra.linearMap R _).comp (LinearMap.snd _ _ _)).compl₂
      ((ι Q).comp (LinearMap.fst _ _ _) - (Algebra.linearMap R _).comp (LinearMap.snd _ _ _))
  haveI f_apply : ∀ x y, f x y = (ι Q x.1 + algebraMap R _ x.2) * (ι Q y.1 - algebraMap R _ y.2) :=
    fun x y => by rfl
  haveI hc : ∀ (r : R) (x : CliffordAlgebra Q), Commute (algebraMap _ _ r) x := Algebra.commutes
  haveI hm :
    ∀ m : M × R,
      ι Q m.1 * ι Q m.1 - algebraMap R _ m.2 * algebraMap R _ m.2 = algebraMap R _ (Q' Q m) := by
    intro m
    rw [ι_sq_scalar, ← RingHom.map_mul, ← RingHom.map_sub, sub_eq_add_neg, Q'_apply, sub_eq_add_neg]
  refine' even.lift (Q' Q) ⟨f, _, _⟩ <;> simp_rw [f_apply]
  · intro m
    rw [← (hc _ _).symm.mul_self_sub_mul_self_eq, hm]
  · intro m₁ m₂ m₃
    rw [← mul_smul_comm, ← mul_assoc, mul_assoc (_ + _), ← (hc _ _).symm.mul_self_sub_mul_self_eq',
      Algebra.smul_def, ← mul_assoc, hm]
#align clifford_algebra.of_even CliffordAlgebra.ofEven

theorem ofEven_ι (x y : M × R) :
    ofEven Q ((even.ι (Q' Q)).bilin x y) =
      (ι Q x.1 + algebraMap R _ x.2) * (ι Q y.1 - algebraMap R _ y.2) := by
  -- Porting note: entire proof was the term-mode `even.lift_ι (Q' Q) _ x y`
  unfold ofEven
  lift_lets
  intro f
  -- TODO: replacing `?_` with `_` takes way longer?
  exact @even.lift_ι R (M × R) _ _ _ (Q' Q) _ _ _ ⟨f, ?_, ?_⟩ x y
#align clifford_algebra.of_even_ι CliffordAlgebra.ofEven_ι

theorem toEven_comp_ofEven : (toEven Q).comp (ofEven Q) = AlgHom.id R _ :=
  even.algHom_ext (Q' Q) <|
    EvenHom.ext _ _ <|
      LinearMap.ext fun m₁ =>
        LinearMap.ext fun m₂ =>
          Subtype.ext <|
            let ⟨m₁, r₁⟩ := m₁
            let ⟨m₂, r₂⟩ := m₂
            calc
              ↑(toEven Q (ofEven Q ((even.ι (Q' Q)).bilin (m₁, r₁) (m₂, r₂)))) =
                  (e0 Q * v Q m₁ + algebraMap R _ r₁) * (e0 Q * v Q m₂ - algebraMap R _ r₂) := by
                rw [ofEven_ι, AlgHom.map_mul, AlgHom.map_add, AlgHom.map_sub, AlgHom.commutes,
                  AlgHom.commutes, Subalgebra.coe_mul, Subalgebra.coe_add, Subalgebra.coe_sub,
                  toEven_ι, toEven_ι, Subalgebra.coe_algebraMap, Subalgebra.coe_algebraMap]
              _ =
                  e0 Q * v Q m₁ * (e0 Q * v Q m₂) + r₁ • e0 Q * v Q m₂ - r₂ • e0 Q * v Q m₁ -
                    algebraMap R _ (r₁ * r₂) := by
                rw [mul_sub, add_mul, add_mul, ← Algebra.commutes, ← Algebra.smul_def, ← map_mul, ←
                  Algebra.smul_def, sub_add_eq_sub_sub, smul_mul_assoc, smul_mul_assoc]
              _ =
                  v Q m₁ * v Q m₂ + r₁ • e0 Q * v Q m₂ + v Q m₁ * r₂ • e0 Q +
                    r₁ • e0 Q * r₂ • e0 Q := by
                have h1 : e0 Q * v Q m₁ * (e0 Q * v Q m₂) = v Q m₁ * v Q m₂ := by
                  rw [← mul_assoc, e0_mul_v_mul_e0]
                have h2 : -(r₂ • e0 Q * v Q m₁) = v Q m₁ * r₂ • e0 Q := by
                  rw [mul_smul_comm, smul_mul_assoc, ← smul_neg, neg_e0_mul_v]
                have h3 : -algebraMap R _ (r₁ * r₂) = r₁ • e0 Q * r₂ • e0 Q := by
                  rw [Algebra.algebraMap_eq_smul_one, smul_mul_smul, e0_mul_e0, smul_neg]
                rw [sub_eq_add_neg, sub_eq_add_neg, h1, h2, h3]
              _ = ι (Q' Q) (m₁, r₁) * ι (Q' Q) (m₂, r₂) := by
                rw [ι_eq_v_add_smul_e0, ι_eq_v_add_smul_e0, mul_add, add_mul, add_mul, add_assoc]
#align clifford_algebra.to_even_comp_of_even CliffordAlgebra.toEven_comp_ofEven

theorem ofEven_comp_toEven : (ofEven Q).comp (toEven Q) = AlgHom.id R _ :=
  CliffordAlgebra.hom_ext <|
    LinearMap.ext fun m =>
      calc
        ofEven Q (toEven Q (ι Q m)) = ofEven Q ⟨_, (toEven Q (ι Q m)).prop⟩ := by
          rw [Subtype.coe_eta]
        _ = (ι Q 0 + algebraMap R _ 1) * (ι Q m - algebraMap R _ 0) := by
          simp_rw [toEven_ι]
          exact ofEven_ι Q _ _
        _ = ι Q m := by rw [map_one, map_zero, map_zero, sub_zero, zero_add, one_mul]
#align clifford_algebra.of_even_comp_to_even CliffordAlgebra.ofEven_comp_toEven

/-- Any clifford algebra is isomorphic to the even subalgebra of a clifford algebra with an extra
dimension (that is, with vector space `M × R`), with a quadratic form evaluating to `-1` on that new
basis vector. -/
def equivEven : CliffordAlgebra Q ≃ₐ[R] CliffordAlgebra.even (Q' Q) :=
  AlgEquiv.ofAlgHom (toEven Q) (ofEven Q) (toEven_comp_ofEven Q) (ofEven_comp_toEven Q)
#align clifford_algebra.equiv_even CliffordAlgebra.equivEven

/-- The representation of the clifford conjugate (i.e. the reverse of the involute) in the even
subalgebra is just the reverse of the representation. -/
theorem coe_toEven_reverse_involute (x : CliffordAlgebra Q) :
    ↑(toEven Q (reverse (involute x))) =
      reverse (Q := Q' Q) (toEven Q x : CliffordAlgebra (Q' Q)) := by
  induction x using CliffordAlgebra.induction with
  | algebraMap r => simp only [AlgHom.commutes, Subalgebra.coe_algebraMap, reverse.commutes]
  | ι m =>
    -- Porting note: added `letI`
    letI : SubtractionMonoid (even (Q' Q)) := AddGroup.toSubtractionMonoid
    simp only [involute_ι, Subalgebra.coe_neg, toEven_ι, reverse.map_mul, reverse_v, reverse_e0,
      reverse_ι, neg_e0_mul_v, map_neg]
  | mul x y hx hy => simp only [map_mul, Subalgebra.coe_mul, reverse.map_mul, hx, hy]
  | add x y hx hy => simp only [map_add, Subalgebra.coe_add, hx, hy]
#align clifford_algebra.coe_to_even_reverse_involute CliffordAlgebra.coe_toEven_reverse_involute

/-! ### Constructions needed for `CliffordAlgebra.evenEquivEvenNeg` -/

/-- One direction of `CliffordAlgebra.evenEquivEvenNeg` -/
def evenToNeg (Q' : QuadraticForm R M) (h : Q' = -Q) :
    CliffordAlgebra.even Q →ₐ[R] CliffordAlgebra.even Q' :=
  even.lift Q <|
    -- Porting note: added `letI`s
    letI : AddCommGroup (even Q') := AddSubgroupClass.toAddCommGroup _;
    letI : HasDistribNeg (even Q') := NonUnitalNonAssocRing.toHasDistribNeg;
    { bilin := -(even.ι Q' : _).bilin
      contract := fun m => by
<<<<<<< HEAD
      -- Not sure what causes the timeout with unqualified `map_neg`,
      -- the synthInstance trace looks okay #8386
        simp_rw [LinearMap.neg_apply, EvenHom.contract, h, QuadraticMap.neg_apply, RingHom.map_neg,
=======
        simp_rw [LinearMap.neg_apply, EvenHom.contract, h, QuadraticForm.neg_apply, map_neg,
>>>>>>> 3015868d
          neg_neg]
      contract_mid := fun m₁ m₂ m₃ => by
        simp_rw [LinearMap.neg_apply, neg_mul_neg, EvenHom.contract_mid, h,
          QuadraticMap.neg_apply, smul_neg, neg_smul] }
#align clifford_algebra.even_to_neg CliffordAlgebra.evenToNeg

-- Porting note: `simpNF` times out, but only in CI where all of `Mathlib` is imported
@[simp, nolint simpNF]
theorem evenToNeg_ι (Q' : QuadraticForm R M) (h : Q' = -Q) (m₁ m₂ : M) :
    evenToNeg Q Q' h ((even.ι Q).bilin m₁ m₂) = -(even.ι Q').bilin m₁ m₂ :=
  even.lift_ι _ _ m₁ m₂
#align clifford_algebra.even_to_neg_ι CliffordAlgebra.evenToNeg_ι

theorem evenToNeg_comp_evenToNeg (Q' : QuadraticForm R M) (h : Q' = -Q) (h' : Q = -Q') :
    (evenToNeg Q' Q h').comp (evenToNeg Q Q' h) = AlgHom.id R _ := by
  ext m₁ m₂ : 4
  dsimp only [EvenHom.compr₂_bilin, LinearMap.compr₂_apply, AlgHom.toLinearMap_apply,
    AlgHom.comp_apply, AlgHom.id_apply]
  rw [evenToNeg_ι]
  -- Needed to use `RingHom.map_neg` to avoid a timeout and now `erw` #8386
  erw [RingHom.map_neg, evenToNeg_ι, neg_neg]
#align clifford_algebra.even_to_neg_comp_even_to_neg CliffordAlgebra.evenToNeg_comp_evenToNeg

/-- The even subalgebras of the algebras with quadratic form `Q` and `-Q` are isomorphic.

Stated another way, `𝒞ℓ⁺(p,q,r)` and `𝒞ℓ⁺(q,p,r)` are isomorphic. -/
@[simps!]
def evenEquivEvenNeg : CliffordAlgebra.even Q ≃ₐ[R] CliffordAlgebra.even (-Q) :=
  AlgEquiv.ofAlgHom (evenToNeg Q _ rfl) (evenToNeg (-Q) _ (neg_neg _).symm)
    (evenToNeg_comp_evenToNeg _ _ _ _) (evenToNeg_comp_evenToNeg _ _ _ _)
#align clifford_algebra.even_equiv_even_neg CliffordAlgebra.evenEquivEvenNeg

-- Note: times out on linting CI
attribute [nolint simpNF] evenEquivEvenNeg_apply evenEquivEvenNeg_symm_apply

end CliffordAlgebra<|MERGE_RESOLUTION|>--- conflicted
+++ resolved
@@ -261,13 +261,7 @@
     letI : HasDistribNeg (even Q') := NonUnitalNonAssocRing.toHasDistribNeg;
     { bilin := -(even.ι Q' : _).bilin
       contract := fun m => by
-<<<<<<< HEAD
-      -- Not sure what causes the timeout with unqualified `map_neg`,
-      -- the synthInstance trace looks okay #8386
-        simp_rw [LinearMap.neg_apply, EvenHom.contract, h, QuadraticMap.neg_apply, RingHom.map_neg,
-=======
         simp_rw [LinearMap.neg_apply, EvenHom.contract, h, QuadraticForm.neg_apply, map_neg,
->>>>>>> 3015868d
           neg_neg]
       contract_mid := fun m₁ m₂ m₃ => by
         simp_rw [LinearMap.neg_apply, neg_mul_neg, EvenHom.contract_mid, h,
