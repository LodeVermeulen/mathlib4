--- conflicted
+++ resolved
@@ -193,11 +193,7 @@
 
 end Invertible
 
-<<<<<<< HEAD
-section Fintype
-=======
 section Inv
->>>>>>> 1f7fecef
 
 variable [Fintype n] [DecidableEq n] [CommRing α]
 variable (A : Matrix n n α) (B : Matrix n n α)
