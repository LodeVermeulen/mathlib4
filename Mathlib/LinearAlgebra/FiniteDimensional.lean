/-
Copyright (c) 2019 Chris Hughes. All rights reserved.
Released under Apache 2.0 license as described in the file LICENSE.
Authors: Chris Hughes
-/
import Mathlib.FieldTheory.Finiteness
import Mathlib.LinearAlgebra.Dimension.DivisionRing

#align_import linear_algebra.finite_dimensional from "leanprover-community/mathlib"@"e95e4f92c8f8da3c7f693c3ec948bcf9b6683f51"

/-!
# Finite dimensional vector spaces

Definition and basic properties of finite dimensional vector spaces, of their dimensions, and
of linear maps on such spaces.

## Main definitions

Assume `V` is a vector space over a division ring `K`. There are (at least) three equivalent
definitions of finite-dimensionality of `V`:

- it admits a finite basis.
- it is finitely generated.
- it is noetherian, i.e., every subspace is finitely generated.

We introduce a typeclass `FiniteDimensional K V` capturing this property. For ease of transfer of
proof, it is defined using the second point of view, i.e., as `Finite`. However, we prove
that all these points of view are equivalent, with the following lemmas
(in the namespace `FiniteDimensional`):

- `fintypeBasisIndex` states that a finite-dimensional
  vector space has a finite basis
- `FiniteDimensional.finBasis` and `FiniteDimensional.finBasisOfFinrankEq`
  are bases for finite dimensional vector spaces, where the index type
  is `Fin`
- `of_fintype_basis` states that the existence of a basis indexed by a
  finite type implies finite-dimensionality
- `of_finite_basis` states that the existence of a basis indexed by a
  finite set implies finite-dimensionality
- `IsNoetherian.iff_fg` states that the space is finite-dimensional if and only if
  it is noetherian

We make use of `finrank`, the dimension of a finite dimensional space, returning a `Nat`, as
opposed to `Module.rank`, which returns a `Cardinal`. When the space has infinite dimension, its
`finrank` is by convention set to `0`. `finrank` is not defined using `FiniteDimensional`.
For basic results that do not need the `FiniteDimensional` class, import
`Mathlib.LinearAlgebra.Finrank`.

Preservation of finite-dimensionality and formulas for the dimension are given for
- submodules
- quotients (for the dimension of a quotient, see `finrank_quotient_add_finrank`)
- linear equivs, in `LinearEquiv.finiteDimensional`
- image under a linear map (the rank-nullity formula is in `finrank_range_add_finrank_ker`)

Basic properties of linear maps of a finite-dimensional vector space are given. Notably, the
equivalence of injectivity and surjectivity is proved in `LinearMap.injective_iff_surjective`,
and the equivalence between left-inverse and right-inverse in `LinearMap.mul_eq_one_comm`
and `LinearMap.comp_eq_id_comm`.

## Implementation notes

Most results are deduced from the corresponding results for the general dimension (as a cardinal),
in `Mathlib.LinearAlgebra.Dimension`. Not all results have been ported yet.

You should not assume that there has been any effort to state lemmas as generally as possible.

Plenty of the results hold for general fg modules or notherian modules, and they can be found in
`Mathlib.LinearAlgebra.FreeModule.Finite.Rank` and `Mathlib.RingTheory.Noetherian`.
-/


universe u v v' w

open Cardinal Submodule Module Function

/-- `FiniteDimensional` vector spaces are defined to be finite modules.
Use `FiniteDimensional.of_fintype_basis` to prove finite dimension from another definition. -/
abbrev FiniteDimensional (K V : Type*) [DivisionRing K] [AddCommGroup V] [Module K V] :=
  Module.Finite K V
#align finite_dimensional FiniteDimensional

variable {K : Type u} {V : Type v}

namespace FiniteDimensional

open IsNoetherian

section DivisionRing

variable [DivisionRing K] [AddCommGroup V] [Module K V] {V₂ : Type v'} [AddCommGroup V₂]
  [Module K V₂]

/-- If the codomain of an injective linear map is finite dimensional, the domain must be as well. -/
theorem of_injective (f : V →ₗ[K] V₂) (w : Function.Injective f) [FiniteDimensional K V₂] :
    FiniteDimensional K V :=
  have : IsNoetherian K V₂ := IsNoetherian.iff_fg.mpr ‹_›
  Module.Finite.of_injective f w
#align finite_dimensional.of_injective FiniteDimensional.of_injective

/-- If the domain of a surjective linear map is finite dimensional, the codomain must be as well. -/
theorem of_surjective (f : V →ₗ[K] V₂) (w : Function.Surjective f) [FiniteDimensional K V] :
    FiniteDimensional K V₂ :=
  Module.Finite.of_surjective f w
#align finite_dimensional.of_surjective FiniteDimensional.of_surjective

variable (K V)

instance finiteDimensional_pi {ι : Type*} [Finite ι] : FiniteDimensional K (ι → K) :=
  Finite.pi
#align finite_dimensional.finite_dimensional_pi FiniteDimensional.finiteDimensional_pi

instance finiteDimensional_pi' {ι : Type*} [Finite ι] (M : ι → Type*) [∀ i, AddCommGroup (M i)]
    [∀ i, Module K (M i)] [∀ i, FiniteDimensional K (M i)] : FiniteDimensional K (∀ i, M i) :=
  Finite.pi
#align finite_dimensional.finite_dimensional_pi' FiniteDimensional.finiteDimensional_pi'

/-- A finite dimensional vector space over a finite field is finite -/
noncomputable def fintypeOfFintype [Fintype K] [FiniteDimensional K V] : Fintype V :=
  Module.fintypeOfFintype (@finsetBasis K V _ _ _ (iff_fg.2 inferInstance))
#align finite_dimensional.fintype_of_fintype FiniteDimensional.fintypeOfFintype

theorem finite_of_finite [Finite K] [FiniteDimensional K V] : Finite V := by
  cases nonempty_fintype K
  haveI := fintypeOfFintype K V
  infer_instance
#align finite_dimensional.finite_of_finite FiniteDimensional.finite_of_finite

variable {K V}

/-- If a vector space has a finite basis, then it is finite-dimensional. -/
theorem of_fintype_basis {ι : Type w} [Finite ι] (h : Basis ι K V) : FiniteDimensional K V :=
  Module.Finite.of_basis h
#align finite_dimensional.of_fintype_basis FiniteDimensional.of_fintype_basis

/-- If a vector space is `FiniteDimensional`, all bases are indexed by a finite type -/
noncomputable def fintypeBasisIndex {ι : Type*} [FiniteDimensional K V] (b : Basis ι K V) :
    Fintype ι :=
  @Fintype.ofFinite _ (Module.Finite.finite_basis b)
#align finite_dimensional.fintype_basis_index FiniteDimensional.fintypeBasisIndex

/-- If a vector space is `FiniteDimensional`, `Basis.ofVectorSpace` is indexed by
  a finite type. -/
noncomputable instance [FiniteDimensional K V] : Fintype (Basis.ofVectorSpaceIndex K V) := by
  letI : IsNoetherian K V := IsNoetherian.iff_fg.2 inferInstance
  infer_instance

/-- If a vector space has a basis indexed by elements of a finite set, then it is
finite-dimensional. -/
theorem of_finite_basis {ι : Type w} {s : Set ι} (h : Basis s K V) (hs : Set.Finite s) :
    FiniteDimensional K V :=
  haveI := hs.fintype
  of_fintype_basis h
#align finite_dimensional.of_finite_basis FiniteDimensional.of_finite_basis

/-- A subspace of a finite-dimensional space is also finite-dimensional. -/
instance finiteDimensional_submodule [FiniteDimensional K V] (S : Submodule K V) :
    FiniteDimensional K S := by
  letI : IsNoetherian K V := iff_fg.2 ?_
  · exact
      iff_fg.1
        (IsNoetherian.iff_rank_lt_aleph0.2
          (lt_of_le_of_lt (rank_submodule_le _) (_root_.rank_lt_aleph0 K V)))
  · infer_instance
#align finite_dimensional.finite_dimensional_submodule FiniteDimensional.finiteDimensional_submodule

/-- A quotient of a finite-dimensional space is also finite-dimensional. -/
instance finiteDimensional_quotient [FiniteDimensional K V] (S : Submodule K V) :
    FiniteDimensional K (V ⧸ S) :=
  Module.Finite.quotient K S
#align finite_dimensional.finite_dimensional_quotient FiniteDimensional.finiteDimensional_quotient

variable (K V)

/-- In a finite-dimensional space, its dimension (seen as a cardinal) coincides with its
`finrank`. This is a copy of `finrank_eq_rank _ _` which creates easier typeclass searches. -/
theorem finrank_eq_rank' [FiniteDimensional K V] : (finrank K V : Cardinal.{v}) = Module.rank K V :=
  finrank_eq_rank _ _
#align finite_dimensional.finrank_eq_rank' FiniteDimensional.finrank_eq_rank'

variable {K V}

theorem finrank_of_infinite_dimensional (h : ¬FiniteDimensional K V) : finrank K V = 0 :=
  FiniteDimensional.finrank_of_not_finite h
#align finite_dimensional.finrank_of_infinite_dimensional FiniteDimensional.finrank_of_infinite_dimensional

theorem of_finrank_pos (h : 0 < finrank K V) : FiniteDimensional K V :=
  Module.finite_of_finrank_pos h
#align finite_dimensional.finite_dimensional_of_finrank FiniteDimensional.of_finrank_pos

theorem of_finrank_eq_succ {n : ℕ} (hn : finrank K V = n.succ) :
    FiniteDimensional K V :=
  Module.finite_of_finrank_eq_succ hn
#align finite_dimensional.finite_dimensional_of_finrank_eq_succ FiniteDimensional.of_finrank_eq_succ

/-- We can infer `FiniteDimensional K V` in the presence of `[Fact (finrank K V = n + 1)]`. Declare
this as a local instance where needed. -/
theorem of_fact_finrank_eq_succ (n : ℕ) [hn : Fact (finrank K V = n + 1)] :
    FiniteDimensional K V :=
  of_finrank_eq_succ hn.out
#align finite_dimensional.fact_finite_dimensional_of_finrank_eq_succ FiniteDimensional.of_fact_finrank_eq_succ

theorem finiteDimensional_iff_of_rank_eq_nsmul {W} [AddCommGroup W] [Module K W] {n : ℕ}
    (hn : n ≠ 0) (hVW : Module.rank K V = n • Module.rank K W) :
    FiniteDimensional K V ↔ FiniteDimensional K W :=
  Module.finite_iff_of_rank_eq_nsmul hn hVW
#align finite_dimensional.finite_dimensional_iff_of_rank_eq_nsmul FiniteDimensional.finiteDimensional_iff_of_rank_eq_nsmul

/-- If a vector space is finite-dimensional, then the cardinality of any basis is equal to its
`finrank`. -/
theorem finrank_eq_card_basis' [FiniteDimensional K V] {ι : Type w} (h : Basis ι K V) :
    (finrank K V : Cardinal.{w}) = #ι :=
  Module.mk_finrank_eq_card_basis h
#align finite_dimensional.finrank_eq_card_basis' FiniteDimensional.finrank_eq_card_basis'

theorem _root_.LinearIndependent.lt_aleph0_of_finiteDimensional {ι : Type w} [FiniteDimensional K V]
    {v : ι → V} (h : LinearIndependent K v) : #ι < ℵ₀ :=
  h.lt_aleph0_of_finite
#align finite_dimensional.lt_aleph_0_of_linear_independent LinearIndependent.lt_aleph0_of_finiteDimensional
<<<<<<< HEAD
@[deprecated] -- 2023-12-27
=======
@[deprecated (since := "2023-12-27")]
>>>>>>> b8d7525d
alias lt_aleph0_of_linearIndependent := LinearIndependent.lt_aleph0_of_finiteDimensional

/-- If a submodule has maximal dimension in a finite dimensional space, then it is equal to the
whole space. -/
theorem _root_.Submodule.eq_top_of_finrank_eq [FiniteDimensional K V] {S : Submodule K V}
    (h : finrank K S = finrank K V) : S = ⊤ := by
  haveI : IsNoetherian K V := iff_fg.2 inferInstance
  set bS := Basis.ofVectorSpace K S with bS_eq
  have : LinearIndependent K ((↑) : ((↑) '' Basis.ofVectorSpaceIndex K S : Set V) → V) :=
    LinearIndependent.image_subtype (f := Submodule.subtype S)
      (by simpa [bS] using bS.linearIndependent) (by simp)
  set b := Basis.extend this with b_eq
  -- Porting note: `letI` now uses `this` so we need to give different names
  letI i1 : Fintype (this.extend _) :=
    (LinearIndependent.set_finite_of_isNoetherian (by simpa [b] using b.linearIndependent)).fintype
  letI i2 : Fintype (((↑) : S → V) '' Basis.ofVectorSpaceIndex K S) :=
    (LinearIndependent.set_finite_of_isNoetherian this).fintype
  letI i3 : Fintype (Basis.ofVectorSpaceIndex K S) :=
    (LinearIndependent.set_finite_of_isNoetherian
      (by simpa [bS] using bS.linearIndependent)).fintype
  have : (↑) '' Basis.ofVectorSpaceIndex K S = this.extend (Set.subset_univ _) :=
    Set.eq_of_subset_of_card_le (this.subset_extend _)
      (by
        rw [Set.card_image_of_injective _ Subtype.coe_injective, ← finrank_eq_card_basis bS, ←
            finrank_eq_card_basis b, h])
  rw [← b.span_eq, b_eq, Basis.coe_extend, Subtype.range_coe, ← this, ← Submodule.coeSubtype,
    span_image]
  have := bS.span_eq
  rw [bS_eq, Basis.coe_ofVectorSpace, Subtype.range_coe] at this
  rw [this, Submodule.map_top (Submodule.subtype S), range_subtype]
#align finite_dimensional.eq_top_of_finrank_eq Submodule.eq_top_of_finrank_eq
#align submodule.eq_top_of_finrank_eq Submodule.eq_top_of_finrank_eq

variable (K)

instance finiteDimensional_self : FiniteDimensional K K := inferInstance
#align finite_dimensional.finite_dimensional_self FiniteDimensional.finiteDimensional_self

/-- The submodule generated by a finite set is finite-dimensional. -/
theorem span_of_finite {A : Set V} (hA : Set.Finite A) : FiniteDimensional K (Submodule.span K A) :=
  Module.Finite.span_of_finite K hA
#align finite_dimensional.span_of_finite FiniteDimensional.span_of_finite

/-- The submodule generated by a single element is finite-dimensional. -/
instance span_singleton (x : V) : FiniteDimensional K (K ∙ x) :=
  Module.Finite.span_singleton K x
#align finite_dimensional.span_singleton FiniteDimensional.span_singleton

/-- The submodule generated by a finset is finite-dimensional. -/
instance span_finset (s : Finset V) : FiniteDimensional K (span K (s : Set V)) :=
  Module.Finite.span_finset K s
#align finite_dimensional.span_finset FiniteDimensional.span_finset

/-- Pushforwards of finite-dimensional submodules are finite-dimensional. -/
instance (f : V →ₗ[K] V₂) (p : Submodule K V) [FiniteDimensional K p] :
    FiniteDimensional K (p.map f) :=
  Module.Finite.map _ _

variable {K}

section

open BigOperators

open Finset

section

variable {L : Type*} [LinearOrderedField L]
variable {W : Type v} [AddCommGroup W] [Module L W]

/-- A slight strengthening of `exists_nontrivial_relation_sum_zero_of_rank_succ_lt_card`
available when working over an ordered field:
we can ensure a positive coefficient, not just a nonzero coefficient.
-/
theorem exists_relation_sum_zero_pos_coefficient_of_finrank_succ_lt_card [FiniteDimensional L W]
    {t : Finset W} (h : finrank L W + 1 < t.card) :
    ∃ f : W → L, ∑ e in t, f e • e = 0 ∧ ∑ e in t, f e = 0 ∧ ∃ x ∈ t, 0 < f x := by
  obtain ⟨f, sum, total, nonzero⟩ :=
    Module.exists_nontrivial_relation_sum_zero_of_finrank_succ_lt_card h
  exact ⟨f, sum, total, exists_pos_of_sum_zero_of_exists_nonzero f total nonzero⟩
#align finite_dimensional.exists_relation_sum_zero_pos_coefficient_of_rank_succ_lt_card FiniteDimensional.exists_relation_sum_zero_pos_coefficient_of_finrank_succ_lt_card


end

end

/-- In a vector space with dimension 1, each set {v} is a basis for `v ≠ 0`. -/
@[simps repr_apply]
noncomputable def basisSingleton (ι : Type*) [Unique ι] (h : finrank K V = 1) (v : V)
    (hv : v ≠ 0) : Basis ι K V :=
  let b := FiniteDimensional.basisUnique ι h
  let h : b.repr v default ≠ 0 := mt FiniteDimensional.basisUnique_repr_eq_zero_iff.mp hv
  Basis.ofRepr
    { toFun := fun w => Finsupp.single default (b.repr w default / b.repr v default)
      invFun := fun f => f default • v
      map_add' := by simp [add_div]
      map_smul' := by simp [mul_div]
      left_inv := fun w => by
        apply_fun b.repr using b.repr.toEquiv.injective
        apply_fun Equiv.finsuppUnique
        simp only [LinearEquiv.map_smulₛₗ, Finsupp.coe_smul, Finsupp.single_eq_same,
          smul_eq_mul, Pi.smul_apply, Equiv.finsuppUnique_apply]
        exact div_mul_cancel₀ _ h
      right_inv := fun f => by
        ext
        simp only [LinearEquiv.map_smulₛₗ, Finsupp.coe_smul, Finsupp.single_eq_same,
          RingHom.id_apply, smul_eq_mul, Pi.smul_apply]
        exact mul_div_cancel_right₀ _ h }
#align finite_dimensional.basis_singleton FiniteDimensional.basisSingleton

@[simp]
theorem basisSingleton_apply (ι : Type*) [Unique ι] (h : finrank K V = 1) (v : V) (hv : v ≠ 0)
    (i : ι) : basisSingleton ι h v hv i = v := by
  cases Unique.uniq ‹Unique ι› i
  simp [basisSingleton]
#align finite_dimensional.basis_singleton_apply FiniteDimensional.basisSingleton_apply

@[simp]
theorem range_basisSingleton (ι : Type*) [Unique ι] (h : finrank K V = 1) (v : V) (hv : v ≠ 0) :
    Set.range (basisSingleton ι h v hv) = {v} := by rw [Set.range_unique, basisSingleton_apply]
#align finite_dimensional.range_basis_singleton FiniteDimensional.range_basisSingleton

end DivisionRing

section Tower

variable (F K A : Type*) [DivisionRing F] [DivisionRing K] [AddCommGroup A]
variable [Module F K] [Module K A] [Module F A] [IsScalarTower F K A]

theorem trans [FiniteDimensional F K] [FiniteDimensional K A] : FiniteDimensional F A :=
  Module.Finite.trans K A
#align finite_dimensional.trans FiniteDimensional.trans

end Tower

end FiniteDimensional

section ZeroRank

variable [DivisionRing K] [AddCommGroup V] [Module K V]

open FiniteDimensional

theorem FiniteDimensional.of_rank_eq_nat {n : ℕ} (h : Module.rank K V = n) :
    FiniteDimensional K V :=
  Module.finite_of_rank_eq_nat h
#align finite_dimensional_of_rank_eq_nat FiniteDimensional.of_rank_eq_nat

@[deprecated (since := "2024-02-02")]
alias finiteDimensional_of_rank_eq_nat := FiniteDimensional.of_rank_eq_nat

theorem FiniteDimensional.of_rank_eq_zero (h : Module.rank K V = 0) : FiniteDimensional K V :=
  Module.finite_of_rank_eq_zero h
#align finite_dimensional_of_rank_eq_zero FiniteDimensional.of_rank_eq_zero

@[deprecated (since := "2024-02-02")]
alias finiteDimensional_of_rank_eq_zero := FiniteDimensional.of_rank_eq_zero

theorem FiniteDimensional.of_rank_eq_one (h : Module.rank K V = 1) : FiniteDimensional K V :=
  Module.finite_of_rank_eq_one h
#align finite_dimensional_of_rank_eq_one FiniteDimensional.of_rank_eq_one

@[deprecated (since := "2024-02-02")]
alias finiteDimensional_of_rank_eq_one := FiniteDimensional.of_rank_eq_one

variable (K V)

instance finiteDimensional_bot : FiniteDimensional K (⊥ : Submodule K V) :=
  of_rank_eq_zero <| by simp
#align finite_dimensional_bot finiteDimensional_bot

variable {K V}

end ZeroRank

namespace Submodule

open IsNoetherian FiniteDimensional

section DivisionRing

variable [DivisionRing K] [AddCommGroup V] [Module K V]

/-- A submodule is finitely generated if and only if it is finite-dimensional -/
theorem fg_iff_finiteDimensional (s : Submodule K V) : s.FG ↔ FiniteDimensional K s :=
  ⟨fun h => Module.finite_def.2 <| (fg_top s).2 h, fun h => (fg_top s).1 <| Module.finite_def.1 h⟩
#align submodule.fg_iff_finite_dimensional Submodule.fg_iff_finiteDimensional

/-- A submodule contained in a finite-dimensional submodule is
finite-dimensional. -/
theorem finiteDimensional_of_le {S₁ S₂ : Submodule K V} [FiniteDimensional K S₂] (h : S₁ ≤ S₂) :
    FiniteDimensional K S₁ :=
  haveI : IsNoetherian K S₂ := iff_fg.2 inferInstance
  iff_fg.1
    (IsNoetherian.iff_rank_lt_aleph0.2
      (lt_of_le_of_lt (rank_le_of_submodule _ _ h) (rank_lt_aleph0 K S₂)))
#align submodule.finite_dimensional_of_le Submodule.finiteDimensional_of_le

/-- The inf of two submodules, the first finite-dimensional, is
finite-dimensional. -/
instance finiteDimensional_inf_left (S₁ S₂ : Submodule K V) [FiniteDimensional K S₁] :
    FiniteDimensional K (S₁ ⊓ S₂ : Submodule K V) :=
  finiteDimensional_of_le inf_le_left
#align submodule.finite_dimensional_inf_left Submodule.finiteDimensional_inf_left

/-- The inf of two submodules, the second finite-dimensional, is
finite-dimensional. -/
instance finiteDimensional_inf_right (S₁ S₂ : Submodule K V) [FiniteDimensional K S₂] :
    FiniteDimensional K (S₁ ⊓ S₂ : Submodule K V) :=
  finiteDimensional_of_le inf_le_right
#align submodule.finite_dimensional_inf_right Submodule.finiteDimensional_inf_right

/-- The sup of two finite-dimensional submodules is
finite-dimensional. -/
instance finiteDimensional_sup (S₁ S₂ : Submodule K V) [h₁ : FiniteDimensional K S₁]
    [h₂ : FiniteDimensional K S₂] : FiniteDimensional K (S₁ ⊔ S₂ : Submodule K V) := by
  unfold FiniteDimensional at *
  rw [finite_def] at *
  exact (fg_top _).2 (((fg_top S₁).1 h₁).sup ((fg_top S₂).1 h₂))
#align submodule.finite_dimensional_sup Submodule.finiteDimensional_sup

/-- The submodule generated by a finite supremum of finite dimensional submodules is
finite-dimensional.

Note that strictly this only needs `∀ i ∈ s, FiniteDimensional K (S i)`, but that doesn't
work well with typeclass search. -/
instance finiteDimensional_finset_sup {ι : Type*} (s : Finset ι) (S : ι → Submodule K V)
    [∀ i, FiniteDimensional K (S i)] : FiniteDimensional K (s.sup S : Submodule K V) := by
  refine'
    @Finset.sup_induction _ _ _ _ s S (fun i => FiniteDimensional K ↑i) (finiteDimensional_bot K V)
      _ fun i _ => by infer_instance
  intro S₁ hS₁ S₂ hS₂
  exact Submodule.finiteDimensional_sup S₁ S₂
#align submodule.finite_dimensional_finset_sup Submodule.finiteDimensional_finset_sup

/-- The submodule generated by a supremum of finite dimensional submodules, indexed by a finite
sort is finite-dimensional. -/
instance finiteDimensional_iSup {ι : Sort*} [Finite ι] (S : ι → Submodule K V)
    [∀ i, FiniteDimensional K (S i)] : FiniteDimensional K ↑(⨆ i, S i) := by
  cases nonempty_fintype (PLift ι)
  rw [← iSup_plift_down, ← Finset.sup_univ_eq_iSup]
  exact Submodule.finiteDimensional_finset_sup _ _
#align submodule.finite_dimensional_supr Submodule.finiteDimensional_iSup

/-- In a finite-dimensional vector space, the dimensions of a submodule and of the corresponding
quotient add up to the dimension of the space. -/
theorem finrank_quotient_add_finrank [FiniteDimensional K V] (s : Submodule K V) :
    finrank K (V ⧸ s) + finrank K s = finrank K V := by
  have := rank_quotient_add_rank s
  rw [← finrank_eq_rank, ← finrank_eq_rank, ← finrank_eq_rank] at this
  exact mod_cast this
#align submodule.finrank_quotient_add_finrank Submodule.finrank_quotient_add_finrank

/-- The dimension of a strict submodule is strictly bounded by the dimension of the ambient
space. -/
theorem finrank_lt [FiniteDimensional K V] {s : Submodule K V} (h : s < ⊤) :
    finrank K s < finrank K V := by
  rw [← s.finrank_quotient_add_finrank, add_comm]
  exact Nat.lt_add_of_pos_right (finrank_pos_iff.mpr (Quotient.nontrivial_of_lt_top _ h))
#align submodule.finrank_lt Submodule.finrank_lt

/-- The sum of the dimensions of s + t and s ∩ t is the sum of the dimensions of s and t -/
theorem finrank_sup_add_finrank_inf_eq (s t : Submodule K V) [FiniteDimensional K s]
    [FiniteDimensional K t] :
    finrank K ↑(s ⊔ t) + finrank K ↑(s ⊓ t) = finrank K ↑s + finrank K ↑t := by
  have key : Module.rank K ↑(s ⊔ t) + Module.rank K ↑(s ⊓ t) = Module.rank K s + Module.rank K t :=
    rank_sup_add_rank_inf_eq s t
  repeat rw [← finrank_eq_rank] at key
  norm_cast at key
#align submodule.finrank_sup_add_finrank_inf_eq Submodule.finrank_sup_add_finrank_inf_eq

theorem finrank_add_le_finrank_add_finrank (s t : Submodule K V) [FiniteDimensional K s]
    [FiniteDimensional K t] : finrank K (s ⊔ t : Submodule K V) ≤ finrank K s + finrank K t := by
  rw [← finrank_sup_add_finrank_inf_eq]
  exact self_le_add_right _ _
#align submodule.finrank_add_le_finrank_add_finrank Submodule.finrank_add_le_finrank_add_finrank

theorem eq_top_of_disjoint [FiniteDimensional K V] (s t : Submodule K V)
    (hdim : finrank K s + finrank K t = finrank K V) (hdisjoint : Disjoint s t) : s ⊔ t = ⊤ := by
  have h_finrank_inf : finrank K ↑(s ⊓ t) = 0 := by
    rw [disjoint_iff_inf_le, le_bot_iff] at hdisjoint
    rw [hdisjoint, finrank_bot]
  apply eq_top_of_finrank_eq
  rw [← hdim]
  convert s.finrank_sup_add_finrank_inf_eq t
  rw [h_finrank_inf]
  rfl
#align submodule.eq_top_of_disjoint Submodule.eq_top_of_disjoint

theorem finrank_add_finrank_le_of_disjoint [FiniteDimensional K V]
    {s t : Submodule K V} (hdisjoint : Disjoint s t) :
    finrank K s + finrank K t ≤ finrank K V := by
  rw [← Submodule.finrank_sup_add_finrank_inf_eq s t, hdisjoint.eq_bot, finrank_bot, add_zero]
  exact Submodule.finrank_le _

end DivisionRing

end Submodule

namespace LinearEquiv

open FiniteDimensional

variable [DivisionRing K] [AddCommGroup V] [Module K V] {V₂ : Type v'} [AddCommGroup V₂]
  [Module K V₂]

/-- Finite dimensionality is preserved under linear equivalence. -/
protected theorem finiteDimensional (f : V ≃ₗ[K] V₂) [FiniteDimensional K V] :
    FiniteDimensional K V₂ :=
  Module.Finite.equiv f
#align linear_equiv.finite_dimensional LinearEquiv.finiteDimensional

variable {R M M₂ : Type*} [Ring R] [AddCommGroup M] [AddCommGroup M₂]
variable [Module R M] [Module R M₂]

end LinearEquiv

section

variable [DivisionRing K] [AddCommGroup V] [Module K V]

instance finiteDimensional_finsupp {ι : Type*} [Finite ι] [FiniteDimensional K V] :
    FiniteDimensional K (ι →₀ V) :=
  Module.Finite.finsupp
#align finite_dimensional_finsupp finiteDimensional_finsupp

end

namespace FiniteDimensional

section DivisionRing

variable [DivisionRing K] [AddCommGroup V] [Module K V] {V₂ : Type v'} [AddCommGroup V₂]
  [Module K V₂]

/-- If a submodule is contained in a finite-dimensional
submodule with the same or smaller dimension, they are equal. -/
theorem eq_of_le_of_finrank_le {S₁ S₂ : Submodule K V} [FiniteDimensional K S₂] (hle : S₁ ≤ S₂)
    (hd : finrank K S₂ ≤ finrank K S₁) : S₁ = S₂ := by
  rw [← LinearEquiv.finrank_eq (Submodule.comapSubtypeEquivOfLe hle)] at hd
  exact le_antisymm hle (Submodule.comap_subtype_eq_top.1
    (eq_top_of_finrank_eq (le_antisymm (comap (Submodule.subtype S₂) S₁).finrank_le hd)))
#align finite_dimensional.eq_of_le_of_finrank_le FiniteDimensional.eq_of_le_of_finrank_le

/-- If a submodule is contained in a finite-dimensional
submodule with the same dimension, they are equal. -/
theorem eq_of_le_of_finrank_eq {S₁ S₂ : Submodule K V} [FiniteDimensional K S₂] (hle : S₁ ≤ S₂)
    (hd : finrank K S₁ = finrank K S₂) : S₁ = S₂ :=
  eq_of_le_of_finrank_le hle hd.ge
#align finite_dimensional.eq_of_le_of_finrank_eq FiniteDimensional.eq_of_le_of_finrank_eq

section Subalgebra

variable {K L : Type*} [Field K] [Ring L] [Algebra K L] {F E : Subalgebra K L}
  [hfin : FiniteDimensional K E] (h_le : F ≤ E)

/-- If a subalgebra is contained in a finite-dimensional
subalgebra with the same or smaller dimension, they are equal. -/
theorem _root_.Subalgebra.eq_of_le_of_finrank_le (h_finrank : finrank K E ≤ finrank K F) : F = E :=
  haveI : Module.Finite K (Subalgebra.toSubmodule E) := hfin
  Subalgebra.toSubmodule_injective <| FiniteDimensional.eq_of_le_of_finrank_le h_le h_finrank

/-- If a subalgebra is contained in a finite-dimensional
subalgebra with the same dimension, they are equal. -/
theorem _root_.Subalgebra.eq_of_le_of_finrank_eq (h_finrank : finrank K F = finrank K E) : F = E :=
  Subalgebra.eq_of_le_of_finrank_le h_le h_finrank.ge

end Subalgebra

variable [FiniteDimensional K V] [FiniteDimensional K V₂]

/-- Given isomorphic subspaces `p q` of vector spaces `V` and `V₁` respectively,
  `p.quotient` is isomorphic to `q.quotient`. -/
noncomputable def LinearEquiv.quotEquivOfEquiv {p : Subspace K V} {q : Subspace K V₂}
    (f₁ : p ≃ₗ[K] q) (f₂ : V ≃ₗ[K] V₂) : (V ⧸ p) ≃ₗ[K] V₂ ⧸ q :=
  LinearEquiv.ofFinrankEq _ _
    (by
      rw [← @add_right_cancel_iff _ _ _ (finrank K p), Submodule.finrank_quotient_add_finrank,
        LinearEquiv.finrank_eq f₁, Submodule.finrank_quotient_add_finrank,
        LinearEquiv.finrank_eq f₂])
#align finite_dimensional.linear_equiv.quot_equiv_of_equiv FiniteDimensional.LinearEquiv.quotEquivOfEquiv

-- TODO: generalize to the case where one of `p` and `q` is finite-dimensional.
/-- Given the subspaces `p q`, if `p.quotient ≃ₗ[K] q`, then `q.quotient ≃ₗ[K] p` -/
noncomputable def LinearEquiv.quotEquivOfQuotEquiv {p q : Subspace K V} (f : (V ⧸ p) ≃ₗ[K] q) :
    (V ⧸ q) ≃ₗ[K] p :=
  LinearEquiv.ofFinrankEq _ _ <|
    add_right_cancel <| by
      rw [Submodule.finrank_quotient_add_finrank, ← LinearEquiv.finrank_eq f, add_comm,
        Submodule.finrank_quotient_add_finrank]
#align finite_dimensional.linear_equiv.quot_equiv_of_quot_equiv FiniteDimensional.LinearEquiv.quotEquivOfQuotEquiv

end DivisionRing

end FiniteDimensional

namespace LinearMap

open FiniteDimensional

section DivisionRing

variable [DivisionRing K] [AddCommGroup V] [Module K V] {V₂ : Type v'} [AddCommGroup V₂]
  [Module K V₂]

/-- On a finite-dimensional space, an injective linear map is surjective. -/
theorem surjective_of_injective [FiniteDimensional K V] {f : V →ₗ[K] V} (hinj : Injective f) :
    Surjective f := by
  have h := rank_range_of_injective _ hinj
  rw [← finrank_eq_rank, ← finrank_eq_rank, natCast_inj] at h
  exact range_eq_top.1 (eq_top_of_finrank_eq h)
#align linear_map.surjective_of_injective LinearMap.surjective_of_injective

/-- The image under an onto linear map of a finite-dimensional space is also finite-dimensional. -/
theorem finiteDimensional_of_surjective [FiniteDimensional K V] (f : V →ₗ[K] V₂)
    (hf : LinearMap.range f = ⊤) : FiniteDimensional K V₂ :=
  Module.Finite.of_surjective f <| range_eq_top.1 hf
#align linear_map.finite_dimensional_of_surjective LinearMap.finiteDimensional_of_surjective

/-- The range of a linear map defined on a finite-dimensional space is also finite-dimensional. -/
instance finiteDimensional_range [FiniteDimensional K V] (f : V →ₗ[K] V₂) :
    FiniteDimensional K (LinearMap.range f) :=
  Module.Finite.range f
#align linear_map.finite_dimensional_range LinearMap.finiteDimensional_range

/-- On a finite-dimensional space, a linear map is injective if and only if it is surjective. -/
theorem injective_iff_surjective [FiniteDimensional K V] {f : V →ₗ[K] V} :
    Injective f ↔ Surjective f :=
  ⟨surjective_of_injective, fun hsurj =>
    let ⟨g, hg⟩ := f.exists_rightInverse_of_surjective (range_eq_top.2 hsurj)
    have : Function.RightInverse g f := LinearMap.ext_iff.1 hg
    (leftInverse_of_surjective_of_rightInverse (surjective_of_injective this.injective)
        this).injective⟩
#align linear_map.injective_iff_surjective LinearMap.injective_iff_surjective

lemma injOn_iff_surjOn {p : Submodule K V} [FiniteDimensional K p]
    {f : V →ₗ[K] V} (h : ∀ x ∈ p, f x ∈ p) :
    Set.InjOn f p ↔ Set.SurjOn f p p := by
  rw [Set.injOn_iff_injective, ← Set.MapsTo.restrict_surjective_iff h]
  change Injective (f.domRestrict p) ↔ Surjective (f.restrict h)
  simp [disjoint_iff, ← injective_iff_surjective]

theorem ker_eq_bot_iff_range_eq_top [FiniteDimensional K V] {f : V →ₗ[K] V} :
    LinearMap.ker f = ⊥ ↔ LinearMap.range f = ⊤ := by
  rw [range_eq_top, ker_eq_bot, injective_iff_surjective]
#align linear_map.ker_eq_bot_iff_range_eq_top LinearMap.ker_eq_bot_iff_range_eq_top

/-- In a finite-dimensional space, if linear maps are inverse to each other on one side then they
are also inverse to each other on the other side. -/
theorem mul_eq_one_of_mul_eq_one [FiniteDimensional K V] {f g : V →ₗ[K] V} (hfg : f * g = 1) :
    g * f = 1 := by
  have ginj : Injective g :=
    HasLeftInverse.injective ⟨f, fun x => show (f * g) x = (1 : V →ₗ[K] V) x by rw [hfg]⟩
  let ⟨i, hi⟩ :=
    g.exists_rightInverse_of_surjective (range_eq_top.2 (injective_iff_surjective.1 ginj))
  have : f * (g * i) = f * 1 := congr_arg _ hi
  rw [← mul_assoc, hfg, one_mul, mul_one] at this; rwa [← this]
#align linear_map.mul_eq_one_of_mul_eq_one LinearMap.mul_eq_one_of_mul_eq_one

/-- In a finite-dimensional space, linear maps are inverse to each other on one side if and only if
they are inverse to each other on the other side. -/
theorem mul_eq_one_comm [FiniteDimensional K V] {f g : V →ₗ[K] V} : f * g = 1 ↔ g * f = 1 :=
  ⟨mul_eq_one_of_mul_eq_one, mul_eq_one_of_mul_eq_one⟩
#align linear_map.mul_eq_one_comm LinearMap.mul_eq_one_comm

/-- In a finite-dimensional space, linear maps are inverse to each other on one side if and only if
they are inverse to each other on the other side. -/
theorem comp_eq_id_comm [FiniteDimensional K V] {f g : V →ₗ[K] V} : f.comp g = id ↔ g.comp f = id :=
  mul_eq_one_comm
#align linear_map.comp_eq_id_comm LinearMap.comp_eq_id_comm

/-- rank-nullity theorem : the dimensions of the kernel and the range of a linear map add up to
the dimension of the source space. -/
theorem finrank_range_add_finrank_ker [FiniteDimensional K V] (f : V →ₗ[K] V₂) :
    finrank K (LinearMap.range f) + finrank K (LinearMap.ker f) = finrank K V := by
  rw [← f.quotKerEquivRange.finrank_eq]
  exact Submodule.finrank_quotient_add_finrank _
#align linear_map.finrank_range_add_finrank_ker LinearMap.finrank_range_add_finrank_ker

theorem comap_eq_sup_ker_of_disjoint {p : Submodule K V} [FiniteDimensional K p] {f : V →ₗ[K] V}
    (h : ∀ x ∈ p, f x ∈ p) (h' : Disjoint p (ker f)) :
    p.comap f = p ⊔ ker f := by
  refine le_antisymm (fun x hx ↦ ?_) (sup_le_iff.mpr ⟨h, ker_le_comap _⟩)
  obtain ⟨⟨y, hy⟩, hxy⟩ :=
    surjective_of_injective ((injective_restrict_iff_disjoint h).mpr h') ⟨f x, hx⟩
  replace hxy : f y = f x := by simpa [Subtype.ext_iff] using hxy
  exact Submodule.mem_sup.mpr ⟨y, hy, x - y, by simp [hxy], add_sub_cancel y x⟩

theorem ker_comp_eq_of_commute_of_disjoint_ker [FiniteDimensional K V] {f g : V →ₗ[K] V}
    (h : Commute f g) (h' : Disjoint (ker f) (ker g)) :
    ker (f ∘ₗ g) = ker f ⊔ ker g := by
  suffices ∀ x, f x = 0 → f (g x) = 0 by rw [ker_comp, comap_eq_sup_ker_of_disjoint _ h']; simpa
  intro x hx
  rw [← comp_apply, ← mul_eq_comp, h.eq, mul_apply, hx, _root_.map_zero]

theorem ker_noncommProd_eq_of_supIndep_ker [FiniteDimensional K V] {ι : Type*} {f : ι → V →ₗ[K] V}
    (s : Finset ι) (comm) (h : s.SupIndep fun i ↦ ker (f i)) :
    ker (s.noncommProd f comm) = ⨆ i ∈ s, ker (f i) := by
  classical
  induction' s using Finset.induction_on with i s hi ih
  · set_option tactic.skipAssignedInstances false in
    simpa using LinearMap.ker_id
  replace ih : ker (Finset.noncommProd s f <| Set.Pairwise.mono (s.subset_insert i) comm) =
      ⨆ x ∈ s, ker (f x) := ih _ (h.subset (s.subset_insert i))
  rw [Finset.noncommProd_insert_of_not_mem _ _ _ _ hi, mul_eq_comp,
    ker_comp_eq_of_commute_of_disjoint_ker]
  · simp_rw [Finset.mem_insert_coe, iSup_insert, Finset.mem_coe, ih]
  · exact s.noncommProd_commute _ _ _ fun j hj ↦
      comm (s.mem_insert_self i) (Finset.mem_insert_of_mem hj) (by aesop)
  · replace h := Finset.supIndep_iff_disjoint_erase.mp h i (s.mem_insert_self i)
    simpa [ih, hi, Finset.sup_eq_iSup] using h

end DivisionRing

end LinearMap

namespace LinearEquiv

open FiniteDimensional

variable [DivisionRing K] [AddCommGroup V] [Module K V]
variable [FiniteDimensional K V]

/-- The linear equivalence corresponding to an injective endomorphism. -/
noncomputable def ofInjectiveEndo (f : V →ₗ[K] V) (h_inj : Injective f) : V ≃ₗ[K] V :=
  LinearEquiv.ofBijective f ⟨h_inj, LinearMap.injective_iff_surjective.mp h_inj⟩
#align linear_equiv.of_injective_endo LinearEquiv.ofInjectiveEndo

@[simp]
theorem coe_ofInjectiveEndo (f : V →ₗ[K] V) (h_inj : Injective f) :
    ⇑(ofInjectiveEndo f h_inj) = f :=
  rfl
#align linear_equiv.coe_of_injective_endo LinearEquiv.coe_ofInjectiveEndo

@[simp]
theorem ofInjectiveEndo_right_inv (f : V →ₗ[K] V) (h_inj : Injective f) :
    f * (ofInjectiveEndo f h_inj).symm = 1 :=
  LinearMap.ext <| (ofInjectiveEndo f h_inj).apply_symm_apply
#align linear_equiv.of_injective_endo_right_inv LinearEquiv.ofInjectiveEndo_right_inv

@[simp]
theorem ofInjectiveEndo_left_inv (f : V →ₗ[K] V) (h_inj : Injective f) :
    ((ofInjectiveEndo f h_inj).symm : V →ₗ[K] V) * f = 1 :=
  LinearMap.ext <| (ofInjectiveEndo f h_inj).symm_apply_apply
#align linear_equiv.of_injective_endo_left_inv LinearEquiv.ofInjectiveEndo_left_inv

end LinearEquiv

namespace LinearMap

variable [DivisionRing K] [AddCommGroup V] [Module K V]

theorem isUnit_iff_ker_eq_bot [FiniteDimensional K V] (f : V →ₗ[K] V) :
    IsUnit f ↔ (LinearMap.ker f) = ⊥ := by
  constructor
  · rintro ⟨u, rfl⟩
    exact LinearMap.ker_eq_bot_of_inverse u.inv_mul
  · intro h_inj
    rw [ker_eq_bot] at h_inj
    exact ⟨⟨f, (LinearEquiv.ofInjectiveEndo f h_inj).symm.toLinearMap,
      LinearEquiv.ofInjectiveEndo_right_inv f h_inj, LinearEquiv.ofInjectiveEndo_left_inv f h_inj⟩,
      rfl⟩
#align linear_map.is_unit_iff_ker_eq_bot LinearMap.isUnit_iff_ker_eq_bot

theorem isUnit_iff_range_eq_top [FiniteDimensional K V] (f : V →ₗ[K] V) :
    IsUnit f ↔ (LinearMap.range f) = ⊤ :=
  by rw [isUnit_iff_ker_eq_bot, ker_eq_bot_iff_range_eq_top]
#align linear_map.is_unit_iff_range_eq_top LinearMap.isUnit_iff_range_eq_top

end LinearMap

open Module FiniteDimensional

section

variable [DivisionRing K] [AddCommGroup V] [Module K V]

theorem finrank_zero_iff_forall_zero [FiniteDimensional K V] : finrank K V = 0 ↔ ∀ x : V, x = 0 :=
  FiniteDimensional.finrank_zero_iff.trans (subsingleton_iff_forall_eq 0)
#align finrank_zero_iff_forall_zero finrank_zero_iff_forall_zero

/-- If `ι` is an empty type and `V` is zero-dimensional, there is a unique `ι`-indexed basis. -/
noncomputable def basisOfFinrankZero [FiniteDimensional K V] {ι : Type*} [IsEmpty ι]
    (hV : finrank K V = 0) : Basis ι K V :=
  haveI : Subsingleton V := finrank_zero_iff.1 hV
  Basis.empty _
#align basis_of_finrank_zero basisOfFinrankZero

end

namespace LinearMap

variable [DivisionRing K] [AddCommGroup V] [Module K V] {V₂ : Type v'} [AddCommGroup V₂]
  [Module K V₂]

theorem injective_iff_surjective_of_finrank_eq_finrank [FiniteDimensional K V]
    [FiniteDimensional K V₂] (H : finrank K V = finrank K V₂) {f : V →ₗ[K] V₂} :
    Function.Injective f ↔ Function.Surjective f := by
  have := finrank_range_add_finrank_ker f
  rw [← ker_eq_bot, ← range_eq_top]; refine' ⟨fun h => _, fun h => _⟩
  · rw [h, finrank_bot, add_zero, H] at this
    exact eq_top_of_finrank_eq this
  · rw [h, finrank_top, H] at this
    exact Submodule.finrank_eq_zero.1 (add_right_injective _ this)
#align linear_map.injective_iff_surjective_of_finrank_eq_finrank LinearMap.injective_iff_surjective_of_finrank_eq_finrank

theorem ker_eq_bot_iff_range_eq_top_of_finrank_eq_finrank [FiniteDimensional K V]
    [FiniteDimensional K V₂] (H : finrank K V = finrank K V₂) {f : V →ₗ[K] V₂} :
    LinearMap.ker f = ⊥ ↔ LinearMap.range f = ⊤ := by
  rw [range_eq_top, ker_eq_bot, injective_iff_surjective_of_finrank_eq_finrank H]
#align linear_map.ker_eq_bot_iff_range_eq_top_of_finrank_eq_finrank LinearMap.ker_eq_bot_iff_range_eq_top_of_finrank_eq_finrank

/-- Given a linear map `f` between two vector spaces with the same dimension, if
`ker f = ⊥` then `linearEquivOfInjective` is the induced isomorphism
between the two vector spaces. -/
noncomputable def linearEquivOfInjective [FiniteDimensional K V] [FiniteDimensional K V₂]
    (f : V →ₗ[K] V₂) (hf : Injective f) (hdim : finrank K V = finrank K V₂) : V ≃ₗ[K] V₂ :=
  LinearEquiv.ofBijective f
    ⟨hf, (LinearMap.injective_iff_surjective_of_finrank_eq_finrank hdim).mp hf⟩
#align linear_map.linear_equiv_of_injective LinearMap.linearEquivOfInjective

@[simp]
theorem linearEquivOfInjective_apply [FiniteDimensional K V] [FiniteDimensional K V₂]
    {f : V →ₗ[K] V₂} (hf : Injective f) (hdim : finrank K V = finrank K V₂) (x : V) :
    f.linearEquivOfInjective hf hdim x = f x :=
  rfl
#align linear_map.linear_equiv_of_injective_apply LinearMap.linearEquivOfInjective_apply

end LinearMap

section

lemma FiniteDimensional.exists_mul_eq_one (F : Type*) {K : Type*} [Field F] [Ring K] [IsDomain K]
    [Algebra F K] [FiniteDimensional F K] {x : K} (H : x ≠ 0) : ∃ y, x * y = 1 := by
  have : Function.Surjective (LinearMap.mulLeft F x) :=
    LinearMap.injective_iff_surjective.1 fun y z => ((mul_right_inj' H).1 : x * y = x * z → y = z)
  exact this 1

/-- A domain that is module-finite as an algebra over a field is a division ring. -/
noncomputable def divisionRingOfFiniteDimensional (F K : Type*) [Field F] [Ring K] [IsDomain K]
    [Algebra F K] [FiniteDimensional F K] : DivisionRing K where
  __ := ‹IsDomain K›
  inv x :=
    letI := Classical.decEq K
    if H : x = 0 then 0 else Classical.choose <| FiniteDimensional.exists_mul_eq_one F H
  mul_inv_cancel x hx := show x * dite _ (h := _) _ = _ by
    rw [dif_neg hx]
    exact (Classical.choose_spec (FiniteDimensional.exists_mul_eq_one F hx) :)
  inv_zero := dif_pos rfl
  nnqsmul := _
  qsmul := _
#align division_ring_of_finite_dimensional divisionRingOfFiniteDimensional

/-- An integral domain that is module-finite as an algebra over a field is a field. -/
noncomputable def fieldOfFiniteDimensional (F K : Type*) [Field F] [h : CommRing K] [IsDomain K]
    [Algebra F K] [FiniteDimensional F K] : Field K :=
  { divisionRingOfFiniteDimensional F K with
    toCommRing := h }
#align field_of_finite_dimensional fieldOfFiniteDimensional
end

namespace Submodule

section DivisionRing

variable [DivisionRing K] [AddCommGroup V] [Module K V] {V₂ : Type v'} [AddCommGroup V₂]
  [Module K V₂]

theorem finrank_mono [FiniteDimensional K V] : Monotone fun s : Submodule K V => finrank K s :=
  fun _ _ => finrank_le_finrank_of_le
#align submodule.finrank_mono Submodule.finrank_mono

theorem finrank_lt_finrank_of_lt {s t : Submodule K V} [FiniteDimensional K t] (hst : s < t) :
    finrank K s < finrank K t :=
  (comapSubtypeEquivOfLe hst.le).finrank_eq.symm.trans_lt <|
    finrank_lt (le_top.lt_of_ne <| hst.not_le ∘ comap_subtype_eq_top.1)
#align submodule.finrank_lt_finrank_of_lt Submodule.finrank_lt_finrank_of_lt

theorem finrank_strictMono [FiniteDimensional K V] :
    StrictMono fun s : Submodule K V => finrank K s := fun _ _ => finrank_lt_finrank_of_lt
#align submodule.finrank_strict_mono Submodule.finrank_strictMono

theorem finrank_add_eq_of_isCompl [FiniteDimensional K V] {U W : Submodule K V} (h : IsCompl U W) :
    finrank K U + finrank K W = finrank K V := by
  rw [← finrank_sup_add_finrank_inf_eq, h.codisjoint.eq_top, h.disjoint.eq_bot, finrank_bot,
    add_zero]
  exact finrank_top _ _
#align submodule.finrank_add_eq_of_is_compl Submodule.finrank_add_eq_of_isCompl

end DivisionRing

end Submodule

section DivisionRing

variable [DivisionRing K] [AddCommGroup V] [Module K V]

section Span

open Submodule

theorem finrank_span_singleton {v : V} (hv : v ≠ 0) : finrank K (K ∙ v) = 1 := by
  apply le_antisymm
  · exact finrank_span_le_card ({v} : Set V)
  · rw [Nat.succ_le_iff, finrank_pos_iff]
    use ⟨v, mem_span_singleton_self v⟩, 0
    simp [hv]
#align finrank_span_singleton finrank_span_singleton

/-- In a one-dimensional space, any vector is a multiple of any nonzero vector -/
lemma exists_smul_eq_of_finrank_eq_one
    (h : finrank K V = 1) {x : V} (hx : x ≠ 0) (y : V) :
    ∃ (c : K), c • x = y := by
  have : Submodule.span K {x} = ⊤ := by
    have : FiniteDimensional K V := .of_finrank_eq_succ h
    apply eq_top_of_finrank_eq
    rw [h]
    exact finrank_span_singleton hx
  have : y ∈ Submodule.span K {x} := by rw [this]; exact mem_top
  exact mem_span_singleton.1 this

theorem Set.finrank_mono [FiniteDimensional K V] {s t : Set V} (h : s ⊆ t) :
    s.finrank K ≤ t.finrank K :=
  Submodule.finrank_mono (span_mono h)
#align set.finrank_mono Set.finrank_mono

end Span

section Basis

theorem LinearIndependent.span_eq_top_of_card_eq_finrank' {ι : Type*}
    [Fintype ι] [FiniteDimensional K V] {b : ι → V} (lin_ind : LinearIndependent K b)
    (card_eq : Fintype.card ι = finrank K V) : span K (Set.range b) = ⊤ := by
  by_contra ne_top
  rw [← finrank_span_eq_card lin_ind] at card_eq
  exact ne_of_lt (Submodule.finrank_lt <| lt_top_iff_ne_top.2 ne_top) card_eq

theorem LinearIndependent.span_eq_top_of_card_eq_finrank {ι : Type*} [Nonempty ι]
    [Fintype ι] {b : ι → V} (lin_ind : LinearIndependent K b)
    (card_eq : Fintype.card ι = finrank K V) : span K (Set.range b) = ⊤ :=
  have : FiniteDimensional K V := .of_finrank_pos <| card_eq ▸ Fintype.card_pos
  lin_ind.span_eq_top_of_card_eq_finrank' card_eq
#align span_eq_top_of_linear_independent_of_card_eq_finrank LinearIndependent.span_eq_top_of_card_eq_finrank

@[deprecated (since := "2024-02-14")]
alias span_eq_top_of_linearIndependent_of_card_eq_finrank :=
  LinearIndependent.span_eq_top_of_card_eq_finrank

/-- A linear independent family of `finrank K V` vectors forms a basis. -/
@[simps! repr_apply]
noncomputable def basisOfLinearIndependentOfCardEqFinrank {ι : Type*} [Nonempty ι] [Fintype ι]
    {b : ι → V} (lin_ind : LinearIndependent K b) (card_eq : Fintype.card ι = finrank K V) :
    Basis ι K V :=
  Basis.mk lin_ind <| (lin_ind.span_eq_top_of_card_eq_finrank card_eq).ge
#align basis_of_linear_independent_of_card_eq_finrank basisOfLinearIndependentOfCardEqFinrank

@[simp]
theorem coe_basisOfLinearIndependentOfCardEqFinrank {ι : Type*} [Nonempty ι] [Fintype ι]
    {b : ι → V} (lin_ind : LinearIndependent K b) (card_eq : Fintype.card ι = finrank K V) :
    ⇑(basisOfLinearIndependentOfCardEqFinrank lin_ind card_eq) = b :=
  Basis.coe_mk _ _
#align coe_basis_of_linear_independent_of_card_eq_finrank coe_basisOfLinearIndependentOfCardEqFinrank

/-- A linear independent finset of `finrank K V` vectors forms a basis. -/
@[simps! repr_apply]
noncomputable def finsetBasisOfLinearIndependentOfCardEqFinrank {s : Finset V} (hs : s.Nonempty)
    (lin_ind : LinearIndependent K ((↑) : s → V)) (card_eq : s.card = finrank K V) : Basis s K V :=
  @basisOfLinearIndependentOfCardEqFinrank _ _ _ _ _ _
    ⟨(⟨hs.choose, hs.choose_spec⟩ : s)⟩ _ _ lin_ind (_root_.trans (Fintype.card_coe _) card_eq)
#align finset_basis_of_linear_independent_of_card_eq_finrank finsetBasisOfLinearIndependentOfCardEqFinrank

@[simp]
theorem coe_finsetBasisOfLinearIndependentOfCardEqFinrank {s : Finset V} (hs : s.Nonempty)
    (lin_ind : LinearIndependent K ((↑) : s → V)) (card_eq : s.card = finrank K V) :
    ⇑(finsetBasisOfLinearIndependentOfCardEqFinrank hs lin_ind card_eq) = ((↑) : s → V) := by
  -- Porting note: added to make the next line unify the `_`s
  rw [finsetBasisOfLinearIndependentOfCardEqFinrank]
  exact Basis.coe_mk _ _
#align coe_finset_basis_of_linear_independent_of_card_eq_finrank coe_finsetBasisOfLinearIndependentOfCardEqFinrank

/-- A linear independent set of `finrank K V` vectors forms a basis. -/
@[simps! repr_apply]
noncomputable def setBasisOfLinearIndependentOfCardEqFinrank {s : Set V} [Nonempty s] [Fintype s]
    (lin_ind : LinearIndependent K ((↑) : s → V)) (card_eq : s.toFinset.card = finrank K V) :
    Basis s K V :=
  basisOfLinearIndependentOfCardEqFinrank lin_ind (_root_.trans s.toFinset_card.symm card_eq)
#align set_basis_of_linear_independent_of_card_eq_finrank setBasisOfLinearIndependentOfCardEqFinrank

@[simp]
theorem coe_setBasisOfLinearIndependentOfCardEqFinrank {s : Set V} [Nonempty s] [Fintype s]
    (lin_ind : LinearIndependent K ((↑) : s → V)) (card_eq : s.toFinset.card = finrank K V) :
    ⇑(setBasisOfLinearIndependentOfCardEqFinrank lin_ind card_eq) = ((↑) : s → V) := by
  -- Porting note: added to make the next line unify the `_`s
  rw [setBasisOfLinearIndependentOfCardEqFinrank]
  exact Basis.coe_mk _ _
#align coe_set_basis_of_linear_independent_of_card_eq_finrank coe_setBasisOfLinearIndependentOfCardEqFinrank

end Basis

/-!
We now give characterisations of `finrank K V = 1` and `finrank K V ≤ 1`.
-/


section finrank_eq_one

/-- A vector space with a nonzero vector `v` has dimension 1 iff `v` spans.
-/
theorem finrank_eq_one_iff_of_nonzero (v : V) (nz : v ≠ 0) :
    finrank K V = 1 ↔ span K ({v} : Set V) = ⊤ :=
  -- Porting note: need explicit universe on PUnit
  ⟨fun h => by simpa using (basisSingleton PUnit.{u+1} h v nz).span_eq, fun s =>
    finrank_eq_card_basis
      (Basis.mk (linearIndependent_singleton nz)
        (by
          convert s.ge  -- Porting note: added `.ge` to make things easier for `convert`
          simp))⟩
#align finrank_eq_one_iff_of_nonzero finrank_eq_one_iff_of_nonzero

/-- A module with a nonzero vector `v` has dimension 1 iff every vector is a multiple of `v`.
-/
theorem finrank_eq_one_iff_of_nonzero' (v : V) (nz : v ≠ 0) :
    finrank K V = 1 ↔ ∀ w : V, ∃ c : K, c • v = w := by
  rw [finrank_eq_one_iff_of_nonzero v nz]
  apply span_singleton_eq_top_iff
#align finrank_eq_one_iff_of_nonzero' finrank_eq_one_iff_of_nonzero'

/-- A module has dimension 1 iff there is some `v : V` so `{v}` is a basis.
-/
theorem finrank_eq_one_iff (ι : Type*) [Unique ι] : finrank K V = 1 ↔ Nonempty (Basis ι K V) := by
  constructor
  · intro h
    haveI : FiniteDimensional K V := .of_finrank_eq_succ h
    exact ⟨FiniteDimensional.basisUnique ι h⟩
  · rintro ⟨b⟩
    simpa using finrank_eq_card_basis b
#align finrank_eq_one_iff finrank_eq_one_iff

/-- A module has dimension 1 iff there is some nonzero `v : V` so every vector is a multiple of `v`.
-/
theorem finrank_eq_one_iff' : finrank K V = 1 ↔ ∃ v ≠ 0, ∀ w : V, ∃ c : K, c • v = w := by
  -- Porting note: was a messy `convert` proof
  rw [finrank_eq_one_iff PUnit.{u+1}, Basis.basis_singleton_iff PUnit]
#align finrank_eq_one_iff' finrank_eq_one_iff'

-- Not sure why this aren't found automatically.
/-- A finite dimensional module has dimension at most 1 iff
there is some `v : V` so every vector is a multiple of `v`.
-/
theorem finrank_le_one_iff [FiniteDimensional K V] :
    finrank K V ≤ 1 ↔ ∃ v : V, ∀ w : V, ∃ c : K, c • v = w := by
  constructor
  · intro h
    by_cases h' : finrank K V = 0
    · use 0
      intro w
      use 0
      haveI := finrank_zero_iff.mp h'
      apply Subsingleton.elim
    · replace h' := zero_lt_iff.mpr h'
      have : finrank K V = 1 := by omega
      obtain ⟨v, -, p⟩ := finrank_eq_one_iff'.mp this
      use v, p
  · rintro ⟨v, p⟩
    exact finrank_le_one v p
#align finrank_le_one_iff finrank_le_one_iff

theorem Submodule.finrank_le_one_iff_isPrincipal (W : Submodule K V) [FiniteDimensional K W] :
    finrank K W ≤ 1 ↔ W.IsPrincipal := by
  rw [← W.rank_le_one_iff_isPrincipal, ← finrank_eq_rank, ← Cardinal.natCast_le, Nat.cast_one]
#align submodule.finrank_le_one_iff_is_principal Submodule.finrank_le_one_iff_isPrincipal

theorem Module.finrank_le_one_iff_top_isPrincipal [FiniteDimensional K V] :
    finrank K V ≤ 1 ↔ (⊤ : Submodule K V).IsPrincipal := by
  rw [← Module.rank_le_one_iff_top_isPrincipal, ← finrank_eq_rank, ← Cardinal.natCast_le,
    Nat.cast_one]
#align module.finrank_le_one_iff_top_is_principal Module.finrank_le_one_iff_top_isPrincipal

-- We use the `LinearMap.CompatibleSMul` typeclass here, to encompass two situations:
-- * `A = K`
-- * `[Field K] [Algebra K A] [IsScalarTower K A V] [IsScalarTower K A W]`
theorem surjective_of_nonzero_of_finrank_eq_one {W A : Type*} [Semiring A] [Module A V]
    [AddCommGroup W] [Module K W] [Module A W] [LinearMap.CompatibleSMul V W K A]
    (h : finrank K W = 1) {f : V →ₗ[A] W} (w : f ≠ 0) : Surjective f := by
  change Surjective (f.restrictScalars K)
  obtain ⟨v, n⟩ := DFunLike.ne_iff.mp w
  intro z
  obtain ⟨c, rfl⟩ := (finrank_eq_one_iff_of_nonzero' (f v) n).mp h z
  exact ⟨c • v, by simp⟩
#align surjective_of_nonzero_of_finrank_eq_one surjective_of_nonzero_of_finrank_eq_one

/-- Any `K`-algebra module that is 1-dimensional over `K` is simple. -/
theorem is_simple_module_of_finrank_eq_one {A} [Semiring A] [Module A V] [SMul K A]
    [IsScalarTower K A V] (h : finrank K V = 1) : IsSimpleOrder (Submodule A V) := by
  haveI := nontrivial_of_finrank_eq_succ h
  refine' ⟨fun S => or_iff_not_imp_left.2 fun hn => _⟩
  rw [← restrictScalars_inj K] at hn ⊢
  haveI : FiniteDimensional _ _ := .of_finrank_eq_succ h
  refine' eq_top_of_finrank_eq ((Submodule.finrank_le _).antisymm _)
  simpa only [h, finrank_bot] using Submodule.finrank_strictMono (Ne.bot_lt hn)
#align is_simple_module_of_finrank_eq_one is_simple_module_of_finrank_eq_one

end finrank_eq_one

end DivisionRing

section SubalgebraRank

open Module

variable {F E : Type*} [Field F] [Ring E] [Algebra F E]

/-
porting note:
Some of the lemmas in this section can be made faster by adding these short-cut instances
```lean4
instance (S : Subalgebra F E) : AddCommMonoid { x // x ∈ S } := inferInstance
instance (S : Subalgebra F E) : AddCommGroup { x // x ∈ S } := inferInstance
```
However, this approach doesn't scale very well, so we should consider holding off on adding
them until we have no choice.
-/

/-- A `Subalgebra` is `FiniteDimensional` iff it is `FiniteDimensional` as a submodule. -/
theorem Subalgebra.finiteDimensional_toSubmodule {S : Subalgebra F E} :
    FiniteDimensional F (Subalgebra.toSubmodule S) ↔ FiniteDimensional F S :=
  Iff.rfl
#align subalgebra.finite_dimensional_to_submodule Subalgebra.finiteDimensional_toSubmodule

alias ⟨FiniteDimensional.of_subalgebra_toSubmodule, FiniteDimensional.subalgebra_toSubmodule⟩ :=
  Subalgebra.finiteDimensional_toSubmodule
#align finite_dimensional.of_subalgebra_to_submodule FiniteDimensional.of_subalgebra_toSubmodule
#align finite_dimensional.subalgebra_to_submodule FiniteDimensional.subalgebra_toSubmodule

instance FiniteDimensional.finiteDimensional_subalgebra [FiniteDimensional F E]
    (S : Subalgebra F E) : FiniteDimensional F S :=
  FiniteDimensional.of_subalgebra_toSubmodule inferInstance
#align finite_dimensional.finite_dimensional_subalgebra FiniteDimensional.finiteDimensional_subalgebra

@[deprecated Subalgebra.finite_bot] -- 2024-04-11
theorem Subalgebra.finiteDimensional_bot : FiniteDimensional F (⊥ : Subalgebra F E) :=
  Subalgebra.finite_bot
#align subalgebra.finite_dimensional_bot Subalgebra.finiteDimensional_bot

theorem Subalgebra.eq_bot_of_rank_le_one {S : Subalgebra F E} (h : Module.rank F S ≤ 1) :
    S = ⊥ := by
  nontriviality E
  obtain ⟨m, _, he⟩ := Cardinal.exists_nat_eq_of_le_nat (h.trans_eq Nat.cast_one.symm)
  -- Porting note: fails without explicit type
  haveI : FiniteDimensional F S := .of_rank_eq_nat he
  rw [← not_bot_lt_iff, ← Subalgebra.toSubmodule.lt_iff_lt]
  -- Porting note: fails without explicit type
  haveI : FiniteDimensional F (Subalgebra.toSubmodule S) :=
    S.toSubmoduleEquiv.symm.finiteDimensional
  refine fun hl => (Submodule.finrank_lt_finrank_of_lt hl).not_le (natCast_le.1 ?_)
  iterate 2 rw [Subalgebra.finrank_toSubmodule, finrank_eq_rank]
  exact h.trans_eq Subalgebra.rank_bot.symm
#align subalgebra.eq_bot_of_rank_le_one Subalgebra.eq_bot_of_rank_le_one

theorem Subalgebra.eq_bot_of_finrank_one {S : Subalgebra F E} (h : finrank F S = 1) : S = ⊥ :=
  Subalgebra.eq_bot_of_rank_le_one <| by
    -- Porting note: fails without explicit type
    haveI : FiniteDimensional F S := .of_finrank_eq_succ h
    rw [← finrank_eq_rank, h, Nat.cast_one]
#align subalgebra.eq_bot_of_finrank_one Subalgebra.eq_bot_of_finrank_one

@[simp]
theorem Subalgebra.rank_eq_one_iff [Nontrivial E] {S : Subalgebra F E} :
    Module.rank F S = 1 ↔ S = ⊥ :=
  ⟨fun h => Subalgebra.eq_bot_of_rank_le_one h.le, fun h => h.symm ▸ Subalgebra.rank_bot⟩
#align subalgebra.rank_eq_one_iff Subalgebra.rank_eq_one_iff

@[simp]
theorem Subalgebra.finrank_eq_one_iff [Nontrivial E] {S : Subalgebra F E} :
    finrank F S = 1 ↔ S = ⊥ :=
  ⟨Subalgebra.eq_bot_of_finrank_one, fun h => h.symm ▸ Subalgebra.finrank_bot⟩
#align subalgebra.finrank_eq_one_iff Subalgebra.finrank_eq_one_iff

theorem Subalgebra.bot_eq_top_iff_rank_eq_one [Nontrivial E] :
    (⊥ : Subalgebra F E) = ⊤ ↔ Module.rank F E = 1 := by
  -- Porting note: removed `subalgebra_top_rank_eq_submodule_top_rank`
  rw [← rank_top, Subalgebra.rank_eq_one_iff, eq_comm]
#align subalgebra.bot_eq_top_iff_rank_eq_one Subalgebra.bot_eq_top_iff_rank_eq_one

theorem Subalgebra.bot_eq_top_iff_finrank_eq_one [Nontrivial E] :
    (⊥ : Subalgebra F E) = ⊤ ↔ finrank F E = 1 := by
  rw [← finrank_top, ← subalgebra_top_finrank_eq_submodule_top_finrank,
    Subalgebra.finrank_eq_one_iff, eq_comm]
#align subalgebra.bot_eq_top_iff_finrank_eq_one Subalgebra.bot_eq_top_iff_finrank_eq_one

alias ⟨_, Subalgebra.bot_eq_top_of_rank_eq_one⟩ := Subalgebra.bot_eq_top_iff_rank_eq_one
#align subalgebra.bot_eq_top_of_rank_eq_one Subalgebra.bot_eq_top_of_rank_eq_one

alias ⟨_, Subalgebra.bot_eq_top_of_finrank_eq_one⟩ := Subalgebra.bot_eq_top_iff_finrank_eq_one
#align subalgebra.bot_eq_top_of_finrank_eq_one Subalgebra.bot_eq_top_of_finrank_eq_one

attribute [simp] Subalgebra.bot_eq_top_of_finrank_eq_one Subalgebra.bot_eq_top_of_rank_eq_one

theorem Subalgebra.isSimpleOrder_of_finrank (hr : finrank F E = 2) :
    IsSimpleOrder (Subalgebra F E) :=
  let i := nontrivial_of_finrank_pos (zero_lt_two.trans_eq hr.symm)
  { toNontrivial :=
      ⟨⟨⊥, ⊤, fun h => by cases hr.symm.trans (Subalgebra.bot_eq_top_iff_finrank_eq_one.1 h)⟩⟩
    eq_bot_or_eq_top := by
      intro S
      haveI : FiniteDimensional F E := .of_finrank_eq_succ hr
      haveI : FiniteDimensional F S :=
        FiniteDimensional.finiteDimensional_submodule (Subalgebra.toSubmodule S)
      have : finrank F S ≤ 2 := hr ▸ S.toSubmodule.finrank_le
      have : 0 < finrank F S := finrank_pos_iff.mpr inferInstance
      interval_cases h : finrank F { x // x ∈ S }
      · left
        exact Subalgebra.eq_bot_of_finrank_one h
      · right
        rw [← hr] at h
        rw [← Algebra.toSubmodule_eq_top]
        exact eq_top_of_finrank_eq h }
#align subalgebra.is_simple_order_of_finrank Subalgebra.isSimpleOrder_of_finrank

end SubalgebraRank

namespace Module

namespace End

variable [DivisionRing K] [AddCommGroup V] [Module K V]

theorem exists_ker_pow_eq_ker_pow_succ [FiniteDimensional K V] (f : End K V) :
    ∃ k : ℕ, k ≤ finrank K V ∧ LinearMap.ker (f ^ k) = LinearMap.ker (f ^ k.succ) := by
  classical
    by_contra h_contra
    simp_rw [not_exists, not_and] at h_contra
    have h_le_ker_pow : ∀ n : ℕ, n ≤ (finrank K V).succ →
        n ≤ finrank K (LinearMap.ker (f ^ n)) := by
      intro n hn
      induction' n with n ih
      · exact zero_le (finrank _ _)
      · have h_ker_lt_ker : LinearMap.ker (f ^ n) < LinearMap.ker (f ^ n.succ) := by
          refine' lt_of_le_of_ne _ (h_contra n (Nat.le_of_succ_le_succ hn))
          rw [pow_succ']
          apply LinearMap.ker_le_ker_comp
        have h_finrank_lt_finrank :
            finrank K (LinearMap.ker (f ^ n)) < finrank K (LinearMap.ker (f ^ n.succ)) := by
          apply Submodule.finrank_lt_finrank_of_lt h_ker_lt_ker
        calc
          n.succ ≤ (finrank K ↑(LinearMap.ker (f ^ n))).succ :=
            Nat.succ_le_succ (ih (Nat.le_of_succ_le hn))
          _ ≤ finrank K ↑(LinearMap.ker (f ^ n.succ)) := Nat.succ_le_of_lt h_finrank_lt_finrank
    have h_any_n_lt : ∀ n, n ≤ (finrank K V).succ → n ≤ finrank K V := fun n hn =>
      (h_le_ker_pow n hn).trans (Submodule.finrank_le _)
    show False
    exact Nat.not_succ_le_self _ (h_any_n_lt (finrank K V).succ (finrank K V).succ.le_refl)
#align module.End.exists_ker_pow_eq_ker_pow_succ Module.End.exists_ker_pow_eq_ker_pow_succ

theorem ker_pow_constant {f : End K V} {k : ℕ}
    (h : LinearMap.ker (f ^ k) = LinearMap.ker (f ^ k.succ)) :
    ∀ m, LinearMap.ker (f ^ k) = LinearMap.ker (f ^ (k + m))
  | 0 => by simp
  | m + 1 => by
    apply le_antisymm
    · rw [add_comm, pow_add]
      apply LinearMap.ker_le_ker_comp
    · rw [ker_pow_constant h m, add_comm m 1, ← add_assoc, pow_add, pow_add f k m,
        LinearMap.mul_eq_comp, LinearMap.mul_eq_comp, LinearMap.ker_comp, LinearMap.ker_comp, h,
        Nat.add_one]
#align module.End.ker_pow_constant Module.End.ker_pow_constant

theorem ker_pow_eq_ker_pow_finrank_of_le [FiniteDimensional K V] {f : End K V} {m : ℕ}
    (hm : finrank K V ≤ m) : LinearMap.ker (f ^ m) = LinearMap.ker (f ^ finrank K V) := by
  obtain ⟨k, h_k_le, hk⟩ :
    ∃ k, k ≤ finrank K V ∧ LinearMap.ker (f ^ k) = LinearMap.ker (f ^ k.succ) :=
    exists_ker_pow_eq_ker_pow_succ f
  calc
    LinearMap.ker (f ^ m) = LinearMap.ker (f ^ (k + (m - k))) := by
      rw [add_tsub_cancel_of_le (h_k_le.trans hm)]
    _ = LinearMap.ker (f ^ k) := by rw [ker_pow_constant hk _]
    _ = LinearMap.ker (f ^ (k + (finrank K V - k))) := ker_pow_constant hk (finrank K V - k)
    _ = LinearMap.ker (f ^ finrank K V) := by rw [add_tsub_cancel_of_le h_k_le]
#align module.End.ker_pow_eq_ker_pow_finrank_of_le Module.End.ker_pow_eq_ker_pow_finrank_of_le

theorem ker_pow_le_ker_pow_finrank [FiniteDimensional K V] (f : End K V) (m : ℕ) :
    LinearMap.ker (f ^ m) ≤ LinearMap.ker (f ^ finrank K V) := by
  by_cases h_cases : m < finrank K V
  · rw [← add_tsub_cancel_of_le (Nat.le_of_lt h_cases), add_comm, pow_add]
    apply LinearMap.ker_le_ker_comp
  · rw [ker_pow_eq_ker_pow_finrank_of_le (le_of_not_lt h_cases)]
#align module.End.ker_pow_le_ker_pow_finrank Module.End.ker_pow_le_ker_pow_finrank

end End

end Module

section Module

open Module

open Cardinal

theorem cardinal_mk_eq_cardinal_mk_field_pow_rank (K V : Type u) [DivisionRing K] [AddCommGroup V]
    [Module K V] [FiniteDimensional K V] : #V = #K ^ Module.rank K V := by
  let s := Basis.ofVectorSpaceIndex K V
  let hs := Basis.ofVectorSpace K V
  calc
    #V = #(s →₀ K) := Quotient.sound ⟨hs.repr.toEquiv⟩
    _ = #(s → K) := Quotient.sound ⟨Finsupp.equivFunOnFinite⟩
    _ = _ := by rw [← Cardinal.lift_inj.1 hs.mk_eq_rank, Cardinal.power_def]
#align cardinal_mk_eq_cardinal_mk_field_pow_rank cardinal_mk_eq_cardinal_mk_field_pow_rank

theorem cardinal_lt_aleph0_of_finiteDimensional (K V : Type u) [DivisionRing K] [AddCommGroup V]
    [Module K V] [Finite K] [FiniteDimensional K V] : #V < ℵ₀ := by
  letI : IsNoetherian K V := IsNoetherian.iff_fg.2 inferInstance
  rw [cardinal_mk_eq_cardinal_mk_field_pow_rank K V]
  exact Cardinal.power_lt_aleph0 (Cardinal.lt_aleph0_of_finite K) (rank_lt_aleph0 K V)
#align cardinal_lt_aleph_0_of_finite_dimensional cardinal_lt_aleph0_of_finiteDimensional

end Module<|MERGE_RESOLUTION|>--- conflicted
+++ resolved
@@ -216,11 +216,7 @@
     {v : ι → V} (h : LinearIndependent K v) : #ι < ℵ₀ :=
   h.lt_aleph0_of_finite
 #align finite_dimensional.lt_aleph_0_of_linear_independent LinearIndependent.lt_aleph0_of_finiteDimensional
-<<<<<<< HEAD
-@[deprecated] -- 2023-12-27
-=======
 @[deprecated (since := "2023-12-27")]
->>>>>>> b8d7525d
 alias lt_aleph0_of_linearIndependent := LinearIndependent.lt_aleph0_of_finiteDimensional
 
 /-- If a submodule has maximal dimension in a finite dimensional space, then it is equal to the
