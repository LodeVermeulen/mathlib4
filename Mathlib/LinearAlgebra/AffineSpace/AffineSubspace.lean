--- conflicted
+++ resolved
@@ -1802,11 +1802,6 @@
     · rw [hs₁, bot_parallel_iff_eq_bot]
       exact hb.1 hs₁
     · have hs₂ : s₂ ≠ ⊥ := hb.not.1 hs₁
-<<<<<<< HEAD
-      rcases(nonempty_iff_ne_bot s₁).2 hs₁ with ⟨p₁, hp₁⟩
-      rcases(nonempty_iff_ne_bot s₂).2 hs₂ with ⟨p₂, hp₂⟩
-      exact ⟨p₂ -ᵥ p₁, (eq_iff_direction_eq_of_mem hp₂ <| by set_like).2 <| by simpa using hd.symm⟩
-=======
       rcases (nonempty_iff_ne_bot s₁).2 hs₁ with ⟨p₁, hp₁⟩
       rcases (nonempty_iff_ne_bot s₂).2 hs₂ with ⟨p₂, hp₂⟩
       refine' ⟨p₂ -ᵥ p₁, (eq_iff_direction_eq_of_mem hp₂ _).2 _⟩
@@ -1814,7 +1809,6 @@
         refine' ⟨p₁, hp₁, _⟩
         simp
       · simpa using hd.symm
->>>>>>> 0ca6e029
 #align affine_subspace.parallel_iff_direction_eq_and_eq_bot_iff_eq_bot AffineSubspace.parallel_iff_direction_eq_and_eq_bot_iff_eq_bot
 
 theorem Parallel.vectorSpan_eq {s₁ s₂ : Set P} (h : affineSpan k s₁ ∥ affineSpan k s₂) :
