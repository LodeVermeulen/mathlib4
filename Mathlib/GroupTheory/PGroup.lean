--- conflicted
+++ resolved
@@ -187,11 +187,7 @@
     calc
       card α = card (Σy : Quotient (orbitRel G α), { x // Quotient.mk'' x = y }) :=
         card_congr (Equiv.sigmaFiberEquiv (@Quotient.mk'' _ (orbitRel G α))).symm
-<<<<<<< HEAD
-      _ = ∑ a : Quotient (orbitRel G α), card { x // Quotient.mk'' x = a } := card_sigma
-=======
       _ = ∑ a : Quotient (orbitRel G α), card { x // Quotient.mk'' x = a } := card_sigma _
->>>>>>> bec5207f
       _ ≡ ∑ _a : fixedPoints G α, 1 [MOD p] := ?_
       _ = _ := by simp; rfl
     rw [← ZMod.eq_iff_modEq_nat p, Nat.cast_sum, Nat.cast_sum]
