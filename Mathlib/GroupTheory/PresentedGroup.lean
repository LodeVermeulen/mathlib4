--- conflicted
+++ resolved
@@ -49,10 +49,7 @@
 
 /-- The generators of a presented group generate the presented group. That is, the subgroup closure
 of the set of generators equals `⊤`. -/
-<<<<<<< HEAD
-=======
 @[simp]
->>>>>>> 14425775
 theorem closure_range_of (rels : Set (FreeGroup α)) :
     Subgroup.closure (Set.range (PresentedGroup.of : α → PresentedGroup rels)) = ⊤ := by
   have : (PresentedGroup.of : α → PresentedGroup rels) = QuotientGroup.mk' _ ∘ FreeGroup.of := rfl
