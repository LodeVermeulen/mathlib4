--- conflicted
+++ resolved
@@ -422,7 +422,6 @@
   replace hζ : IsPrimitiveRoot ζ (p ^ (0 + 1)) := by simpa using hζ
   exact hζ.prime_norm_toInteger_sub_one_of_prime_ne_two hodd
 
-<<<<<<< HEAD
 /-- In a `p ^ (k + 1)`-th cyclotomic extension of `ℚ `, we have that `ζ` is not congruent to an
   integer modulo `p` if `p ^ (k  + 1) ≠ 2`. -/
 theorem not_exists_int_prime_dvd_sub_of_prime_pow_ne_two
@@ -497,7 +496,6 @@
   have : IsCyclotomicExtension {p ^ (0 + 1)} ℚ K := by simpa using hcycl
   replace hζ : IsPrimitiveRoot ζ (p ^ (0 + 1)) := by simpa using hζ
   exact hζ.finite_quotient_span_sub_one
-=======
 /-- In a `p ^ (k + 1)`-th cyclotomic extension of `ℚ`, we have that
   `ζ - 1` divides `p` in `𝓞 K`. -/
 lemma toInteger_sub_one_dvd_prime [hcycl : IsCyclotomicExtension {p ^ (k + 1)} ℚ K]
@@ -528,7 +526,6 @@
   have : IsCyclotomicExtension {p ^ (0 + 1)} ℚ K := by simpa using hcycl
   replace hζ : IsPrimitiveRoot ζ (p ^ (0 + 1)) := by simpa using hζ
   exact toInteger_sub_one_dvd_prime hζ
->>>>>>> 70179208
 
 end IsPrimitiveRoot
 
