--- conflicted
+++ resolved
@@ -2,18 +2,6 @@
  "packagesDir": "lake-packages",
  "packages":
  [{"git":
-   {"url": "https://github.com/leanprover/std4",
-    "subDir?": null,
-<<<<<<< HEAD
-    "rev": "a71799358e0615fe377875bd573692507c20570f",
-=======
-    "rev": "fb56324020c8e4f3d451e8901b290dea82c072ae",
->>>>>>> 16ccdcd1
-    "opts": {},
-    "name": "std",
-    "inputRev?": "lean-pr-testing-2734",
-    "inherited": false}},
-  {"git":
    {"url": "https://github.com/leanprover-community/quote4",
     "subDir?": null,
     "rev": "a387c0eb611857e2460cf97a8e861c944286e6b2",
@@ -44,5 +32,13 @@
     "opts": {},
     "name": "proofwidgets",
     "inputRev?": "v0.0.19",
+    "inherited": false}},
+  {"git":
+   {"url": "https://github.com/leanprover/std4",
+    "subDir?": null,
+    "rev": "a71799358e0615fe377875bd573692507c20570f",
+    "opts": {},
+    "name": "std",
+    "inputRev?": "lean-pr-testing-2734",
     "inherited": false}}],
  "name": "mathlib"}