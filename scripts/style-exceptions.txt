--- conflicted
+++ resolved
@@ -24,11 +24,7 @@
 Mathlib/Data/Nat/Defs.lean : line 1 : ERR_NUM_LIN : 2000 file contains 1874 lines, try to split it up
 Mathlib/Data/DFinsupp/Basic.lean : line 1 : ERR_NUM_LIN : 2500 file contains 2395 lines, try to split it up
 Mathlib/Data/Fin/Basic.lean : line 1 : ERR_NUM_LIN : 1900 file contains 1707 lines, try to split it up
-<<<<<<< HEAD
 Mathlib/Data/Finset/Basic.lean : line 1 : ERR_NUM_LIN : 4300 file contains 4112 lines, try to split it up
-=======
-Mathlib/Data/Finset/Basic.lean : line 1 : ERR_NUM_LIN : 3700 file contains 3574 lines, try to split it up
->>>>>>> de6ffbc2
 Mathlib/Data/Finset/Lattice.lean : line 1 : ERR_NUM_LIN : 2400 file contains 2240 lines, try to split it up
 Mathlib/Data/Finset/Pointwise.lean : line 1 : ERR_NUM_LIN : 2700 file contains 2550 lines, try to split it up
 Mathlib/Data/Finsupp/Basic.lean : line 1 : ERR_NUM_LIN : 2100 file contains 1956 lines, try to split it up
