import Lake

open Lake DSL

package mathlib where
  leanOptions := #[
    ⟨`pp.unicode.fun, true⟩, -- pretty-prints `fun a ↦ b`
    ⟨`pp.proofs.withType, false⟩,
    ⟨`autoImplicit, false⟩,
    ⟨`relaxedAutoImplicit, false⟩
  ]
  -- These are additional settings which do not affect the lake hash,
  -- so they can be enabled in CI and disabled locally or vice versa.
  -- Warning: Do not put any options here that actually change the olean files,
  -- or inconsistent behavior may result
  weakLeanArgs :=
    if get_config? CI |>.isSome then
      #["-DwarningAsError=true"]
    else
      #[]

/-!
## Mathlib dependencies on upstream projects.
-/

meta if get_config? doc = some "on" then -- do not download and build doc-gen4 by default
require «doc-gen4» from git "https://github.com/leanprover/doc-gen4" @ "main"

require std from git "https://github.com/leanprover/std4" @ "nightly-testing-2024-04-21"
require Qq from git "https://github.com/leanprover-community/quote4" @ "master"
require aesop from git "https://github.com/leanprover-community/aesop" @ "nightly-testing"
require proofwidgets from git "https://github.com/leanprover-community/ProofWidgets4" @ "v0.0.31"
require Cli from git "https://github.com/leanprover/lean4-cli" @ "main"
require importGraph from git "https://github.com/leanprover-community/import-graph.git" @ "nightly-testing"

/-!
## Mathlib libraries
-/

@[default_target]
lean_lib Mathlib

lean_lib Cache
<<<<<<< HEAD
=======
lean_lib LongestPole
lean_lib MathlibExtras
>>>>>>> c1083208
lean_lib Archive
lean_lib Counterexamples
/-- Additional documentation in the form of modules that only contain module docstrings. -/
lean_lib docs where
  roots := #[`docs]

/-!
## Executables provided by Mathlib
-/

/-- `lake exe cache get` retrieves precompiled `.olean` files from a central server. -/
lean_exe cache where
  root := `Cache.Main

/-- `lake exe checkYaml` verifies that all declarations referred to in `docs/*.yaml` files exist. -/
lean_exe checkYaml where
  srcDir := "scripts"
  supportInterpreter := true

/-- `lake exe shake` checks files for unnecessary imports. -/
lean_exe shake where
  root := `Shake.Main
  supportInterpreter := true

/--
`lake exe pole` queries the Mathlib speedcenter for build times for the current commit,
and then calculates the longest pole
(i.e. the sequence of files you would be waiting for during a infinite parallelism build).
-/
lean_exe pole where
  root := `LongestPole.Main
  supportInterpreter := true

/-!
## Other configuration
-/

/--
When a package depending on Mathlib updates its dependencies,
update its toolchain to match Mathlib's and fetch the new cache.
-/
post_update pkg do
  let rootPkg ← getRootPackage
  if rootPkg.name = pkg.name then
    return -- do not run in Mathlib itself
  /-
  Once Lake updates the toolchains,
  this toolchain copy will be unnecessary.
  https://github.com/leanprover/lean4/issues/2752
  -/
  let wsToolchainFile := rootPkg.dir / "lean-toolchain"
  let mathlibToolchain := ← IO.FS.readFile <| pkg.dir / "lean-toolchain"
  IO.FS.writeFile wsToolchainFile mathlibToolchain
  if (← IO.getEnv "MATHLIB_NO_CACHE_ON_UPDATE") != some "1" then
    /-
    Instead of building and running cache via the Lake API,
    spawn a new `lake` since the toolchain may have changed.
    -/
    let exitCode ← IO.Process.spawn {
      cmd := "elan"
      args := #["run", "--install", mathlibToolchain.trim, "lake", "exe", "cache", "get"]
    } >>= (·.wait)
    if exitCode ≠ 0 then
      logError s!"{pkg.name}: failed to fetch cache"<|MERGE_RESOLUTION|>--- conflicted
+++ resolved
@@ -41,11 +41,7 @@
 lean_lib Mathlib
 
 lean_lib Cache
-<<<<<<< HEAD
-=======
 lean_lib LongestPole
-lean_lib MathlibExtras
->>>>>>> c1083208
 lean_lib Archive
 lean_lib Counterexamples
 /-- Additional documentation in the form of modules that only contain module docstrings. -/
