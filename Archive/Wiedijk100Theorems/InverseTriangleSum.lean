--- conflicted
+++ resolved
@@ -34,11 +34,7 @@
   rintro (_ | n)
   · rw [if_neg, if_pos] <;> norm_num
   simp only [Nat.succ_ne_zero, ↓reduceIte, Nat.cast_succ]
-<<<<<<< HEAD
-  have A : (n + 1 + 1 : ℚ) ≠ 0 := by norm_cast
-=======
   have A : (n + 1 + 1 : ℚ) ≠ 0 := by norm_cast; norm_num
->>>>>>> fd725829
   push_cast
   field_simp
   ring
