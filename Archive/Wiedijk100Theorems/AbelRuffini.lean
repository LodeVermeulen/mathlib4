--- conflicted
+++ resolved
@@ -85,23 +85,6 @@
 theorem irreducible_Phi (p : ℕ) (hp : p.Prime) (hpa : p ∣ a) (hpb : p ∣ b) (hp2b : ¬p ^ 2 ∣ b) :
     Irreducible (Φ ℚ a b) := by
   rw [← map_Phi a b (Int.castRingHom ℚ), ← IsPrimitive.Int.irreducible_iff_irreducible_map_cast]
-<<<<<<< HEAD
-  apply irreducible_of_eisenstein_criterion
-  · rwa [span_singleton_prime (Int.natCast_ne_zero.mpr hp.ne_zero), Int.prime_iff_natAbs_prime]
-  · rw [leadingCoeff_Phi, mem_span_singleton]
-    exact mod_cast mt Nat.dvd_one.mp hp.ne_one
-  · intro n hn
-    rw [mem_span_singleton]
-    rw [degree_Phi] at hn; norm_cast at hn
-    interval_cases n <;>
-    simp (config := {decide := true}) only [Φ, coeff_X_pow, coeff_C, Int.natCast_dvd_natCast.mpr,
-      hpb, if_true, coeff_C_mul, if_false, coeff_X_zero, hpa, coeff_add, zero_add, mul_zero,
-      coeff_sub, add_zero, zero_sub, dvd_neg, neg_zero, dvd_mul_of_dvd_left]
-  · simp only [degree_Phi, ← WithBot.coe_zero, WithBot.coe_lt_coe, Nat.succ_pos']
-    decide
-  · rw [coeff_zero_Phi, span_singleton_pow, mem_span_singleton]
-    exact mt Int.natCast_dvd_natCast.mp hp2b
-=======
   on_goal 1 =>
     apply irreducible_of_eisenstein_criterion
     · rwa [span_singleton_prime (Int.natCast_ne_zero.mpr hp.ne_zero), Int.prime_iff_natAbs_prime]
@@ -118,7 +101,6 @@
       decide
     · rw [coeff_zero_Phi, span_singleton_pow, mem_span_singleton]
       exact mt Int.natCast_dvd_natCast.mp hp2b
->>>>>>> fd725829
   all_goals exact Monic.isPrimitive (monic_Phi a b)
 #align abel_ruffini.irreducible_Phi AbelRuffini.irreducible_Phi
 
